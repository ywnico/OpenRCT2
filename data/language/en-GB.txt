--- conflicted
+++ resolved
@@ -3679,18 +3679,15 @@
 STR_6437    :Invisible
 STR_6438    :I
 STR_6439    :Tile Inspector: Toggle invisibility
-<<<<<<< HEAD
-STR_6440    :At least one non-queue footpath surface object must be selected.
-STR_6441    :At least one queue footpath surface object must be selected.
-STR_6442    :At least one footpath railing object must be selected.
-STR_6443    :Footpath Surfaces
-STR_6444    :Footpath Railings
-STR_6445    :{WINDOW_COLOUR_2}Surface name: {BLACK}{STRINGID}
-STR_6446    :{WINDOW_COLOUR_2}Railing name: {BLACK}{STRINGID}
-STR_6447    :Unsupported object format
-=======
 STR_6440    :Transparent water
->>>>>>> 0a98f0e3
+STR_6441    :At least one non-queue footpath surface object must be selected.
+STR_6442    :At least one queue footpath surface object must be selected.
+STR_6443    :At least one footpath railing object must be selected.
+STR_6444    :Footpath Surfaces
+STR_6445    :Footpath Railings
+STR_6446    :{WINDOW_COLOUR_2}Surface name: {BLACK}{STRINGID}
+STR_6447    :{WINDOW_COLOUR_2}Railing name: {BLACK}{STRINGID}
+STR_6448    :Unsupported object format
 
 #############
 # Scenarios #
