--- conflicted
+++ resolved
@@ -29,20 +29,9 @@
 #include <openrct2/object/ObjectManager.h>
 #include <openrct2/platform/platform.h>
 #include <openrct2/ride/Ride.h>
-<<<<<<< HEAD
-#include <openrct2/ride/Vehicle.h>
-#include <openrct2/world/Balloon.h>
-#include <openrct2/world/Duck.h>
-#include <openrct2/world/Entity.h>
+#include <openrct2/scenario/Scenario.h>
 #include <openrct2/world/EntityTweener.h>
-#include <openrct2/world/Fountain.h>
 #include <openrct2/world/MapAnimation.h>
-#include <openrct2/world/MoneyEffect.h>
-#include <openrct2/world/Park.h>
-#include <openrct2/world/Particle.h>
-=======
-#include <openrct2/world/EntityTweener.h>
->>>>>>> 072772af
 #include <openrct2/world/Sprite.h>
 #include <stdio.h>
 #include <string>
@@ -213,14 +202,8 @@
 
         std::string testParkPath = TestData::GetParkPath("BigMapTest.sv6");
         ASSERT_TRUE(LoadFileToBuffer(importBuffer, testParkPath));
-<<<<<<< HEAD
         ASSERT_TRUE(ImportS6(importBuffer, context, false));
-        importedState = GetGameState(context);
-        ASSERT_NE(importedState, nullptr);
-=======
-        ASSERT_TRUE(ImportSave(importBuffer, context, false));
-        RecordGameStateSnapshot(context, snapshotStream);
->>>>>>> 072772af
+        RecordGameStateSnapshot(context, snapshotStream);
 
         ASSERT_TRUE(ExportSave(exportBuffer, context));
     }
