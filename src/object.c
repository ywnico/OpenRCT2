--- conflicted
+++ resolved
@@ -499,80 +499,16 @@
 	for (int i = 0; i < 4; i++) {
 		rct_ride_type_vehicle* vehicleEntry = &rideEntry->vehicles[i];
 
-<<<<<<< HEAD
-		int images_offset = object_chunk_load_image_directory(&chunk);
-		ride_type->images_offset = images_offset;
-
-		int cur_vehicle_images_offset = images_offset + 3;
-
-		for (int i = 0; i < 4; ++i){
-			rct_ride_type_vehicle* rideVehicleEntry = &ride_type->vehicles[i];
-
-			if (rideVehicleEntry->sprite_flags & VEHICLE_SPRITE_FLAG_FLAT) {
-				int al = 1;
-				if (rideVehicleEntry->flags_b & VEHICLE_ENTRY_FLAG_B_SWINGING) {
-					al = 13;
-					if ((rideVehicleEntry->flags_b & (VEHICLE_ENTRY_FLAG_B_5 | VEHICLE_ENTRY_FLAG_B_11)) != (VEHICLE_ENTRY_FLAG_B_5 | VEHICLE_ENTRY_FLAG_B_11)) {
-						al = 7;
-						if (!(rideVehicleEntry->flags_b & VEHICLE_ENTRY_FLAG_B_5)) {
-							if (!(rideVehicleEntry->flags_b & VEHICLE_ENTRY_FLAG_B_11)) {
-								al = 5;
-								if (rideVehicleEntry->flags_b & VEHICLE_ENTRY_FLAG_B_9) {
-									al = 3;
-								}
-							}
-						}
-					}
-				}
-				rideVehicleEntry->var_03 = al;
-				// 0x6DE90B
-
-				al = 0x20;
-				if (!(rideVehicleEntry->flags_a & VEHICLE_ENTRY_FLAG_A_14))
-				{
-					al = 1;
-					if (rideVehicleEntry->flags_b & VEHICLE_ENTRY_FLAG_B_7)
-					{
-						if (rideVehicleEntry->var_11 != 6)
-						{
-							al = 2;
-							if (!(rideVehicleEntry->flags_a & VEHICLE_ENTRY_FLAG_A_7)) al = 4;
-						}
-					}
-				}
-				if (rideVehicleEntry->flags_a & VEHICLE_ENTRY_FLAG_A_12) al = rideVehicleEntry->special_frames;
-				rideVehicleEntry->var_02 = al;
-				// 0x6DE946
-
-				rideVehicleEntry->var_16 = rideVehicleEntry->var_02 * rideVehicleEntry->var_03;
-				rideVehicleEntry->base_image_id = cur_vehicle_images_offset;
-				int image_index = rideVehicleEntry->base_image_id;
-
-				if (rideVehicleEntry->car_visual != VEHICLE_VISUAL_RIVER_RAPIDS) {
-					int b = rideVehicleEntry->var_16 * 32;
-
-					if (rideVehicleEntry->flags_a & VEHICLE_ENTRY_FLAG_A_11) b /= 2;
-					if (rideVehicleEntry->sprite_flags & VEHICLE_SPRITE_FLAG_15) b /= 8;
-
-					image_index += b;
-
-					// Incline 25
-					if (rideVehicleEntry->sprite_flags & VEHICLE_SPRITE_FLAG_GENTLE_SLOPES) {
-						rideVehicleEntry->var_20 = image_index;
-						b = rideVehicleEntry->var_16 * 72;
-						if (rideVehicleEntry->flags_a & VEHICLE_ENTRY_FLAG_A_14)
-							b = rideVehicleEntry->var_16 * 16;
-=======
 		if (vehicleEntry->sprite_flags & VEHICLE_SPRITE_FLAG_FLAT) {
 			int al = 1;
-			if (vehicleEntry->var_14 & 2) {
+			if (vehicleEntry->flags_b & VEHICLE_ENTRY_FLAG_B_SWINGING) {
 				al = 13;
-				if ((vehicleEntry->var_14 & 0x820) != 0x820) {
+				if ((vehicleEntry->flags_b & (VEHICLE_ENTRY_FLAG_B_5 | VEHICLE_ENTRY_FLAG_B_11)) != (VEHICLE_ENTRY_FLAG_B_5 | VEHICLE_ENTRY_FLAG_B_11)) {
 					al = 7;
-					if (!(vehicleEntry->var_14 & 0x20)) {
-						if (!(vehicleEntry->var_14 & 0x800)) {
+					if (!(vehicleEntry->flags_b & VEHICLE_ENTRY_FLAG_B_5)) {
+						if (!(vehicleEntry->flags_b & VEHICLE_ENTRY_FLAG_B_11)) {
 							al = 5;
-							if (vehicleEntry->var_14 & 0x200) {
+							if (vehicleEntry->flags_b & VEHICLE_ENTRY_FLAG_B_9) {
 								al = 3;
 							}
 						}
@@ -583,88 +519,41 @@
 			// 0x6DE90B
 
 			al = 0x20;
-			if (!(vehicleEntry->var_12 & 0x4000)) {
+			if (!(vehicleEntry->flags_a & VEHICLE_ENTRY_FLAG_A_14)) {
 				al = 1;
-				if (vehicleEntry->var_14 & 0x80) {
+				if (vehicleEntry->flags_b & VEHICLE_ENTRY_FLAG_B_7) {
 					if (vehicleEntry->var_11 != 6) {
 						al = 2;
-						if (!(vehicleEntry->var_12 & 0x80)) {
+						if (!(vehicleEntry->flags_a & VEHICLE_ENTRY_FLAG_A_7)) {
 							al = 4;
 						}
 					}
 				}
 			}
-			if (vehicleEntry->var_12 & 0x1000) {
+			if (vehicleEntry->flags_a & VEHICLE_ENTRY_FLAG_A_12) {
 				al = vehicleEntry->special_frames;
 			}
 			vehicleEntry->var_02 = al;
 			// 0x6DE946
->>>>>>> 635fae15
 
 			vehicleEntry->var_16 = vehicleEntry->var_02 * vehicleEntry->var_03;
 			vehicleEntry->base_image_id = cur_vehicle_images_offset;
 			int image_index = vehicleEntry->base_image_id;
 
-<<<<<<< HEAD
-					// Incline 60
-					if (rideVehicleEntry->sprite_flags & VEHICLE_SPRITE_FLAG_STEEP_SLOPES) {
-						rideVehicleEntry->var_24 = image_index;
-						b = rideVehicleEntry->var_16 * 80;
-						image_index += b;
-					}
-
-					// Verticle
-					if (rideVehicleEntry->sprite_flags & VEHICLE_SPRITE_FLAG_VERTICAL_SLOPES) {
-						rideVehicleEntry->var_28 = image_index;
-						b = rideVehicleEntry->var_16 * 116;
-						image_index += b;
-					}
-
-					// Unknown
-					if (rideVehicleEntry->sprite_flags & VEHICLE_SPRITE_FLAG_DIAGONAL_SLOPES) {
-						rideVehicleEntry->var_2C = image_index;
-						b = rideVehicleEntry->var_16 * 24;
-						image_index += b;
-					}
-=======
 			if (vehicleEntry->car_visual != VEHICLE_VISUAL_RIVER_RAPIDS) {
 				int b = vehicleEntry->var_16 * 32;
->>>>>>> 635fae15
-
-				if (vehicleEntry->var_12 & 0x800) b /= 2;
+
+				if (vehicleEntry->flags_a & VEHICLE_ENTRY_FLAG_A_11) b /= 2;
 				if (vehicleEntry->sprite_flags & VEHICLE_SPRITE_FLAG_15) b /= 8;
 
 				image_index += b;
 
-<<<<<<< HEAD
-					// Track half? Up/Down
-					if (rideVehicleEntry->sprite_flags & VEHICLE_SPRITE_FLAG_FLAT_TO_GENTLE_SLOPE_BANKED_TRANSITIONS) {
-						rideVehicleEntry->var_38 = image_index;
-						b = rideVehicleEntry->var_16 * 128;
-						image_index += b;
-					}
-
-					// Unknown
-					if (rideVehicleEntry->sprite_flags & VEHICLE_SPRITE_FLAG_DIAGONAL_GENTLE_SLOPE_BANKED_TRANSITIONS) {
-						rideVehicleEntry->var_3C = image_index;
-						b = rideVehicleEntry->var_16 * 16;
-						image_index += b;
-					}
-
-					// Unknown
-					if (rideVehicleEntry->sprite_flags & VEHICLE_SPRITE_FLAG_GENTLE_SLOPE_BANKED_TRANSITIONS) {
-						rideVehicleEntry->var_40 = image_index;
-						b = rideVehicleEntry->var_16 * 16;
-						image_index += b;
-					}
-=======
 				// Incline 25
 				if (vehicleEntry->sprite_flags & VEHICLE_SPRITE_FLAG_GENTLE_SLOPES) {
 					vehicleEntry->var_20 = image_index;
 					b = vehicleEntry->var_16 * 72;
-					if (vehicleEntry->var_12 & 0x4000)
+					if (vehicleEntry->flags_a & VEHICLE_ENTRY_FLAG_A_14)
 						b = vehicleEntry->var_16 * 16;
->>>>>>> 635fae15
 
 					image_index += b;
 				}
@@ -675,12 +564,14 @@
 					b = vehicleEntry->var_16 * 80;
 					image_index += b;
 				}
+
 				// Verticle
 				if (vehicleEntry->sprite_flags & VEHICLE_SPRITE_FLAG_VERTICAL_SLOPES) {
 					vehicleEntry->var_28 = image_index;
 					b = vehicleEntry->var_16 * 116;
 					image_index += b;
 				}
+
 				// Unknown
 				if (vehicleEntry->sprite_flags & VEHICLE_SPRITE_FLAG_DIAGONAL_SLOPES) {
 					vehicleEntry->var_2C = image_index;
@@ -688,27 +579,12 @@
 					image_index += b;
 				}
 
-<<<<<<< HEAD
-					if (rideVehicleEntry->sprite_flags & VEHICLE_SPRITE_FLAG_CORKSCREWS) {
-						rideVehicleEntry->var_4C = image_index;
-						b = rideVehicleEntry->var_16 * 80;
-						image_index += b;
-					}
-
-					// Unknown
-					if (rideVehicleEntry->sprite_flags & VEHICLE_SPRITE_FLAG_RESTRAINT_ANIMATION) {
-						rideVehicleEntry->var_1C = image_index;
-						b = rideVehicleEntry->var_16 * 12;
-						image_index += b;
-					}
-=======
 				// Bank
 				if (vehicleEntry->sprite_flags & VEHICLE_SPRITE_FLAG_FLAT_BANKED) {
 					vehicleEntry->var_30 = image_index;
 					b = vehicleEntry->var_16 * 80;
 					image_index += b;
 				}
->>>>>>> 635fae15
 
 				if (vehicleEntry->sprite_flags & VEHICLE_SPRITE_FLAG_INLINE_TWISTS) {
 					vehicleEntry->var_34 = image_index;
@@ -722,12 +598,14 @@
 					b = vehicleEntry->var_16 * 128;
 					image_index += b;
 				}
+
 				// Unknown
 				if (vehicleEntry->sprite_flags & VEHICLE_SPRITE_FLAG_DIAGONAL_GENTLE_SLOPE_BANKED_TRANSITIONS) {
 					vehicleEntry->var_3C = image_index;
 					b = vehicleEntry->var_16 * 16;
 					image_index += b;
 				}
+
 				// Unknown
 				if (vehicleEntry->sprite_flags & VEHICLE_SPRITE_FLAG_GENTLE_SLOPE_BANKED_TRANSITIONS) {
 					vehicleEntry->var_40 = image_index;
@@ -741,25 +619,18 @@
 					image_index += b;
 				}
 
-<<<<<<< HEAD
-				if (!(rideVehicleEntry->flags_a & VEHICLE_ENTRY_FLAG_A_10)){
-					int num_images = cur_vehicle_images_offset - rideVehicleEntry->base_image_id;
-					if (rideVehicleEntry->flags_a & VEHICLE_ENTRY_FLAG_A_13){
-						num_images *= 2;
-					}
-=======
 				if (vehicleEntry->sprite_flags & VEHICLE_SPRITE_FLAG_FLAT_TO_GENTLE_SLOPE_WHILE_BANKED_TRANSITIONS) {
 					vehicleEntry->var_48 = image_index;
 					b = vehicleEntry->var_16 * 16;
 					image_index += b;
 				}
->>>>>>> 635fae15
 
 				if (vehicleEntry->sprite_flags & VEHICLE_SPRITE_FLAG_CORKSCREWS) {
 					vehicleEntry->var_4C = image_index;
 					b = vehicleEntry->var_16 * 80;
 					image_index += b;
 				}
+
 				// Unknown
 				if (vehicleEntry->sprite_flags & VEHICLE_SPRITE_FLAG_RESTRAINT_ANIMATION) {
 					vehicleEntry->var_1C = image_index;
@@ -783,9 +654,9 @@
 			cur_vehicle_images_offset = image_index + vehicleEntry->no_seating_rows * vehicleEntry->no_vehicle_images;
 			// 0x6DEB0D
 
-			if (!(vehicleEntry->var_12 & 0x400)) {
+			if (!(vehicleEntry->flags_a & VEHICLE_ENTRY_FLAG_A_10)) {
 				int num_images = cur_vehicle_images_offset - vehicleEntry->base_image_id;
-				if (vehicleEntry->var_12 & 0x2000) {
+				if (vehicleEntry->flags_a & VEHICLE_ENTRY_FLAG_A_13) {
 					num_images *= 2;
 				}
 
@@ -816,57 +687,12 @@
 				}
 			}
 
-<<<<<<< HEAD
-		// 0x6DEBAA
-		if (RCT2_GLOBAL(0x9ADAF4, sint32) != 0xFFFFFFFF) *RCT2_GLOBAL(0x9ADAF4, uint16*) = 0;
-
-		int di = ride_type->ride_type[0] | (ride_type->ride_type[1] << 8) | (ride_type->ride_type[2] << 16);
-
-		if ((ride_type->flags & RIDE_ENTRY_FLAG_SEPARATE_RIDE_NAME) && !rideTypeShouldLoseSeparateFlag(ride_type)) di |= 0x1000000;
-
-		RCT2_GLOBAL(0xF433DD, uint32) = di;
-		return 0;// flags;
-	}
-	else if ((flags & 0xFF) == 1){
-		// Object Unload
-
-		rct_ride_type* ride_type = (rct_ride_type*)esi;
-		ride_type->name = 0;
-		ride_type->description = 0;
-		ride_type->images_offset = 0;
-
-		for (int i = 0; i < 4; ++i){
-			rct_ride_type_vehicle* rideVehicleEntry = &ride_type->vehicles[i];
-
-			rideVehicleEntry->base_image_id = 0;
-			rideVehicleEntry->var_1C = 0;
-			rideVehicleEntry->var_20 = 0;
-			rideVehicleEntry->var_24 = 0;
-			rideVehicleEntry->var_28 = 0;
-			rideVehicleEntry->var_2C = 0;
-			rideVehicleEntry->var_30 = 0;
-			rideVehicleEntry->var_34 = 0;
-			rideVehicleEntry->var_38 = 0;
-			rideVehicleEntry->var_3C = 0;
-			rideVehicleEntry->var_40 = 0;
-			rideVehicleEntry->var_44 = 0;
-			rideVehicleEntry->var_48 = 0;
-			rideVehicleEntry->var_4C = 0;
-			rideVehicleEntry->no_vehicle_images = 0;
-			rideVehicleEntry->var_16 = 0;
-
-			if (!(rideVehicleEntry->flags_a & VEHICLE_ENTRY_FLAG_A_10)){
-				rideVehicleEntry->sprite_width = 0;
-				rideVehicleEntry->sprite_height_negative = 0;
-				rideVehicleEntry->sprite_height_positive = 0;
-=======
 			typeToRideEntryIndexMap--;
 			uint8 previous_entry = entryIndex;
 			while (typeToRideEntryIndexMap < RCT2_ADDRESS(0x9E34E4, uint8)){
 				uint8 backup_entry = *typeToRideEntryIndexMap;
 				*typeToRideEntryIndexMap++ = previous_entry;
 				previous_entry = backup_entry;
->>>>>>> 635fae15
 			}
 		}
 	}
@@ -913,7 +739,7 @@
 		rideVehicleEntry->no_vehicle_images = 0;
 		rideVehicleEntry->var_16 = 0;
 
-		if (!(rideVehicleEntry->var_12 & 0x400)) {
+		if (!(rideVehicleEntry->flags_a & VEHICLE_ENTRY_FLAG_A_10)) {
 			rideVehicleEntry->sprite_width = 0;
 			rideVehicleEntry->sprite_height_negative = 0;
 			rideVehicleEntry->sprite_height_positive = 0;
