/*****************************************************************************
 * Copyright (c) 2014 Ted John, Peter Hill
 * OpenRCT2, an open source clone of Roller Coaster Tycoon 2.
 *
 * This file is part of OpenRCT2.
 *
 * OpenRCT2 is free software: you can redistribute it and/or modify
 * it under the terms of the GNU General Public License as published by
 * the Free Software Foundation, either version 3 of the License, or
 * (at your option) any later version.
 
 * This program is distributed in the hope that it will be useful,
 * but WITHOUT ANY WARRANTY; without even the implied warranty of
 * MERCHANTABILITY or FITNESS FOR A PARTICULAR PURPOSE.  See the
 * GNU General Public License for more details.
 
 * You should have received a copy of the GNU General Public License
 * along with this program.  If not, see <http://www.gnu.org/licenses/>.
 *****************************************************************************/

#include <assert.h>
#include <stdio.h>
#include <windows.h>
#include "addresses.h"
#include "gfx.h"
#include "rct2.h"
#include "strings.h"
#include "window.h"
#include "osinterface.h"

// HACK These were originally passed back through registers
int gLastDrawStringX;
int gLastDrawStringY;

uint8 _screenDirtyBlocks[5120];

static void gfx_draw_dirty_blocks(int x, int y, int columns, int rows);

/**
 * 
 *  rct2: 0x00678998
 */
void gfx_load_g1()
{
	HANDLE hFile;
	DWORD bytesRead;
	DWORD header[2];

	int i;
	int g1BufferSize;
	void* g1Buffer;

	rct_g1_element *g1Elements = RCT2_ADDRESS(RCT2_ADDRESS_G1_ELEMENTS, rct_g1_element);

	hFile = CreateFile(get_file_path(PATH_ID_G1), GENERIC_READ, FILE_SHARE_READ, NULL, OPEN_EXISTING,
		FILE_FLAG_RANDOM_ACCESS | FILE_ATTRIBUTE_NORMAL, NULL);
	if (hFile != INVALID_HANDLE_VALUE) {
		ReadFile(hFile, header, 8, &bytesRead, NULL);
		if (bytesRead == 8) {
			g1BufferSize = header[1];
			g1Buffer = rct2_malloc(g1BufferSize);
			ReadFile(hFile, g1Elements, 29294 * sizeof(rct_g1_element), &bytesRead, NULL);
			ReadFile(hFile, g1Buffer, g1BufferSize, &bytesRead, NULL);
			CloseHandle(hFile);

			for (i = 0; i < 29294; i++)
				g1Elements[i].offset += (int)g1Buffer;

			return;
		}
	}

	// exit with error
	fprintf(stderr, "Unable to load g1.dat");
	assert(0);
}

/**
 * Clears the screen with the specified colour.
 *  rct2: 0x00678A9F
 */
void gfx_clear(rct_drawpixelinfo *dpi, int colour)
{
	int y, w, h;
	char* ptr;

	w = dpi->width >> dpi->var_0F;
	h = dpi->height >> dpi->var_0F;

	ptr = dpi->bits;
	for (y = 0; y < h; y++) {
		memset(ptr, colour, w);
		ptr += w + dpi->pitch;
	}
}

void gfx_draw_pixel(rct_drawpixelinfo *dpi, int x, int y, int colour)
{
	gfx_fill_rect(dpi, x, y, x, y, colour);
}

/*
* Draws a horizontal line of specified colour to a buffer.
* rct2: 0x68474C
*/
void gfx_draw_line_on_buffer(rct_drawpixelinfo *dpi, char colour, int y, int x, int no_pixels)
{
	y -= dpi->y;

	//Check to make sure point is in the y range
	if (y < 0)return;
	if (y >= dpi->height)return;
	//Check to make sure we are drawing at least a pixel
	if (!no_pixels) return;

	no_pixels++;
	x -= dpi->x;

	//If x coord outside range leave
	if (x < 0){
		//Unless the number of pixels is enough to be in range
		no_pixels += x;
		if (no_pixels <= 0)return;
		//Resets starting point to 0 as we don't draw outside the range
		x = 0;
	}

	//Ensure that the end point of the line is within range
	if (x + no_pixels - dpi->width > 0){
		//If the end point has any pixels outside range
		//cut them off. If there are now no pixels return.
		no_pixels -= x + no_pixels - dpi->width;
		if (no_pixels <= 0)return;
	}

	char* bits_pointer;
	//Get the buffer we are drawing to and move to the first coordinate.
	bits_pointer = dpi->bits + y*(dpi->pitch + dpi->width) + x;

	//Draw the line to the specified colour
	for (; no_pixels > 0; --no_pixels, ++bits_pointer){
		*((uint8*)bits_pointer) = colour;
	}
}


/**
 * Draws a line on dpi if within dpi boundaries
 *  rct2: 0x00684466
 * dpi (edi)
 * x1 (ax)
 * y1 (bx)
 * x2 (cx)
 * y2 (dx)
 * colour (ebp)
 */
void gfx_draw_line(rct_drawpixelinfo *dpi, int x1, int y1, int x2, int y2, int colour)
{
	// Check to make sure the line is within the drawing area
	if ((x1 < dpi->x) && (x2 < dpi->x)){
		return;
	}

	if ((y1 < dpi->y) && (y2 < dpi->y)){
		return;
	}

	if ((x1 >(dpi->x + dpi->width)) && (x2 >(dpi->x + dpi->width))){
		return;
	}

	if ((y1 > (dpi->y + dpi->height)) && (y2 > (dpi->y + dpi->height))){
		return;
	}

	//Bresenhams algorithm

	//If vertical plot points upwards
	int steep = abs(y2 - y1) > abs(x2 - x1);
	if (steep){
		int temp_y2 = y2;
		int temp_x2 = x2;
		y2 = x1;
		x2 = y1;
		y1 = temp_x2;
		x1 = temp_y2;
	}

	//If line is right to left swap direction
	if (x1 > x2){
		int temp_y2 = y2;
		int temp_x2 = x2;
		y2 = y1;
		x2 = x1;
		y1 = temp_y2;
		x1 = temp_x2;
	}

	int delta_x = x2 - x1;
	int delta_y = abs(y2 - y1);
	int error = delta_x / 2;
	int y_step;
	int y = y1;

	//Direction of step
	if (y1 < y2)y_step = 1;
	else y_step = -1;

	for (int x = x1, x_start = x1, no_pixels = 1; x < x2; ++x,++no_pixels){
		//Vertical lines are drawn 1 pixel at a time
		if (steep)gfx_draw_line_on_buffer(dpi, colour, x, y, 1);

		error -= delta_y;
		if (error < 0){
			//Non vertical lines are drawn with as many pixels in a horizontal line as possible
			if (!steep)gfx_draw_line_on_buffer(dpi, colour, y, x_start, no_pixels);

			//Reset non vertical line vars
			x_start = x + 1;
			no_pixels = 1;
			y += y_step;
			error += delta_x;
		}

		//Catch the case of the last line
		if (x + 1 == x2 && !steep){
			gfx_draw_line_on_buffer(dpi, colour, y, x_start, no_pixels);
		}
	}
	return;
}

/**
 *
 *  rct2: 0x00678AD4
 * dpi (edi)
 * left (ax)
 * top (cx)
 * right (bx)
 * bottom (dx)
 * colour (ebp)
 */
void gfx_fill_rect(rct_drawpixelinfo *dpi, int left, int top, int right, int bottom, int colour)
{

	int left_, right_, top_, bottom_;
	rct_drawpixelinfo* dpi_;
	left_ = left;
	right_ = right;
	top_ = top;
	bottom_ = bottom;
	dpi_ = dpi;
  
	if ((left > right) || (top > bottom) || (dpi->x > right) || (left >= (dpi->x + dpi->width)) ||
		(bottom < dpi->y) || (top >= (dpi->y + dpi->height)))
		return;

	colour |= RCT2_GLOBAL(0x009ABD9C, uint32);

	if (!(colour & 0x1000000)) {
		if (!(colour & 0x8000000)) {
			left_ = left - dpi->x;
			if (left_ < 0)
				left_ = 0;

			right_ = right - dpi->x;
			right_++;
			if (right_ > dpi->width)
				right_ = dpi->width;

			right_ -= left_;
	
			top_ = top - dpi->y;
			if (top_ < 0)
				top_ = 0;

			bottom_ = bottom - dpi->y;
			bottom_++;

			if (bottom_ > dpi->height)
				bottom_ = dpi->height;

			bottom_ -= top_;

			if (!(colour & 0x2000000)) {
				if (!(colour & 0x4000000)) {
					uint8* pixel = (top_ * (dpi->width + dpi->pitch)) + left_ + dpi->bits;

					int length = dpi->width + dpi->pitch - right_;

					for (int i = 0; i < bottom_; ++i) {
						memset(pixel, (colour & 0xFF), right_);
						pixel += length + right_;
					}
				} else {
					// 00678B8A   00678E38
					char* esi;
					esi = (top_ * (dpi->width + dpi->pitch)) + left_ + dpi->bits;;

					int eax, ebp;
					eax = colour;
					ebp = dpi->width + dpi->pitch - right_;

					RCT2_GLOBAL(0x00EDF810, uint32) = ebp;
					RCT2_GLOBAL(0x009ABDB2, uint16) = bottom_;
					RCT2_GLOBAL(0x00EDF814, uint32) = right_;

					top_ = (top + dpi->y) & 0xf;
					right_ = (right + dpi_->x) &0xf;

<<<<<<< HEAD
					dpi_ = esi;

					esi = eax >> 0x1C;
					esi = RCT2_GLOBAL(0x0097FEFC,uint32)[esi]; // or possibly uint8)[esi*4] ?
=======
					dpi_ = (rct_drawpixelinfo*)esi;

					esi = (char*)(eax >> 0x1C);
					esi = (char*)RCT2_GLOBAL(0x0097FEFC,uint32)[esi]; // or possibly uint8)[esi*4] ?
>>>>>>> 12dfd1e6

					for (; RCT2_GLOBAL(0x009ABDB2, uint16) > 0; RCT2_GLOBAL(0x009ABDB2, uint16)--) {
						// push    ebx
						// push    ecx
						ebp = *(esi + top_*2);
					     
						// mov     bp, [esi+top_*2];
						int ecx;
						ecx = RCT2_GLOBAL(0x00EDF814, uint32);

						for (int i = ecx; i >=0; --i) {
							if (!(ebp & (1 << right_)))
<<<<<<< HEAD
								dpi_->bits = left_ & 0xFF;
=======
								dpi_->bits = (char*)(left_ & 0xFF);
>>>>>>> 12dfd1e6
		
							right_++;
							right_ = right_ & 0xF;
							dpi_++;
						}
						// pop     ecx
						// pop     ebx
						top_++;
						top_ = top_ &0xf;
						dpi_ += RCT2_GLOBAL(0x00EDF810, uint32);
					}
					return;
				}

			} else {
				// 00678B7E   00678C83
				if (dpi->pad_0E < 1) {
					// Location in screen buffer?
					uint8* pixel = top_ * (dpi->width + dpi->pitch) + left_ + dpi->bits;

					// Find colour in colour table?
					uint32 eax = RCT2_ADDRESS(0x0097FCBC, uint32)[(colour & 0xFF)];
					rct_g1_element* g1_element = &(RCT2_ADDRESS(RCT2_ADDRESS_G1_ELEMENTS, rct_g1_element)[eax]);

					int length = (dpi->width + dpi->pitch) - right_;

					// Fill the rectangle with the colours from the colour table
					for (int i = 0; i < bottom_; ++i) {
						for (int j = 0; j < right_; ++j) {
							*pixel = *((uint8*)(&g1_element->offset[*pixel]));
							pixel++;
						}
						pixel += length;
					}
				} else if (dpi->pad_0E > 1) {
					// 00678C8A    00678D57
					right_ = right;
				} else if (dpi->pad_0E == 1) {
					// 00678C88   00678CEE
					right = right;
				}
	
			}
		} else {
			// 00678B3A    00678EC9
			right_ = right;
      }
  } else {
    // 00678B2E    00678BE5
		// Cross hatching
		uint16 pattern = 0;

		left_ = left_ - dpi->x;
		if (left_ < 0) {
			pattern = pattern ^ left_;
			left_ = 0;
		}

		right_ = right_ - dpi->x;
		right_++;

		if (right_ > dpi->width)
			right_ = dpi-> width;
		
		right_ = right_ - left_;

		top_ = top - dpi->y;
		if (top_ < 0) {
			pattern = pattern ^ top_;
			top_ = 0;
		}

		bottom_ = bottom - dpi->y;
		bottom_++;

		if (bottom_ > dpi->height)
			bottom_ = dpi->height;

		bottom_ -= top_;

		uint8* pixel = (top_ * (dpi->width + dpi->pitch)) + left_ + dpi->bits;

		int length = dpi->width + dpi->pitch - right_;

		uint32 ecx;
		for (int i = 0; i < bottom_; ++i) {
			ecx = pattern;
			// Rotate right
			ecx = (ecx >> 1) | (ecx << (sizeof(ecx) * CHAR_BIT - 1));
			ecx = (ecx & 0xFFFF0000) | right_; 
			// Fill every other pixel with the colour
			for (; (ecx & 0xFFFF) > 0; ecx--) {
				ecx = ecx ^ 0x80000000;
				if ((int)ecx < 0) {
					*pixel = colour & 0xFF;
				}
				pixel++;
			}
			pattern = pattern ^ 1;
			pixel += length;
			
		}
	}

	// RCT2_CALLPROC_X(0x00678AD4, left, right, top, bottom, 0, dpi, colour);
}

/**
 * 
 *  rct2: 0x006E6F81
 * dpi (edi)
 * left (ax)
 * top (cx)
 * right (bx)
 * bottom (dx)
 * colour (ebp)
 * _si (si)
 */
void gfx_fill_rect_inset(rct_drawpixelinfo* dpi, short left, short top, short right, short bottom, int colour, short _si)
{
	RCT2_CALLPROC_X(0x006E6F81, left, right, top, bottom, _si, (int)dpi, colour);
}

#define RCT2_Y_RELATED_GLOBAL_1 0x9E3D12 //uint16
#define RCT2_Y_RELATED_GLOBAL_2 0x9ABDAC //sint16
#define RCT2_X_RELATED_GLOBAL_1 0x9E3D10 //uint16
#define RCT2_X_RELATED_GLOBAL_2 0x9ABDA8 //sint16

void sub_0x67AA18(int* source_bits_pointer, int* dest_bits_pointer, rct_drawpixelinfo *dpi){
	if (RCT2_GLOBAL(0xEDF81C, uint32) & 0x2000000){
		return; //0x67AAB3
	}

	if (RCT2_GLOBAL(0xEDF81C, uint32) & 0x4000000){
		return; //0x67AFD8
	}

	int ebx = RCT2_GLOBAL(0xEDF808, uint32);
	ebx = RCT2_GLOBAL(ebx * 2 + source_bits_pointer,uint16);
	int ebp = (int)dest_bits_pointer;
	ebx += (int)source_bits_pointer;

StartLoop:
	ebx = ebx;
	int cx = RCT2_GLOBAL(ebx, uint16);
	RCT2_GLOBAL(0x9ABDB4, uint8) = cx & 0xFF;
	ebx += 2;
	cx &= 0xFF7F;
	int esi = ebx;
	int edx = (cx & 0xFF00) >> 8;
	ebx += cx;
	edx -= RCT2_GLOBAL(0xEDF80C, sint32);
	int edi = ebp;
	if (edx > 0){
		edi += edx;
	}
	else{
		esi -= edx;
		cx += edx & 0xFFFF;
		if (cx <= 0){
			goto TestLoop;
			//jump to 0x67AA97
		}
		edx &= 0xFFFF0000;
	}
	edx += cx;
	edx -= RCT2_GLOBAL(0x9ABDA8, sint16);
	if (edx > 0){
		cx -= edx;
		if (cx <= 0){
			goto TestLoop;
			//jump to 0x67AA97
		}
	}
	if (cx & 1){
		cx >>= 1;
		RCT2_GLOBAL(edi, uint8) = RCT2_GLOBAL(esi, uint8);
	}
	else cx >>= 1;

	if (cx & 1){
		cx >>= 1;
		RCT2_GLOBAL(edi, uint16) = RCT2_GLOBAL(esi, uint16);
	}
	else cx >>= 1;

	for (int i = cx; i > 0; --i, edi++, esi++){
		RCT2_GLOBAL(edi, uint16) = RCT2_GLOBAL(esi, uint16);
	}
TestLoop:
	if (!(RCT2_GLOBAL(0x9ABDB4, uint8) & 0x80)) goto StartLoop;
	edx = RCT2_GLOBAL(0x9ABDB0, sint16);
	ebp += edx;
	RCT2_GLOBAL(0x9ABDAC, sint16)--;
	if (RCT2_GLOBAL(0x9ABDAC, sint16))goto StartLoop;

}

/*
* rct2: 0x67A934 title screen bitmaps on buttons
* This function readies all the global vars for copying the sprite data onto the screen
* I think its only used for bitmaps onto buttons but i am not sure.
*/
void sub_0x67A934(rct_drawpixelinfo *dpi, int x, int y){

	int _edi = (int)dpi;
	sint16 translated_x = x, translated_y = y;
	char* bits_pointer;
	bits_pointer = dpi->bits;

	translated_y += RCT2_GLOBAL(RCT2_Y_RELATED_GLOBAL_1, uint16) - dpi->y;
	RCT2_GLOBAL(0xEDF808, uint32) = 0;
	RCT2_GLOBAL(RCT2_Y_RELATED_GLOBAL_2, sint16) = RCT2_GLOBAL(0x9E3D0E, sint16);

	if (translated_y < 0)
	{
		RCT2_GLOBAL(RCT2_Y_RELATED_GLOBAL_2, sint16) += translated_y;
		if (RCT2_GLOBAL(RCT2_Y_RELATED_GLOBAL_2, sint16) <= 0)return;
		RCT2_GLOBAL(0xEDF808, sint16) -= translated_y;
		translated_y = 0;
	}
	else{
		bits_pointer += (dpi->width + dpi->pitch)*translated_y;
	}

	translated_y += RCT2_GLOBAL(RCT2_Y_RELATED_GLOBAL_2, sint16) - dpi->height;
	if (translated_y > 0){
		RCT2_GLOBAL(RCT2_Y_RELATED_GLOBAL_2, sint16) -= translated_y;
		if (RCT2_GLOBAL(RCT2_Y_RELATED_GLOBAL_2, sint16) <= 0)return;
	}

	RCT2_GLOBAL(0xEDF80C, uint32) = 0;
	translated_x += RCT2_GLOBAL(RCT2_X_RELATED_GLOBAL_1, uint16) - dpi->x;

	RCT2_GLOBAL(RCT2_X_RELATED_GLOBAL_2, sint16) = RCT2_GLOBAL(0x9E3D0C, sint16);
	if (translated_x < 0){
		RCT2_GLOBAL(RCT2_X_RELATED_GLOBAL_2, sint16) += translated_x;
		if (RCT2_GLOBAL(RCT2_X_RELATED_GLOBAL_2, sint16) <= 0)return;
		RCT2_GLOBAL(0xEDF80C, sint16) -= translated_x;
		translated_x = 0;
	}
	else{
		bits_pointer += translated_x;
	}
	translated_x += RCT2_GLOBAL(RCT2_X_RELATED_GLOBAL_2, sint16);
	translated_x -= dpi->width;
	if (translated_x > 0){
		RCT2_GLOBAL(RCT2_X_RELATED_GLOBAL_2, sint16) -= translated_x;
		if (RCT2_GLOBAL(RCT2_X_RELATED_GLOBAL_2, sint16) <= 0)return;
	}

	RCT2_GLOBAL(0x9ABDB0, uint16) = dpi->width + dpi->pitch;
	
	// I dont think it uses ecx, edx but just in case
	//esi is the source and bits_pointer is the destination
	//sub_0x67AA18(RCT2_GLOBAL(0x9E3D08, int*), (int*)bits_pointer, dpi);

	RCT2_CALLPROC_X_EBPSAFE(0x67AA18, 0, 0, translated_x, translated_y, RCT2_GLOBAL(0x9E3D08, uint32), (int)bits_pointer, (int)dpi);
}

/**
 *
 *  rct2: 0x0067A28E
 * image_id (ebx)
 * x (cx)
 * y (dx)
 */
void gfx_draw_sprite(rct_drawpixelinfo *dpi, int image_id, int x, int y)
{
	//RCT2_CALLPROC_X(0x0067A28E, 0, image_id, x, y, 0, dpi, 0);
	//return;

	int eax = 0, ebx = image_id, ecx = x, edx = y, esi = 0, edi = (int)dpi, ebp = 0;

	RCT2_GLOBAL(0x00EDF81C, uint32) = image_id & 0xE0000000;
	eax = (image_id >> 26) & 0x7;
	//eax = RCT2_GLOBAL(0x009E3CE4 + eax*4, uint32);
	RCT2_GLOBAL(0x009E3CDC, uint32) = RCT2_GLOBAL(0x009E3CE4 + eax * 4, uint32);

	if (((image_id)& 0xE0000000) && !(image_id & (1 << 31))) {
		RCT2_CALLPROC_X(0x0067A28E, 0, image_id, x, y, 0, (int)dpi, 0);
		//
		return;//jump into 0x67a445
	}
	else if (((image_id)& 0xE0000000) && !(image_id & (1 << 29))){
		char* find = "FINDMEDUNCAN";
		RCT2_CALLPROC_X(0x0067A28E, 0, image_id, x, y, 0, (int)dpi, 0);
		return;//jump into 0x67a361
	}
	else if ((image_id)& 0xE0000000){
		RCT2_CALLPROC_X(0x0067A28E, 0, image_id, x, y, 0, (int)dpi, 0);		
		/*
		eax = image_id;
		RCT2_GLOBAL(0x9E3CDC, uint32) = 0;
		eax >>= 19;
		eax &= 0x1f;
		eax = RCT2_GLOBAL(eax * 4 + 0x97FCBC, uint32);
		eax <<= 4;
		eax = RCT2_GLOBAL(eax + RCT2_ADDRESS_G1_ELEMENTS, uint32);
		ebp = *((uint32*)eax + 0xF3);
		esi = *((uint32*)eax + 0xF7);
		RCT2_GLOBAL(0x9ABEFF, uint32) = ebp;
		RCT2_GLOBAL(0x9ABF03, uint32) = esi;
		ebp = *((uint32*)eax + 0xFB);
		eax = ebx;

		RCT2_GLOBAL(0x9ABF07, uint32) = ebp;
		eax >>= 24;
		eax &= 0x1f;
		eax = RCT2_GLOBAL(eax * 4 + 0x97FCBC, uint32);
		eax <<= 4;
		eax = RCT2_GLOBAL(eax + RCT2_ADDRESS_G1_ELEMENTS, uint32);
		ebp = *((uint32*)eax + 0xF3);
		esi = *((uint32*)eax + 0xF7);
		RCT2_GLOBAL(0x9ABED6, uint32) = ebp;
		RCT2_GLOBAL(0x9ABEDA, uint32) = esi;
		ebp = *((uint32*)eax + 0xFB);

		RCT2_GLOBAL(0x9ABDA4, uint32) = 0x009ABE0C;
		RCT2_GLOBAL(0x9ABEDE, uint32) = ebp;*/
		return;
	}

	ebx &= 0x7FFFF;
	ebx <<= 4;
	ebx += RCT2_ADDRESS_G1_ELEMENTS;
	if (dpi->pad_0E >= 1){
		if (dpi->pad_0E == 1){
			return;
			//jump into 0x67bd81
		}
		if (dpi->pad_0E >= 3){
			return;//jump into 0x67FAAE
		}
		//jump into 0x67DADA
		return;
	}
	eax = *((uint32*)ebx + 2);
	ebp = *((uint32*)ebx + 3);
	RCT2_GLOBAL(0x9E3D08, uint32) = *((uint32*)ebx); //offset to g1 bits?
	RCT2_GLOBAL(0x9E3D0C, uint32) = *((uint32*)ebx + 1);
	RCT2_GLOBAL(0x9E3D10, uint32) = *((uint32*)ebx + 2); //X-Y related unsigned? sets RCT2_X_RELATED_GLOBAL_1 and Y
	RCT2_GLOBAL(0x9E3D14, uint32) = *((uint32*)ebx + 3);
	if (RCT2_GLOBAL(0x9E3D14, uint32) & (1 << 2)){
		//Title screen bitmaps
		//RCT2_CALLPROC_X(0x0067A934, eax, ebx, x, y, 0, dpi, ebp);
		sub_0x67A934(dpi, x, y);
		return;
	}
	
	//dpi on stack
	int translated_x, translated_y;
	char* bits_pointer;

	ebp = (int)dpi;
	esi = RCT2_GLOBAL(0x9E3D08, uint32);
	RCT2_GLOBAL(0x9E3CE0, uint32) = 0;
	bits_pointer = dpi->bits;	

	RCT2_GLOBAL(RCT2_Y_RELATED_GLOBAL_2, sint16) = RCT2_GLOBAL(0x9E3D0E, sint16);

	translated_y = y + RCT2_GLOBAL(RCT2_Y_RELATED_GLOBAL_1, uint16) - dpi->y;


	if (translated_y < 0){
		RCT2_GLOBAL(RCT2_Y_RELATED_GLOBAL_2, sint16) += translated_y;
		if (RCT2_GLOBAL(RCT2_Y_RELATED_GLOBAL_2, sint16) <= 0){
			return;
		}
		translated_y = -translated_y;
		esi += translated_y * RCT2_GLOBAL(0x9E3D0C, sint16);
		RCT2_GLOBAL(0x9E3CE0, sint32) += translated_y * RCT2_GLOBAL(0x9E3D0C, sint16);
		translated_y = 0;
	} else {
		eax = (dpi->width + dpi->pitch) * translated_y;
		bits_pointer += eax;
	}

	translated_y += RCT2_GLOBAL(RCT2_Y_RELATED_GLOBAL_2, sint16) - dpi->height;;

	if (translated_y > 0){
		RCT2_GLOBAL(RCT2_Y_RELATED_GLOBAL_2, sint16) -= translated_y;
		if (RCT2_GLOBAL(RCT2_Y_RELATED_GLOBAL_2, sint16) <=0)
		{
			return;
		}
	}

	RCT2_GLOBAL(RCT2_X_RELATED_GLOBAL_2, sint16) = RCT2_GLOBAL(0x9E3D0C, sint16);
	eax = dpi->width + dpi->pitch - RCT2_GLOBAL(0x9E3D0C, sint16);

	RCT2_GLOBAL(0x9ABDAE, uint16) = 0;
	RCT2_GLOBAL(0x9ABDB0, sint16) = dpi->width + dpi->pitch - RCT2_GLOBAL(0x9E3D0C, sint16);
	translated_x = x + RCT2_GLOBAL(RCT2_X_RELATED_GLOBAL_1, uint16) - dpi->x;

	if (translated_x < 0){

		RCT2_GLOBAL(RCT2_X_RELATED_GLOBAL_2, sint16) += translated_x;
		if (RCT2_GLOBAL(RCT2_X_RELATED_GLOBAL_2, sint16) <= 0){
			return;
		}

		translated_x -= RCT2_GLOBAL(0x9ABDAE, sint16);
		esi -= translated_x;
		RCT2_GLOBAL(0x9E3CE0, sint32) -= translated_x;
		RCT2_GLOBAL(0x9ABDB0, sint16) -= translated_x;
		translated_x = 0;
	}

	bits_pointer += translated_x;
	translated_x += RCT2_GLOBAL(RCT2_X_RELATED_GLOBAL_2, sint16) - dpi->width;

	if (translated_x > 0){
		RCT2_GLOBAL(RCT2_X_RELATED_GLOBAL_2, sint16) -= translated_x;
		if (RCT2_GLOBAL(RCT2_X_RELATED_GLOBAL_2, sint16) <= 0){
			return;
		}
		RCT2_GLOBAL(0x9ABDAE, sint16) += translated_x;
		RCT2_GLOBAL(0x9ABDB0, sint16) += translated_x;
	}

	if (!(RCT2_GLOBAL(0x9E3D14, uint16) & 0x02)){
		eax = (RCT2_GLOBAL(RCT2_Y_RELATED_GLOBAL_2, uint8)) << 8;
		edx = RCT2_GLOBAL(0x9ABDAE, sint16);
		ebp = RCT2_GLOBAL(0x9ABDB0, sint16);
		ebx = RCT2_GLOBAL(0xEDF81C, uint32);
		ecx = 0xFFFF&translated_x;
		//ebx, esi, edi, ah used in 0x67a690
		RCT2_CALLPROC_X_EBPSAFE(0x67A690, eax, ebx, ecx, edx, esi, (int)bits_pointer, ebp);
		return;
	}
	//0x67A60A
	RCT2_CALLPROC_X(0x0067A28E, 0, image_id, x, y, 0, (int)dpi, 0);
	esi -= RCT2_GLOBAL(0x9E3D08, sint32);
	return;
}

/**
 *
 *  rct2: 0x00683854
 * a1 (ebx)
 * product (cl)
 */
void gfx_transpose_palette(int pal, unsigned char product)
{
	int eax, ebx, ebp;
	uint8* esi, *edi;

	ebx = pal * 16;
	esi = (uint8*)(*((int*)(RCT2_ADDRESS_G1_ELEMENTS + ebx)));
	ebp = *((short*)(0x009EBD2C + ebx));
	eax = *((short*)(0x009EBD30 + ebx)) * 4;
	edi = (uint8*)0x01424680 + eax;

	for (; ebp > 0; ebp--) {
		edi[0] = (esi[0] * product) >> 8;
		edi[1] = (esi[1] * product) >> 8;
		edi[2] = (esi[2] * product) >> 8;
		esi += 3;
		edi += 4;
	}
	osinterface_update_palette((char*)0x01424680, 10, 236);
}

/**
 * Draws i formatted text string centred at i specified position.
 *  rct2: 0x006C1D6C
 * dpi (edi)
 * format (bx)
 * x (cx)
 * y (dx)
 * colour (al)
 * args (esi)
 */
void gfx_draw_string_centred(rct_drawpixelinfo *dpi, int format, int x, int y, int colour, void *args)
{
	RCT2_CALLPROC_X(0x006C1D6C, colour, format, x, y, (int)args, (int)dpi, 0);
}

/**
 *
 *  rct2: 0x006ED7E5
 */
void gfx_invalidate_screen()
{
	int width = RCT2_GLOBAL(RCT2_ADDRESS_SCREEN_WIDTH, sint16);
	int height = RCT2_GLOBAL(RCT2_ADDRESS_SCREEN_HEIGHT, sint16);
	gfx_set_dirty_blocks(0, 0, width, height);
}

/**
 * 
 *  rct2: 0x006E732D
 * left (ax)
 * top (bx)
 * right (dx)
 * bottom (bp)
 */
void gfx_set_dirty_blocks(int left, int top, int right, int bottom)
{
	int x, y;
	uint8 *screenDirtyBlocks = RCT2_ADDRESS(0x00EDE408, uint8);

	left = max(left, 0);
	top = max(top, 0);
	right = min(right, RCT2_GLOBAL(RCT2_ADDRESS_SCREEN_WIDTH, sint16));
	bottom = min(bottom, RCT2_GLOBAL(RCT2_ADDRESS_SCREEN_HEIGHT, sint16));

	if (left >= right)
		return;
	if (top >= bottom)
		return;

	right--;
	bottom--;

	left >>= RCT2_GLOBAL(0x009ABDF0, sint8);
	right >>= RCT2_GLOBAL(0x009ABDF0, sint8);
	top >>= RCT2_GLOBAL(0x009ABDF1, sint8);
	bottom >>= RCT2_GLOBAL(0x009ABDF1, sint8);

	for (y = top; y <= bottom; y++)
		for (x = left; x <= right; x++)
			screenDirtyBlocks[y * RCT2_GLOBAL(RCT2_ADDRESS_DIRTY_BLOCK_COLUMNS, sint32) + x] = 0xFF;
}

/**
 *
 *  rct2: 0x006E73BE
 */
void gfx_draw_all_dirty_blocks()
{
	int x, y, xx, yy, columns, rows;
	uint8 *screenDirtyBlocks = RCT2_ADDRESS(0x00EDE408, uint8);

	for (x = 0; x < RCT2_GLOBAL(RCT2_ADDRESS_DIRTY_BLOCK_COLUMNS, sint32); x++) {
		for (y = 0; y < RCT2_GLOBAL(RCT2_ADDRESS_DIRTY_BLOCK_ROWS, sint32); y++) {
			if (screenDirtyBlocks[y * RCT2_GLOBAL(RCT2_ADDRESS_DIRTY_BLOCK_COLUMNS, sint32) + x] == 0)
				continue;

			// Determine columns
			for (xx = x; xx < RCT2_GLOBAL(RCT2_ADDRESS_DIRTY_BLOCK_COLUMNS, sint32); xx++)
				if (screenDirtyBlocks[y * RCT2_GLOBAL(RCT2_ADDRESS_DIRTY_BLOCK_COLUMNS, sint32) + xx] == 0)
					break;
			columns = xx - x;

			// Check rows
			for (yy = y; yy < RCT2_GLOBAL(RCT2_ADDRESS_DIRTY_BLOCK_ROWS, sint32); yy++)
				for (xx = x; xx < x + columns; xx++)
					if (screenDirtyBlocks[yy * RCT2_GLOBAL(RCT2_ADDRESS_DIRTY_BLOCK_COLUMNS, sint32) + xx] == 0)
						goto endRowCheck;
			
		endRowCheck:
			rows = yy - y;
			gfx_draw_dirty_blocks(x, y, columns, rows);
		}
	}
}

static void gfx_draw_dirty_blocks(int x, int y, int columns, int rows)
{
	int left, top, right, bottom;
	uint8 *screenDirtyBlocks = RCT2_ADDRESS(0x00EDE408, uint8);

	// Unset dirty blocks
	for (top = y; top < y + rows; top++)
		for (left = x; left < x + columns; left++)
			screenDirtyBlocks[top * RCT2_GLOBAL(RCT2_ADDRESS_DIRTY_BLOCK_COLUMNS, sint32) + left] = 0;

	// Determine region in pixels
	left = max(0, x * RCT2_GLOBAL(RCT2_ADDRESS_DIRTY_BLOCK_WIDTH, sint16));
	top = max(0, y * RCT2_GLOBAL(RCT2_ADDRESS_DIRTY_BLOCK_HEIGHT, sint16));
	right = min(RCT2_GLOBAL(RCT2_ADDRESS_SCREEN_WIDTH, sint16), left + (columns * RCT2_GLOBAL(RCT2_ADDRESS_DIRTY_BLOCK_WIDTH, sint16)));
	bottom = min(RCT2_GLOBAL(RCT2_ADDRESS_SCREEN_HEIGHT, sint16), top + (rows * RCT2_GLOBAL(RCT2_ADDRESS_DIRTY_BLOCK_HEIGHT, sint16)));
	if (right <= left || bottom <= top)
		return;

	// Draw region
	gfx_redraw_screen_rect(left, top, right, bottom);
}

/**
 * 
 *  rct2: 0x006E7499 
 * left (ax)
 * top (bx)
 * right (dx)
 * bottom (bp)
 */
void gfx_redraw_screen_rect(short left, short top, short right, short bottom)
{
	rct_window* w;
	rct_drawpixelinfo *screenDPI = RCT2_ADDRESS(RCT2_ADDRESS_SCREEN_DPI, rct_drawpixelinfo);
	rct_drawpixelinfo *windowDPI = RCT2_ADDRESS(RCT2_ADDRESS_WINDOW_DPI, rct_drawpixelinfo);

	// Unsure what this does
	RCT2_CALLPROC_X(0x00683326, left, top, right - 1, bottom - 1, 0, 0, 0);

	windowDPI->bits = screenDPI->bits + left + ((screenDPI->width + screenDPI->pitch) * top);
	windowDPI->x = left;
	windowDPI->y = top;
	windowDPI->width = right - left;
	windowDPI->height = bottom - top;
	windowDPI->pitch = screenDPI->width + screenDPI->pitch + left - right;

	for (w = RCT2_ADDRESS(RCT2_ADDRESS_WINDOW_LIST, rct_window); w < RCT2_GLOBAL(RCT2_ADDRESS_NEW_WINDOW_PTR, rct_window*); w++) {
		if (w->flags & WF_TRANSPARENT)
			continue;
		if (right <= w->x || bottom <= w->y)
			continue;
		if (left >= w->x + w->width || top >= w->y + w->height)
			continue;
		window_draw(w, left, top, right, bottom);
	}
}

/**
 * 
 *  rct2: 0x006C2321
 * buffer (esi)
 */
int gfx_get_string_width(char *buffer)
{
	int eax, ebx, ecx, edx, esi, edi, ebp;

	esi = (int)buffer;
	RCT2_CALLFUNC_X(0x006C2321, &eax, &ebx, &ecx, &edx, &esi, &edi, &ebp);

	return ecx & 0xFFFF;
}

/**
 * Draws i formatted text string left aligned at i specified position but clips
 * the text with an elipsis if the text width exceeds the specified width.
 *  rct2: 0x006C1B83
 * dpi (edi)
 * format (bx)
 * args (esi)
 * colour (al)
 * x (cx)
 * y (dx)
 * width (bp)
 */
void gfx_draw_string_left_clipped(rct_drawpixelinfo* dpi, int format, void* args, int colour, int x, int y, int width)
{
	RCT2_CALLPROC_X(0x006C1B83, colour, format, x, y, (int)args, (int)dpi, width);

	//char* buffer;

	//buffer = (char*)0x0141ED68;
	//format_string(buffer, format, args);
	//rctmem->current_font_sprite_base = 224;
	//clip_text(buffer, width);
	//gfx_draw_string(dpi, buffer, colour, x, y);
}

/**
 * Draws i formatted text string centred at i specified position but clips the
 * text with an elipsis if the text width exceeds the specified width.
 *  rct2: 0x006C1BBA
 * dpi (edi)
 * format (bx)
 * args (esi)
 * colour (al)
 * x (cx)
 * y (dx)
 * width (bp)
 */
void gfx_draw_string_centred_clipped(rct_drawpixelinfo *dpi, int format, void *args, int colour, int x, int y, int width)
{
	RCT2_CALLPROC_X(0x006C1BBA, colour, format, x, y, (int)args, (int)dpi, width);

	//char* buffer;
	//short text_width;

	//buffer = (char*)0x0141ED68;
	//format_string(buffer, format, args);
	//rctmem->current_font_sprite_base = 224;
	//text_width = clip_text(buffer, width);

	//// Draw the text centred
	//x -= (text_width - 1) / 2;
	//gfx_draw_string(dpi, buffer, colour, x, y);
}


/**
 * Draws i formatted text string right aligned.
 *  rct2: 0x006C1BFC
 * dpi (edi)
 * format (bx)
 * args (esi)
 * colour (al)
 * x (cx)
 * y (dx)
 */
void gfx_draw_string_right(rct_drawpixelinfo* dpi, int format, void* args, int colour, int x, int y)
{
	char* buffer;
	short text_width;

	buffer = (char*)0x0141ED68;
	format_string(buffer, format, args);

	// Measure text width
	text_width = gfx_get_string_width(buffer);

	// Draw the text right aligned
	x -= text_width;
	gfx_draw_string(dpi, buffer, colour, x, y);
}

/**
 * 
 *  rct2: 0x006C1E53
 * dpi (edi)
 * args (esi)
 * x (cx)
 * y (dx)
 * width (bp)
 * colour (al)
 * format (ebx)
 */
int gfx_draw_string_centred_wrapped(rct_drawpixelinfo *dpi, void *args, int x, int y, int width, int format, int colour)
{
	int eax, ebx, ecx, edx, esi, edi, ebp;

	eax = colour;
	ebx = format;
	ecx = x;
	edx = y;
	esi = (int)args;
	edi = (int)dpi;
	ebp = width;
	RCT2_CALLFUNC_X(0x006C1E53, &eax, &ebx, &ecx, &edx, &esi, &edi, &ebp);

	return (sint16)(edx & 0xFFFF) - y;
}

/**
 * 
 *  rct2: 0x006C2105
 * dpi (edi)
 * format (esi)
 * x (cx)
 * y (dx)
 * width (bp)
 * colour (bx)
 * unknown (al)
 */
int gfx_draw_string_left_wrapped(rct_drawpixelinfo *dpi, void *format, int x, int y, int width, int colour, int unknown)
{
	int eax, ebx, ecx, edx, esi, edi, ebp;

	eax = unknown;
	ebx = colour;
	ecx = x;
	edx = y;
	esi = (int)format;
	edi = (int)dpi;
	ebp = width;
	RCT2_CALLFUNC_X(0x006C2105, &eax, &ebx, &ecx, &edx, &esi, &edi, &ebp);

	return (sint16)(edx & 0xFFFF) - y;
}

/**
 * Draws i formatted text string.
 *  rct2: 0x006C1B2F
 * dpi (edi)
 * format (bx)
 * args (esi)
 * colour (al)
 * x (cx)
 * y (dx)
 */
void gfx_draw_string_left(rct_drawpixelinfo *dpi, int format, void *args, int colour, int x, int y)
{
	char* buffer;

	buffer = (char*)0x0141ED68;
	format_string(buffer, format, args);
	gfx_draw_string(dpi, buffer, colour, x, y);
}

/**
 * 
 *  rct2: 0x00682702
 * dpi (edi)
 * format (esi)
 * colour (al)
 * x (cx)
 * y (dx)
 */
void gfx_draw_string(rct_drawpixelinfo *dpi, char *format, int colour, int x, int y)
{
	int eax, ebx, ecx, edx, esi, edi, ebp;

	eax = colour;
	ebx = 0;
	ecx = x;
	edx = y;
	esi = (int)format;
	edi = (int)dpi;
	ebp = 0;
	RCT2_CALLFUNC_X(0x00682702, &eax, &ebx, &ecx, &edx, &esi, &edi, &ebp);

	gLastDrawStringX = ecx;
	gLastDrawStringY = edx;
}<|MERGE_RESOLUTION|>--- conflicted
+++ resolved
@@ -308,17 +308,10 @@
 					top_ = (top + dpi->y) & 0xf;
 					right_ = (right + dpi_->x) &0xf;
 
-<<<<<<< HEAD
-					dpi_ = esi;
-
-					esi = eax >> 0x1C;
-					esi = RCT2_GLOBAL(0x0097FEFC,uint32)[esi]; // or possibly uint8)[esi*4] ?
-=======
 					dpi_ = (rct_drawpixelinfo*)esi;
 
 					esi = (char*)(eax >> 0x1C);
 					esi = (char*)RCT2_GLOBAL(0x0097FEFC,uint32)[esi]; // or possibly uint8)[esi*4] ?
->>>>>>> 12dfd1e6
 
 					for (; RCT2_GLOBAL(0x009ABDB2, uint16) > 0; RCT2_GLOBAL(0x009ABDB2, uint16)--) {
 						// push    ebx
@@ -331,11 +324,7 @@
 
 						for (int i = ecx; i >=0; --i) {
 							if (!(ebp & (1 << right_)))
-<<<<<<< HEAD
-								dpi_->bits = left_ & 0xFF;
-=======
 								dpi_->bits = (char*)(left_ & 0xFF);
->>>>>>> 12dfd1e6
 		
 							right_++;
 							right_ = right_ & 0xF;
