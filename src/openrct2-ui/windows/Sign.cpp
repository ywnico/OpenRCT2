/*****************************************************************************
 * Copyright (c) 2014-2020 OpenRCT2 developers
 *
 * For a complete list of all authors, please refer to contributors.md
 * Interested in contributing? Visit https://github.com/OpenRCT2/OpenRCT2
 *
 * OpenRCT2 is licensed under the GNU General Public License version 3.
 *****************************************************************************/

#include <openrct2-ui/interface/Dropdown.h>
#include <openrct2-ui/interface/Viewport.h>
#include <openrct2-ui/interface/Widget.h>
#include <openrct2-ui/windows/Window.h>
#include <openrct2/Game.h>
#include <openrct2/actions/LargeSceneryRemoveAction.h>
#include <openrct2/actions/SignSetNameAction.h>
#include <openrct2/actions/SignSetStyleAction.h>
#include <openrct2/actions/WallRemoveAction.h>
#include <openrct2/config/Config.h>
#include <openrct2/localisation/Localisation.h>
#include <openrct2/localisation/StringIds.h>
#include <openrct2/sprites.h>
#include <openrct2/world/Banner.h>
#include <openrct2/world/LargeScenery.h>
#include <openrct2/world/Scenery.h>
#include <openrct2/world/Wall.h>

static constexpr const rct_string_id WINDOW_TITLE = STR_SIGN;
static constexpr const int32_t WW = 113;
static constexpr const int32_t WH = 96;

// clang-format off
enum WINDOW_SIGN_WIDGET_IDX {
    WIDX_BACKGROUND,
    WIDX_TITLE,
    WIDX_CLOSE,
    WIDX_VIEWPORT,
    WIDX_SIGN_TEXT,
    WIDX_SIGN_DEMOLISH,
    WIDX_MAIN_COLOUR,
    WIDX_TEXT_COLOUR
};

// 0x9AEE00
static rct_widget window_sign_widgets[] = {
    WINDOW_SHIM(WINDOW_TITLE, WW, WH),
    MakeWidget({      3,      17}, {85, 60}, WindowWidgetType::Viewport,  WindowColour::Secondary, STR_VIEWPORT                                 ), // Viewport
    MakeWidget({WW - 25,      19}, {24, 24}, WindowWidgetType::FlatBtn,   WindowColour::Secondary, SPR_RENAME,   STR_CHANGE_SIGN_TEXT_TIP       ), // change sign button
    MakeWidget({WW - 25,      67}, {24, 24}, WindowWidgetType::FlatBtn,   WindowColour::Secondary, SPR_DEMOLISH, STR_DEMOLISH_SIGN_TIP          ), // demolish button
    MakeWidget({      5, WH - 16}, {12, 12}, WindowWidgetType::ColourBtn, WindowColour::Secondary, 0xFFFFFFFF,   STR_SELECT_MAIN_SIGN_COLOUR_TIP), // Main colour
    MakeWidget({     17, WH - 16}, {12, 12}, WindowWidgetType::ColourBtn, WindowColour::Secondary, 0xFFFFFFFF,   STR_SELECT_TEXT_COLOUR_TIP     ), // Text colour
    { WIDGETS_END },
};

// clang-format on

class SignWindow final : public Window
{
private:
    bool _isSmall = false;
    Banner* _banner = nullptr;
    TileElement* _tileElement = nullptr;

    void ShowTextInput()
    {
        if (_banner != nullptr)
        {
            auto bannerText = _banner->GetText();
            window_text_input_raw_open(this, WIDX_SIGN_TEXT, STR_SIGN_TEXT_TITLE, STR_SIGN_TEXT_PROMPT, bannerText.c_str(), 32);
        }
    }

public:
    void OnOpen() override
    {
        widgets = window_sign_widgets;
        enabled_widgets = (1 << WIDX_CLOSE) | (1 << WIDX_SIGN_TEXT) | (1 << WIDX_SIGN_DEMOLISH) | (1 << WIDX_MAIN_COLOUR)
            | (1 << WIDX_TEXT_COLOUR);

        WindowInitScrollWidgets(this);
    }

    /*
     * Initializes the window and sets it's number and if it's small
     * @return true if successfull
     */
    bool Initialize(rct_windownumber windowNumber, const bool isSmall)
    {
        number = windowNumber;
        _isSmall = isSmall;

        _banner = GetBanner(number);
        if (_banner == nullptr)
            return false;

        auto signViewPosition = _banner->position.ToCoordsXY().ToTileCentre();
        _tileElement = banner_get_tile_element(number);
        if (_tileElement == nullptr)
            return false;

        int32_t viewZ = _tileElement->GetBaseZ();
        frame_no = viewZ;

<<<<<<< HEAD
    auto& tileElements = GetTileElements();
    while (1)
    {
        if (tile_element->GetType() == TILE_ELEMENT_TYPE_LARGE_SCENERY)
=======
        if (_isSmall)
>>>>>>> 1aec3205
        {
            list_information_type = _tileElement->AsWall()->GetPrimaryColour();
            var_492 = _tileElement->AsWall()->GetSecondaryColour();
            SceneryEntry = _tileElement->AsWall()->GetEntryIndex();
        }
<<<<<<< HEAD
        tile_element++;
        if (tile_element >= &tileElements[tileElements.size()])
=======
        else
>>>>>>> 1aec3205
        {
            list_information_type = _tileElement->AsLargeScenery()->GetPrimaryColour();
            var_492 = _tileElement->AsLargeScenery()->GetSecondaryColour();
            SceneryEntry = _tileElement->AsLargeScenery()->GetEntryIndex();
        }

        // Create viewport
        rct_widget& viewportWidget = window_sign_widgets[WIDX_VIEWPORT];

        viewport_create(
            this, windowPos + ScreenCoordsXY{ viewportWidget.left + 1, viewportWidget.top + 1 }, viewportWidget.width() - 1,
            viewportWidget.height() - 1, 0, { signViewPosition, viewZ }, 0, SPRITE_INDEX_NULL);

        viewport->flags = gConfigGeneral.always_show_gridlines ? VIEWPORT_FLAG_GRIDLINES : 0;
        Invalidate();

        return true;
    }

    void OnMouseUp(rct_widgetindex widgetIndex) override
    {
        switch (widgetIndex)
        {
<<<<<<< HEAD
            auto banner = GetBanner(w->number);
            auto bannerCoords = banner->position.ToCoordsXY();
            auto tile_element = map_get_first_element_at(bannerCoords);
            if (tile_element == nullptr)
                return;

            auto& tileElements = GetTileElements();
            while (1)
=======
            case WIDX_CLOSE:
                Close();
                break;
            case WIDX_SIGN_DEMOLISH:
>>>>>>> 1aec3205
            {
                auto bannerCoords = _banner->position.ToCoordsXY();

                if (_isSmall)
                {
                    CoordsXYZD wallLocation = { bannerCoords, _tileElement->GetBaseZ(), _tileElement->GetDirection() };
                    auto wallRemoveAction = WallRemoveAction(wallLocation);
                    GameActions::Execute(&wallRemoveAction);
                }
<<<<<<< HEAD
                tile_element++;
                if (tile_element >= &tileElements[tileElements.size()])
=======
                else
>>>>>>> 1aec3205
                {
                    auto sceneryRemoveAction = LargeSceneryRemoveAction(
                        { bannerCoords, _tileElement->GetBaseZ(), _tileElement->GetDirection() },
                        _tileElement->AsLargeScenery()->GetSequenceIndex());
                    GameActions::Execute(&sceneryRemoveAction);
                }
                break;
            }
            case WIDX_SIGN_TEXT:
                ShowTextInput();
                break;
        }
    }

    void OnMouseDown(rct_widgetindex widgetIndex) override
    {
        rct_widget* widget = &widgets[widgetIndex];
        switch (widgetIndex)
        {
            case WIDX_MAIN_COLOUR:
                WindowDropdownShowColour(this, widget, TRANSLUCENT(colours[1]), static_cast<uint8_t>(list_information_type));
                break;
            case WIDX_TEXT_COLOUR:
                WindowDropdownShowColour(this, widget, TRANSLUCENT(colours[1]), static_cast<uint8_t>(var_492));
                break;
        }
    }

    void OnDropdown(rct_widgetindex widgetIndex, int32_t dropdownIndex) override
    {
        switch (widgetIndex)
        {
            case WIDX_MAIN_COLOUR:
            {
                if (dropdownIndex == -1)
                    return;
                list_information_type = dropdownIndex;
                auto signSetStyleAction = SignSetStyleAction(number, dropdownIndex, var_492, !_isSmall);
                GameActions::Execute(&signSetStyleAction);
                break;
            }
            case WIDX_TEXT_COLOUR:
            {
                if (dropdownIndex == -1)
                    return;
                var_492 = dropdownIndex;
                auto signSetStyleAction = SignSetStyleAction(number, list_information_type, dropdownIndex, !_isSmall);
                GameActions::Execute(&signSetStyleAction);
                break;
            }
            default:
                return;
        }

        Invalidate();
    }

    void OnTextInput(rct_widgetindex widgetIndex, std::string_view text) override
    {
        if (widgetIndex == WIDX_SIGN_TEXT && !text.empty())
        {
            auto signSetNameAction = SignSetNameAction(number, std::string(text));
            GameActions::Execute(&signSetNameAction);
        }
    }

    void OnPrepareDraw() override
    {
        rct_widget* main_colour_btn = &window_sign_widgets[WIDX_MAIN_COLOUR];
        rct_widget* text_colour_btn = &window_sign_widgets[WIDX_TEXT_COLOUR];

        if (_isSmall)
        {
            rct_scenery_entry* scenery_entry = get_wall_entry(SceneryEntry);

            main_colour_btn->type = WindowWidgetType::Empty;
            text_colour_btn->type = WindowWidgetType::Empty;

            if (scenery_entry->wall.flags & WALL_SCENERY_HAS_PRIMARY_COLOUR)
            {
                main_colour_btn->type = WindowWidgetType::ColourBtn;
            }
            if (scenery_entry->wall.flags & WALL_SCENERY_HAS_SECONDARY_COLOUR)
            {
                text_colour_btn->type = WindowWidgetType::ColourBtn;
            }
        }
        else
        {
            rct_scenery_entry* scenery_entry = get_large_scenery_entry(SceneryEntry);

            main_colour_btn->type = WindowWidgetType::Empty;
            text_colour_btn->type = WindowWidgetType::Empty;

            if (scenery_entry->large_scenery.flags & LARGE_SCENERY_FLAG_HAS_PRIMARY_COLOUR)
            {
                main_colour_btn->type = WindowWidgetType::ColourBtn;
            }
            if (scenery_entry->large_scenery.flags & LARGE_SCENERY_FLAG_HAS_SECONDARY_COLOUR)
            {
                text_colour_btn->type = WindowWidgetType::ColourBtn;
            }
        }

        main_colour_btn->image = SPRITE_ID_PALETTE_COLOUR_1(list_information_type) | IMAGE_TYPE_TRANSPARENT | SPR_PALETTE_BTN;
        text_colour_btn->image = SPRITE_ID_PALETTE_COLOUR_1(var_492) | IMAGE_TYPE_TRANSPARENT | SPR_PALETTE_BTN;
    }

    void OnDraw(rct_drawpixelinfo& dpi) override
    {
        DrawWidgets(dpi);

        if (viewport != nullptr)
        {
            window_draw_viewport(&dpi, this);
        }
    }

    void OnViewportRotate() override
    {
        RemoveViewport();

        auto banner = GetBanner(number);

        auto signViewPos = CoordsXYZ{ banner->position.ToCoordsXY().ToTileCentre(), frame_no };

        // Create viewport
        rct_widget* viewportWidget = &window_sign_widgets[WIDX_VIEWPORT];
        viewport_create(
            this, windowPos + ScreenCoordsXY{ viewportWidget->left + 1, viewportWidget->top + 1 }, viewportWidget->width() - 1,
            viewportWidget->height() - 1, 0, signViewPos, 0, SPRITE_INDEX_NULL);
        if (viewport != nullptr)
            viewport->flags = gConfigGeneral.always_show_gridlines ? VIEWPORT_FLAG_GRIDLINES : 0;
        Invalidate();
    }
};

/**
 *
 *  rct2: 0x006BA305
 */
rct_window* window_sign_open(rct_windownumber number)
{
    auto* w = static_cast<SignWindow*>(window_bring_to_front_by_number(WC_BANNER, number));

    if (w != nullptr)
        return w;

    w = WindowCreate<SignWindow>(WC_BANNER, WW, WH, 0);

    if (w == nullptr)
        return nullptr;

    bool result = w->Initialize(number, false);
    if (result != true)
        return nullptr;

    return w;
}

/**
 *
 *  rct2: 0x6E5F52
 */
rct_window* window_sign_small_open(rct_windownumber number)
{
    auto* w = static_cast<SignWindow*>(window_bring_to_front_by_number(WC_BANNER, number));

    if (w != nullptr)
        return w;

    w = WindowCreate<SignWindow>(WC_BANNER, WW, WH, 0);

    if (w == nullptr)
        return nullptr;

    bool result = w->Initialize(number, true);
    if (result != true)
        return nullptr;

    return w;
}<|MERGE_RESOLUTION|>--- conflicted
+++ resolved
@@ -101,25 +101,13 @@
         int32_t viewZ = _tileElement->GetBaseZ();
         frame_no = viewZ;
 
-<<<<<<< HEAD
-    auto& tileElements = GetTileElements();
-    while (1)
-    {
-        if (tile_element->GetType() == TILE_ELEMENT_TYPE_LARGE_SCENERY)
-=======
         if (_isSmall)
->>>>>>> 1aec3205
         {
             list_information_type = _tileElement->AsWall()->GetPrimaryColour();
             var_492 = _tileElement->AsWall()->GetSecondaryColour();
             SceneryEntry = _tileElement->AsWall()->GetEntryIndex();
         }
-<<<<<<< HEAD
-        tile_element++;
-        if (tile_element >= &tileElements[tileElements.size()])
-=======
         else
->>>>>>> 1aec3205
         {
             list_information_type = _tileElement->AsLargeScenery()->GetPrimaryColour();
             var_492 = _tileElement->AsLargeScenery()->GetSecondaryColour();
@@ -143,21 +131,10 @@
     {
         switch (widgetIndex)
         {
-<<<<<<< HEAD
-            auto banner = GetBanner(w->number);
-            auto bannerCoords = banner->position.ToCoordsXY();
-            auto tile_element = map_get_first_element_at(bannerCoords);
-            if (tile_element == nullptr)
-                return;
-
-            auto& tileElements = GetTileElements();
-            while (1)
-=======
             case WIDX_CLOSE:
                 Close();
                 break;
             case WIDX_SIGN_DEMOLISH:
->>>>>>> 1aec3205
             {
                 auto bannerCoords = _banner->position.ToCoordsXY();
 
@@ -167,12 +144,7 @@
                     auto wallRemoveAction = WallRemoveAction(wallLocation);
                     GameActions::Execute(&wallRemoveAction);
                 }
-<<<<<<< HEAD
-                tile_element++;
-                if (tile_element >= &tileElements[tileElements.size()])
-=======
                 else
->>>>>>> 1aec3205
                 {
                     auto sceneryRemoveAction = LargeSceneryRemoveAction(
                         { bannerCoords, _tileElement->GetBaseZ(), _tileElement->GetDirection() },
