/*****************************************************************************
 * Copyright (c) 2014-2020 OpenRCT2 developers
 *
 * For a complete list of all authors, please refer to contributors.md
 * Interested in contributing? Visit https://github.com/OpenRCT2/OpenRCT2
 *
 * OpenRCT2 is licensed under the GNU General Public License version 3.
 *****************************************************************************/

#include "../UiContext.h"
#include "../interface/InGameConsole.h"
#include "../scripting/CustomMenu.h"

#include <algorithm>
#include <iterator>
#include <limits>
#include <openrct2-ui/interface/Dropdown.h>
#include <openrct2-ui/interface/LandTool.h>
#include <openrct2-ui/interface/Viewport.h>
#include <openrct2-ui/interface/Widget.h>
#include <openrct2-ui/windows/Window.h>
#include <openrct2/Cheats.h>
#include <openrct2/Context.h>
#include <openrct2/Editor.h>
#include <openrct2/Game.h>
#include <openrct2/Input.h>
#include <openrct2/OpenRCT2.h>
#include <openrct2/ParkImporter.h>
#include <openrct2/Version.h>
#include <openrct2/actions/BannerPlaceAction.h>
#include <openrct2/actions/BannerSetColourAction.h>
#include <openrct2/actions/ClearAction.h>
#include <openrct2/actions/FootpathAdditionPlaceAction.h>
#include <openrct2/actions/LandLowerAction.h>
#include <openrct2/actions/LandRaiseAction.h>
#include <openrct2/actions/LandSmoothAction.h>
#include <openrct2/actions/LargeSceneryPlaceAction.h>
#include <openrct2/actions/LargeScenerySetColourAction.h>
#include <openrct2/actions/LoadOrQuitAction.h>
#include <openrct2/actions/PauseToggleAction.h>
#include <openrct2/actions/SetCheatAction.h>
#include <openrct2/actions/SmallSceneryPlaceAction.h>
#include <openrct2/actions/SmallScenerySetColourAction.h>
#include <openrct2/actions/SurfaceSetStyleAction.h>
#include <openrct2/actions/WallPlaceAction.h>
#include <openrct2/actions/WallSetColourAction.h>
#include <openrct2/actions/WaterLowerAction.h>
#include <openrct2/actions/WaterRaiseAction.h>
#include <openrct2/audio/audio.h>
#include <openrct2/config/Config.h>
#include <openrct2/interface/Chat.h>
#include <openrct2/interface/InteractiveConsole.h>
#include <openrct2/interface/Screenshot.h>
#include <openrct2/network/network.h>
#include <openrct2/paint/VirtualFloor.h>
#include <openrct2/peep/Staff.h>
#include <openrct2/scenario/Scenario.h>
#include <openrct2/ui/UiContext.h>
#include <openrct2/util/Math.hpp>
#include <openrct2/windows/Intent.h>
#include <openrct2/world/Footpath.h>
#include <openrct2/world/LargeScenery.h>
#include <openrct2/world/Park.h>
#include <openrct2/world/Scenery.h>
#include <openrct2/world/SmallScenery.h>
#include <openrct2/world/Surface.h>
#include <openrct2/world/Wall.h>
#include <string>

using namespace OpenRCT2;
using namespace OpenRCT2::Ui;

// clang-format off
enum {
    WIDX_PAUSE,
    WIDX_FILE_MENU,
    WIDX_MUTE,
    WIDX_ZOOM_OUT,
    WIDX_ZOOM_IN,
    WIDX_ROTATE,
    WIDX_VIEW_MENU,
    WIDX_MAP,

    WIDX_LAND,
    WIDX_WATER,
    WIDX_SCENERY,
    WIDX_PATH,
    WIDX_CONSTRUCT_RIDE,
    WIDX_RIDES,
    WIDX_PARK,
    WIDX_STAFF,
    WIDX_GUESTS,
    WIDX_CLEAR_SCENERY,

    WIDX_FASTFORWARD,
    WIDX_CHEATS,
    WIDX_DEBUG,
    WIDX_FINANCES,
    WIDX_RESEARCH,
    WIDX_NEWS,
    WIDX_NETWORK,
    WIDX_CHAT,

    WIDX_SEPARATOR,
};

validate_global_widx(WC_TOP_TOOLBAR, WIDX_PAUSE);
validate_global_widx(WC_TOP_TOOLBAR, WIDX_LAND);
validate_global_widx(WC_TOP_TOOLBAR, WIDX_WATER);
validate_global_widx(WC_TOP_TOOLBAR, WIDX_SCENERY);
validate_global_widx(WC_TOP_TOOLBAR, WIDX_PATH);

enum FILE_MENU_DDIDX {
    DDIDX_NEW_GAME = 0,
    DDIDX_LOAD_GAME = 1,
    DDIDX_SAVE_GAME = 2,
    DDIDX_SAVE_GAME_AS = 3,
    // separator
    DDIDX_ABOUT = 5,
    DDIDX_OPTIONS = 6,
    DDIDX_SCREENSHOT = 7,
    DDIDX_GIANT_SCREENSHOT = 8,
    // separator
    DDIDX_FILE_BUG_ON_GITHUB = 10,
    DDIDX_UPDATE_AVAILABLE = 11,
    // separator
    DDIDX_QUIT_TO_MENU = 13,
    DDIDX_EXIT_OPENRCT2 = 14,
};

enum TOP_TOOLBAR_VIEW_MENU_DDIDX {
    DDIDX_UNDERGROUND_INSIDE = 0,
    DDIDX_TRANSPARENT_WATER = 1,
    DDIDX_HIDE_BASE = 2,
    DDIDX_HIDE_VERTICAL = 3,
    // separator
    DDIDX_SEETHROUGH_RIDES = 5,
    DDIDX_SEETHROUGH_SCENERY = 6,
    DDIDX_SEETHROUGH_PATHS = 7,
    DDIDX_INVISIBLE_SUPPORTS = 8,
    DDIDX_INVISIBLE_PEEPS = 9,
    // separator
    DDIDX_LAND_HEIGHTS = 11,
    DDIDX_TRACK_HEIGHTS = 12,
    DDIDX_PATH_HEIGHTS = 13,
    // separator
    DDIDX_VIEW_CLIPPING = 15,
    DDIDX_HIGHLIGHT_PATH_ISSUES = 16,

    TOP_TOOLBAR_VIEW_MENU_COUNT
};

enum TOP_TOOLBAR_DEBUG_DDIDX {
    DDIDX_CONSOLE = 0,
    DDIDX_DEBUG_PAINT = 1,

    TOP_TOOLBAR_DEBUG_COUNT
};

enum TOP_TOOLBAR_NETWORK_DDIDX {
    DDIDX_MULTIPLAYER = 0,
    DDIDX_MULTIPLAYER_RECONNECT = 1,

    TOP_TOOLBAR_NETWORK_COUNT
};

enum {
    DDIDX_CHEATS,
    DDIDX_TILE_INSPECTOR = 1,
    DDIDX_OBJECT_SELECTION = 2,
    DDIDX_INVENTIONS_LIST = 3,
    DDIDX_SCENARIO_OPTIONS = 4,
    DDIDX_OBJECTIVE_OPTIONS = 5,
    // 6 is a separator
    DDIDX_ENABLE_SANDBOX_MODE = 7,
    DDIDX_DISABLE_CLEARANCE_CHECKS = 8,
    DDIDX_DISABLE_SUPPORT_LIMITS = 9,

    TOP_TOOLBAR_CHEATS_COUNT
};

enum {
    DDIDX_SHOW_MAP,
    DDIDX_OPEN_VIEWPORT,
};

enum {
    DDIDX_ROTATE_CLOCKWISE,
    DDIDX_ROTATE_ANTI_CLOCKWISE,
};

#pragma region Toolbar_widget_ordering

// from left to right
static constexpr const int32_t left_aligned_widgets_order[] = {
    WIDX_PAUSE,
    WIDX_FASTFORWARD,
    WIDX_FILE_MENU,
    WIDX_MUTE,
    WIDX_NETWORK,
    WIDX_CHAT,
    WIDX_CHEATS,
    WIDX_DEBUG,

    WIDX_SEPARATOR,

    WIDX_ZOOM_OUT,
    WIDX_ZOOM_IN,
    WIDX_ROTATE,
    WIDX_VIEW_MENU,
    WIDX_MAP,

};

// from right to left
static constexpr const int32_t right_aligned_widgets_order[] = {
    WIDX_NEWS,
    WIDX_GUESTS,
    WIDX_STAFF,
    WIDX_PARK,
    WIDX_RIDES,
    WIDX_RESEARCH,
    WIDX_FINANCES,

    WIDX_SEPARATOR,

    WIDX_CONSTRUCT_RIDE,
    WIDX_PATH,
    WIDX_SCENERY,
    WIDX_WATER,
    WIDX_LAND,
    WIDX_CLEAR_SCENERY
};

#pragma endregion

static rct_widget window_top_toolbar_widgets[] = {
    MakeRemapWidget({  0, 0}, {30, TOP_TOOLBAR_HEIGHT + 1}, WindowWidgetType::TrnBtn, WindowColour::Primary   , SPR_TOOLBAR_PAUSE,          STR_PAUSE_GAME_TIP                ), // Pause
    MakeRemapWidget({ 60, 0}, {30, TOP_TOOLBAR_HEIGHT + 1}, WindowWidgetType::TrnBtn, WindowColour::Primary   , SPR_TOOLBAR_FILE,           STR_DISC_AND_GAME_OPTIONS_TIP     ), // File menu
    MakeRemapWidget({250, 0}, {30, TOP_TOOLBAR_HEIGHT + 1}, WindowWidgetType::TrnBtn, WindowColour::Primary   , SPR_G2_TOOLBAR_MUTE,        STR_TOOLBAR_MUTE_TIP              ), // Mute
    MakeRemapWidget({100, 0}, {30, TOP_TOOLBAR_HEIGHT + 1}, WindowWidgetType::TrnBtn, WindowColour::Secondary , SPR_TOOLBAR_ZOOM_OUT,       STR_ZOOM_OUT_TIP                  ), // Zoom out
    MakeRemapWidget({130, 0}, {30, TOP_TOOLBAR_HEIGHT + 1}, WindowWidgetType::TrnBtn, WindowColour::Secondary , SPR_TOOLBAR_ZOOM_IN,        STR_ZOOM_IN_TIP                   ), // Zoom in
    MakeRemapWidget({160, 0}, {30, TOP_TOOLBAR_HEIGHT + 1}, WindowWidgetType::TrnBtn, WindowColour::Secondary , SPR_TOOLBAR_ROTATE,         STR_ROTATE_TIP                    ), // Rotate camera
    MakeRemapWidget({190, 0}, {30, TOP_TOOLBAR_HEIGHT + 1}, WindowWidgetType::TrnBtn, WindowColour::Secondary , SPR_TOOLBAR_VIEW,           STR_VIEW_OPTIONS_TIP              ), // Transparency menu
    MakeRemapWidget({220, 0}, {30, TOP_TOOLBAR_HEIGHT + 1}, WindowWidgetType::TrnBtn, WindowColour::Secondary , SPR_TOOLBAR_MAP,            STR_SHOW_MAP_TIP                  ), // Map
    MakeRemapWidget({267, 0}, {30, TOP_TOOLBAR_HEIGHT + 1}, WindowWidgetType::TrnBtn, WindowColour::Tertiary  , SPR_TOOLBAR_LAND,           STR_ADJUST_LAND_TIP               ), // Land
    MakeRemapWidget({297, 0}, {30, TOP_TOOLBAR_HEIGHT + 1}, WindowWidgetType::TrnBtn, WindowColour::Tertiary  , SPR_TOOLBAR_WATER,          STR_ADJUST_WATER_TIP              ), // Water
    MakeRemapWidget({327, 0}, {30, TOP_TOOLBAR_HEIGHT + 1}, WindowWidgetType::TrnBtn, WindowColour::Tertiary  , SPR_TOOLBAR_SCENERY,        STR_PLACE_SCENERY_TIP             ), // Scenery
    MakeRemapWidget({357, 0}, {30, TOP_TOOLBAR_HEIGHT + 1}, WindowWidgetType::TrnBtn, WindowColour::Tertiary  , SPR_TOOLBAR_FOOTPATH,       STR_BUILD_FOOTPATH_TIP            ), // Path
    MakeRemapWidget({387, 0}, {30, TOP_TOOLBAR_HEIGHT + 1}, WindowWidgetType::TrnBtn, WindowColour::Tertiary  , SPR_TOOLBAR_CONSTRUCT_RIDE, STR_BUILD_RIDE_TIP                ), // Construct ride
    MakeRemapWidget({490, 0}, {30, TOP_TOOLBAR_HEIGHT + 1}, WindowWidgetType::TrnBtn, WindowColour::Quaternary, SPR_TOOLBAR_RIDES,          STR_RIDES_IN_PARK_TIP             ), // Rides
    MakeRemapWidget({520, 0}, {30, TOP_TOOLBAR_HEIGHT + 1}, WindowWidgetType::TrnBtn, WindowColour::Quaternary, SPR_TOOLBAR_PARK,           STR_PARK_INFORMATION_TIP          ), // Park
    MakeRemapWidget({550, 0}, {30, TOP_TOOLBAR_HEIGHT + 1}, WindowWidgetType::TrnBtn, WindowColour::Quaternary, SPR_TAB_TOOLBAR,            STR_STAFF_TIP                     ), // Staff
    MakeRemapWidget({560, 0}, {30, TOP_TOOLBAR_HEIGHT + 1}, WindowWidgetType::TrnBtn, WindowColour::Quaternary, SPR_TOOLBAR_GUESTS,         STR_GUESTS_TIP                    ), // Guests
    MakeRemapWidget({560, 0}, {30, TOP_TOOLBAR_HEIGHT + 1}, WindowWidgetType::TrnBtn, WindowColour::Tertiary  , SPR_TOOLBAR_CLEAR_SCENERY,  STR_CLEAR_SCENERY_TIP             ), // Clear scenery
    MakeRemapWidget({ 30, 0}, {30, TOP_TOOLBAR_HEIGHT + 1}, WindowWidgetType::TrnBtn, WindowColour::Primary   , SPR_TAB_TOOLBAR,            STR_GAME_SPEED_TIP                ), // Fast forward
    MakeRemapWidget({ 30, 0}, {30, TOP_TOOLBAR_HEIGHT + 1}, WindowWidgetType::TrnBtn, WindowColour::Primary   , SPR_TAB_TOOLBAR,            STR_CHEATS_TIP                    ), // Cheats
    MakeRemapWidget({ 30, 0}, {30, TOP_TOOLBAR_HEIGHT + 1}, WindowWidgetType::TrnBtn, WindowColour::Primary   , SPR_TAB_TOOLBAR,            STR_DEBUG_TIP                     ), // Debug
    MakeRemapWidget({ 30, 0}, {30, TOP_TOOLBAR_HEIGHT + 1}, WindowWidgetType::TrnBtn, WindowColour::Quaternary, SPR_TAB_TOOLBAR,            STR_SCENARIO_OPTIONS_FINANCIAL_TIP), // Finances
    MakeRemapWidget({ 30, 0}, {30, TOP_TOOLBAR_HEIGHT + 1}, WindowWidgetType::TrnBtn, WindowColour::Quaternary, SPR_TAB_TOOLBAR,            STR_FINANCES_RESEARCH_TIP         ), // Research
    MakeRemapWidget({ 30, 0}, {30, TOP_TOOLBAR_HEIGHT + 1}, WindowWidgetType::TrnBtn, WindowColour::Quaternary, SPR_TAB_TOOLBAR,            STR_SHOW_RECENT_MESSAGES_TIP      ), // News
    MakeRemapWidget({ 30, 0}, {30, TOP_TOOLBAR_HEIGHT + 1}, WindowWidgetType::TrnBtn, WindowColour::Primary   , SPR_G2_TOOLBAR_MULTIPLAYER, STR_SHOW_MULTIPLAYER_STATUS_TIP   ), // Network
    MakeRemapWidget({ 30, 0}, {30, TOP_TOOLBAR_HEIGHT + 1}, WindowWidgetType::TrnBtn, WindowColour::Primary   , SPR_TAB_TOOLBAR,            STR_TOOLBAR_CHAT_TIP              ), // Chat
    MakeWidget     ({  0, 0}, {10,                      1}, WindowWidgetType::Empty,  WindowColour::Primary                                                                   ), // Artificial widget separator
    WIDGETS_END,
};

static void window_top_toolbar_mouseup(rct_window *w, rct_widgetindex widgetIndex);
static void window_top_toolbar_mousedown(rct_window *w, rct_widgetindex widgetIndex, rct_widget* widget);
static void window_top_toolbar_dropdown(rct_window *w, rct_widgetindex widgetIndex, int32_t dropdownIndex);
static void window_top_toolbar_tool_update(rct_window* w, rct_widgetindex widgetIndex, const ScreenCoordsXY& screenCoords);
static void window_top_toolbar_tool_down(rct_window* w, rct_widgetindex widgetIndex, const ScreenCoordsXY& screenCoords);
static void window_top_toolbar_tool_drag(rct_window* w, rct_widgetindex widgetIndex, const ScreenCoordsXY& screenCoords);
static void window_top_toolbar_tool_up(rct_window* w, rct_widgetindex widgetIndex, const ScreenCoordsXY& screenCoordsy);
static void window_top_toolbar_tool_abort(rct_window *w, rct_widgetindex widgetIndex);
static void window_top_toolbar_invalidate(rct_window *w);
static void window_top_toolbar_paint(rct_window *w, rct_drawpixelinfo *dpi);

static rct_window_event_list window_top_toolbar_events([](auto& events)
{
    events.mouse_up = &window_top_toolbar_mouseup;
    events.mouse_down = &window_top_toolbar_mousedown;
    events.dropdown = &window_top_toolbar_dropdown;
    events.tool_update = &window_top_toolbar_tool_update;
    events.tool_down = &window_top_toolbar_tool_down;
    events.tool_drag = &window_top_toolbar_tool_drag;
    events.tool_up = &window_top_toolbar_tool_up;
    events.tool_abort = &window_top_toolbar_tool_abort;
    events.invalidate = &window_top_toolbar_invalidate;
    events.paint = &window_top_toolbar_paint;
});
// clang-format on

static void top_toolbar_init_view_menu(rct_window* window, rct_widget* widget);
static void top_toolbar_view_menu_dropdown(int16_t dropdownIndex);
static void top_toolbar_init_map_menu(rct_window* window, rct_widget* widget);
static void top_toolbar_map_menu_dropdown(int16_t dropdownIndex);
static void top_toolbar_init_fastforward_menu(rct_window* window, rct_widget* widget);
static void top_toolbar_fastforward_menu_dropdown(int16_t dropdownIndex);
static void top_toolbar_init_rotate_menu(rct_window* window, rct_widget* widget);
static void top_toolbar_rotate_menu_dropdown(int16_t dropdownIndex);
static void top_toolbar_init_cheats_menu(rct_window* window, rct_widget* widget);
static void top_toolbar_cheats_menu_dropdown(int16_t dropdownIndex);
static void top_toolbar_init_debug_menu(rct_window* window, rct_widget* widget);
static void top_toolbar_debug_menu_dropdown(int16_t dropdownIndex);
static void top_toolbar_init_network_menu(rct_window* window, rct_widget* widget);
static void top_toolbar_network_menu_dropdown(int16_t dropdownIndex);

static void toggle_footpath_window();
static void toggle_land_window(rct_window* topToolbar, rct_widgetindex widgetIndex);
static void toggle_clear_scenery_window(rct_window* topToolbar, rct_widgetindex widgetIndex);
static void toggle_water_window(rct_window* topToolbar, rct_widgetindex widgetIndex);

static money64 selection_lower_land(uint8_t flags);
static money64 selection_raise_land(uint8_t flags);

static ClearAction GetClearAction();

static bool _landToolBlocked;
static uint8_t _unkF64F0E;
static int16_t _unkF64F0A;

/**
 * Creates the main game top toolbar window.
 *  rct2: 0x0066B485 (part of 0x0066B3E8)
 */
rct_window* window_top_toolbar_open()
{
    rct_window* window = WindowCreate(
        ScreenCoordsXY(0, 0), context_get_width(), TOP_TOOLBAR_HEIGHT + 1, &window_top_toolbar_events, WC_TOP_TOOLBAR,
        WF_STICK_TO_FRONT | WF_TRANSPARENT | WF_NO_BACKGROUND);
    window->widgets = window_top_toolbar_widgets;

    WindowInitScrollWidgets(window);

    return window;
}

/**
 *
 *  rct2: 0x0066C957
 */
static void window_top_toolbar_mouseup(rct_window* w, rct_widgetindex widgetIndex)
{
    rct_window* mainWindow;

    switch (widgetIndex)
    {
        case WIDX_PAUSE:
            if (network_get_mode() != NETWORK_MODE_CLIENT)
            {
                auto pauseToggleAction = PauseToggleAction();
                GameActions::Execute(&pauseToggleAction);
            }
            break;
        case WIDX_ZOOM_OUT:
            if ((mainWindow = window_get_main()) != nullptr)
                window_zoom_out(mainWindow, false);
            break;
        case WIDX_ZOOM_IN:
            if ((mainWindow = window_get_main()) != nullptr)
                window_zoom_in(mainWindow, false);
            break;
        case WIDX_CLEAR_SCENERY:
            toggle_clear_scenery_window(w, WIDX_CLEAR_SCENERY);
            break;
        case WIDX_LAND:
            toggle_land_window(w, WIDX_LAND);
            break;
        case WIDX_WATER:
            toggle_water_window(w, WIDX_WATER);
            break;
        case WIDX_SCENERY:
            if (!tool_set(w, WIDX_SCENERY, Tool::Arrow))
            {
                input_set_flag(INPUT_FLAG_6, true);
                context_open_window(WC_SCENERY);
            }
            break;
        case WIDX_PATH:
            toggle_footpath_window();
            break;
        case WIDX_CONSTRUCT_RIDE:
            context_open_window(WC_CONSTRUCT_RIDE);
            break;
        case WIDX_RIDES:
            context_open_window(WC_RIDE_LIST);
            break;
        case WIDX_PARK:
            context_open_window(WC_PARK_INFORMATION);
            break;
        case WIDX_STAFF:
            context_open_window(WC_STAFF_LIST);
            break;
        case WIDX_GUESTS:
            context_open_window(WC_GUEST_LIST);
            break;
        case WIDX_FINANCES:
            context_open_window(WC_FINANCES);
            break;
        case WIDX_RESEARCH:
            context_open_window(WC_RESEARCH);
            break;
        case WIDX_NEWS:
            context_open_window(WC_RECENT_NEWS);
            break;
        case WIDX_MUTE:
            OpenRCT2::Audio::ToggleAllSounds();
            break;
        case WIDX_CHAT:
            if (chat_available())
            {
                chat_toggle();
            }
            else
            {
                context_show_error(STR_CHAT_UNAVAILABLE, STR_NONE, {});
            }
            break;
    }
}

/**
 *
 *  rct2: 0x0066CA3B
 */
static void window_top_toolbar_mousedown(rct_window* w, rct_widgetindex widgetIndex, rct_widget* widget)
{
    int32_t numItems = 0;

    switch (widgetIndex)
    {
        case WIDX_FILE_MENU:
            if (gScreenFlags & (SCREEN_FLAGS_TRACK_DESIGNER | SCREEN_FLAGS_TRACK_MANAGER))
            {
                gDropdownItemsFormat[numItems++] = STR_ABOUT;
                gDropdownItemsFormat[numItems++] = STR_OPTIONS;
                gDropdownItemsFormat[numItems++] = STR_SCREENSHOT;
                gDropdownItemsFormat[numItems++] = STR_GIANT_SCREENSHOT;
                gDropdownItemsFormat[numItems++] = STR_EMPTY;
                gDropdownItemsFormat[numItems++] = STR_FILE_BUG_ON_GITHUB;

                if (OpenRCT2::GetContext()->HasNewVersionInfo())
                    gDropdownItemsFormat[numItems++] = STR_UPDATE_AVAILABLE;

                gDropdownItemsFormat[numItems++] = STR_EMPTY;

                if (gScreenFlags & SCREEN_FLAGS_TRACK_DESIGNER)
                    gDropdownItemsFormat[numItems++] = STR_QUIT_ROLLERCOASTER_DESIGNER;
                else
                    gDropdownItemsFormat[numItems++] = STR_QUIT_TRACK_DESIGNS_MANAGER;

                gDropdownItemsFormat[numItems++] = STR_EXIT_OPENRCT2;
            }
            else if (gScreenFlags & SCREEN_FLAGS_SCENARIO_EDITOR)
            {
                gDropdownItemsFormat[numItems++] = STR_LOAD_LANDSCAPE;
                gDropdownItemsFormat[numItems++] = STR_SAVE_LANDSCAPE;
                gDropdownItemsFormat[numItems++] = STR_EMPTY;
                gDropdownItemsFormat[numItems++] = STR_ABOUT;
                gDropdownItemsFormat[numItems++] = STR_OPTIONS;
                gDropdownItemsFormat[numItems++] = STR_SCREENSHOT;
                gDropdownItemsFormat[numItems++] = STR_GIANT_SCREENSHOT;
                gDropdownItemsFormat[numItems++] = STR_EMPTY;
                gDropdownItemsFormat[numItems++] = STR_FILE_BUG_ON_GITHUB;

                if (OpenRCT2::GetContext()->HasNewVersionInfo())
                    gDropdownItemsFormat[numItems++] = STR_UPDATE_AVAILABLE;

                gDropdownItemsFormat[numItems++] = STR_EMPTY;
                gDropdownItemsFormat[numItems++] = STR_QUIT_SCENARIO_EDITOR;
                gDropdownItemsFormat[numItems++] = STR_EXIT_OPENRCT2;
            }
            else
            {
                gDropdownItemsFormat[numItems++] = STR_NEW_GAME;
                gDropdownItemsFormat[numItems++] = STR_LOAD_GAME;
                gDropdownItemsFormat[numItems++] = STR_SAVE_GAME;
                gDropdownItemsFormat[numItems++] = STR_SAVE_GAME_AS;
                gDropdownItemsFormat[numItems++] = STR_EMPTY;
                gDropdownItemsFormat[numItems++] = STR_ABOUT;
                gDropdownItemsFormat[numItems++] = STR_OPTIONS;
                gDropdownItemsFormat[numItems++] = STR_SCREENSHOT;
                gDropdownItemsFormat[numItems++] = STR_GIANT_SCREENSHOT;
                gDropdownItemsFormat[numItems++] = STR_EMPTY;
                gDropdownItemsFormat[numItems++] = STR_FILE_BUG_ON_GITHUB;

                if (OpenRCT2::GetContext()->HasNewVersionInfo())
                    gDropdownItemsFormat[numItems++] = STR_UPDATE_AVAILABLE;

                gDropdownItemsFormat[numItems++] = STR_EMPTY;
                gDropdownItemsFormat[numItems++] = STR_QUIT_TO_MENU;
                gDropdownItemsFormat[numItems++] = STR_EXIT_OPENRCT2;
            }

            WindowDropdownShowText(
                { w->windowPos.x + widget->left, w->windowPos.y + widget->top }, widget->height() + 1, w->colours[0] | 0x80,
                Dropdown::Flag::StayOpen, numItems);
            break;
        case WIDX_CHEATS:
            top_toolbar_init_cheats_menu(w, widget);
            break;
        case WIDX_VIEW_MENU:
            top_toolbar_init_view_menu(w, widget);
            break;
        case WIDX_MAP:
            top_toolbar_init_map_menu(w, widget);
            break;
        case WIDX_FASTFORWARD:
            top_toolbar_init_fastforward_menu(w, widget);
            break;
        case WIDX_ROTATE:
            top_toolbar_init_rotate_menu(w, widget);
            break;
        case WIDX_DEBUG:
            top_toolbar_init_debug_menu(w, widget);
            break;
        case WIDX_NETWORK:
            top_toolbar_init_network_menu(w, widget);
            break;
    }
}

static void window_top_toolbar_scenarioselect_callback(const utf8* path)
{
    window_close_by_class(WC_EDITOR_OBJECT_SELECTION);
    GetContext()->LoadParkFromFile(path, false, true);
}

/**
 *
 *  rct2: 0x0066C9EA
 */
static void window_top_toolbar_dropdown(rct_window* w, rct_widgetindex widgetIndex, int32_t dropdownIndex)
{
    switch (widgetIndex)
    {
        case WIDX_FILE_MENU:

            // New game is only available in the normal game. Skip one position to avoid incorrect mappings in the menus of the
            // other modes.
            if (gScreenFlags & (SCREEN_FLAGS_SCENARIO_EDITOR))
                dropdownIndex += 1;

            // Quicksave is only available in the normal game. Skip one position to avoid incorrect mappings in the menus of the
            // other modes.
            if (gScreenFlags & (SCREEN_FLAGS_SCENARIO_EDITOR) && dropdownIndex > DDIDX_LOAD_GAME)
                dropdownIndex += 1;

            // Track designer and track designs manager start with About, not Load/save
            if (gScreenFlags & (SCREEN_FLAGS_TRACK_DESIGNER | SCREEN_FLAGS_TRACK_MANAGER))
                dropdownIndex += DDIDX_ABOUT;

            // The "Update available" menu item is only available when there is one
            if (dropdownIndex >= DDIDX_UPDATE_AVAILABLE && !OpenRCT2::GetContext()->HasNewVersionInfo())
                dropdownIndex += 1;

            switch (dropdownIndex)
            {
                case DDIDX_NEW_GAME:
                {
                    auto intent = Intent(WC_SCENARIO_SELECT);
                    intent.putExtra(INTENT_EXTRA_CALLBACK, reinterpret_cast<void*>(window_top_toolbar_scenarioselect_callback));
                    context_open_intent(&intent);
                    break;
                }
                case DDIDX_LOAD_GAME:
                {
                    auto loadOrQuitAction = LoadOrQuitAction(LoadOrQuitModes::OpenSavePrompt);
                    GameActions::Execute(&loadOrQuitAction);
                    break;
                }
                case DDIDX_SAVE_GAME:
                    tool_cancel();
                    save_game();
                    break;
                case DDIDX_SAVE_GAME_AS:
                    if (gScreenFlags & SCREEN_FLAGS_SCENARIO_EDITOR)
                    {
                        auto intent = Intent(WC_LOADSAVE);
                        intent.putExtra(INTENT_EXTRA_LOADSAVE_TYPE, LOADSAVETYPE_SAVE | LOADSAVETYPE_LANDSCAPE);
                        intent.putExtra(INTENT_EXTRA_PATH, gScenarioName);
                        context_open_intent(&intent);
                    }
                    else
                    {
                        tool_cancel();
                        save_game_as();
                    }
                    break;
                case DDIDX_ABOUT:
                    context_open_window(WC_ABOUT);
                    break;
                case DDIDX_OPTIONS:
                    context_open_window(WC_OPTIONS);
                    break;
                case DDIDX_SCREENSHOT:
                    gScreenshotCountdown = 10;
                    break;
                case DDIDX_GIANT_SCREENSHOT:
                    screenshot_giant();
                    break;
                case DDIDX_FILE_BUG_ON_GITHUB:
                {
                    std::string url = "https://github.com/OpenRCT2/OpenRCT2/issues/"
                                      "new?assignees=&labels=bug&template=bug_report.yaml";
                    auto versionStr = String::URLEncode(gVersionInfoFull);
                    url.append("&openrct2_build=" + versionStr);
                    OpenRCT2::GetContext()->GetUiContext()->OpenURL(url);
                }
                break;
                case DDIDX_UPDATE_AVAILABLE:
                    context_open_window_view(WV_NEW_VERSION_INFO);
                    break;
                case DDIDX_QUIT_TO_MENU:
                {
                    window_close_by_class(WC_MANAGE_TRACK_DESIGN);
                    window_close_by_class(WC_TRACK_DELETE_PROMPT);
                    auto loadOrQuitAction = LoadOrQuitAction(LoadOrQuitModes::OpenSavePrompt, PromptMode::SaveBeforeQuit);
                    GameActions::Execute(&loadOrQuitAction);
                    break;
                }
                case DDIDX_EXIT_OPENRCT2:
                    context_quit();
                    break;
            }
            break;
        case WIDX_CHEATS:
            top_toolbar_cheats_menu_dropdown(dropdownIndex);
            break;
        case WIDX_VIEW_MENU:
            top_toolbar_view_menu_dropdown(dropdownIndex);
            break;
        case WIDX_MAP:
            top_toolbar_map_menu_dropdown(dropdownIndex);
            break;
        case WIDX_FASTFORWARD:
            top_toolbar_fastforward_menu_dropdown(dropdownIndex);
            break;
        case WIDX_ROTATE:
            top_toolbar_rotate_menu_dropdown(dropdownIndex);
            break;
        case WIDX_DEBUG:
            top_toolbar_debug_menu_dropdown(dropdownIndex);
            break;
        case WIDX_NETWORK:
            top_toolbar_network_menu_dropdown(dropdownIndex);
            break;
    }
}

/**
 *
 *  rct2: 0x0066C810
 */
static void window_top_toolbar_invalidate(rct_window* w)
{
    int32_t x, enabledWidgets, widgetIndex, widgetWidth, firstAlignment;
    rct_widget* widget;

    // Enable / disable buttons
    window_top_toolbar_widgets[WIDX_PAUSE].type = WindowWidgetType::TrnBtn;
    window_top_toolbar_widgets[WIDX_FILE_MENU].type = WindowWidgetType::TrnBtn;
    window_top_toolbar_widgets[WIDX_ZOOM_OUT].type = WindowWidgetType::TrnBtn;
    window_top_toolbar_widgets[WIDX_ZOOM_IN].type = WindowWidgetType::TrnBtn;
    window_top_toolbar_widgets[WIDX_ROTATE].type = WindowWidgetType::TrnBtn;
    window_top_toolbar_widgets[WIDX_VIEW_MENU].type = WindowWidgetType::TrnBtn;
    window_top_toolbar_widgets[WIDX_MAP].type = WindowWidgetType::TrnBtn;
    window_top_toolbar_widgets[WIDX_MUTE].type = WindowWidgetType::TrnBtn;
    window_top_toolbar_widgets[WIDX_CHAT].type = WindowWidgetType::TrnBtn;
    window_top_toolbar_widgets[WIDX_LAND].type = WindowWidgetType::TrnBtn;
    window_top_toolbar_widgets[WIDX_WATER].type = WindowWidgetType::TrnBtn;
    window_top_toolbar_widgets[WIDX_SCENERY].type = WindowWidgetType::TrnBtn;
    window_top_toolbar_widgets[WIDX_PATH].type = WindowWidgetType::TrnBtn;
    window_top_toolbar_widgets[WIDX_CONSTRUCT_RIDE].type = WindowWidgetType::TrnBtn;
    window_top_toolbar_widgets[WIDX_RIDES].type = WindowWidgetType::TrnBtn;
    window_top_toolbar_widgets[WIDX_PARK].type = WindowWidgetType::TrnBtn;
    window_top_toolbar_widgets[WIDX_STAFF].type = WindowWidgetType::TrnBtn;
    window_top_toolbar_widgets[WIDX_GUESTS].type = WindowWidgetType::TrnBtn;
    window_top_toolbar_widgets[WIDX_CLEAR_SCENERY].type = WindowWidgetType::TrnBtn;
    window_top_toolbar_widgets[WIDX_FINANCES].type = WindowWidgetType::TrnBtn;
    window_top_toolbar_widgets[WIDX_RESEARCH].type = WindowWidgetType::TrnBtn;
    window_top_toolbar_widgets[WIDX_FASTFORWARD].type = WindowWidgetType::TrnBtn;
    window_top_toolbar_widgets[WIDX_CHEATS].type = WindowWidgetType::TrnBtn;
    window_top_toolbar_widgets[WIDX_DEBUG].type = gConfigGeneral.debugging_tools ? WindowWidgetType::TrnBtn
                                                                                 : WindowWidgetType::Empty;
    window_top_toolbar_widgets[WIDX_NEWS].type = WindowWidgetType::TrnBtn;
    window_top_toolbar_widgets[WIDX_NETWORK].type = WindowWidgetType::TrnBtn;

    if (!gConfigInterface.toolbar_show_mute)
        window_top_toolbar_widgets[WIDX_MUTE].type = WindowWidgetType::Empty;

    if (!gConfigInterface.toolbar_show_chat)
        window_top_toolbar_widgets[WIDX_CHAT].type = WindowWidgetType::Empty;

    if (!gConfigInterface.toolbar_show_research)
        window_top_toolbar_widgets[WIDX_RESEARCH].type = WindowWidgetType::Empty;

    if (!gConfigInterface.toolbar_show_cheats)
        window_top_toolbar_widgets[WIDX_CHEATS].type = WindowWidgetType::Empty;

    if (!gConfigInterface.toolbar_show_news)
        window_top_toolbar_widgets[WIDX_NEWS].type = WindowWidgetType::Empty;

    if (!gConfigInterface.toolbar_show_zoom)
    {
        window_top_toolbar_widgets[WIDX_ZOOM_IN].type = WindowWidgetType::Empty;
        window_top_toolbar_widgets[WIDX_ZOOM_OUT].type = WindowWidgetType::Empty;
    }

    if (gScreenFlags & SCREEN_FLAGS_SCENARIO_EDITOR || gScreenFlags & SCREEN_FLAGS_TRACK_MANAGER)
    {
        window_top_toolbar_widgets[WIDX_PAUSE].type = WindowWidgetType::Empty;
    }

    if ((gParkFlags & PARK_FLAGS_NO_MONEY) || !gConfigInterface.toolbar_show_finances)
        window_top_toolbar_widgets[WIDX_FINANCES].type = WindowWidgetType::Empty;

    if (gScreenFlags & SCREEN_FLAGS_EDITOR)
    {
        window_top_toolbar_widgets[WIDX_PARK].type = WindowWidgetType::Empty;
        window_top_toolbar_widgets[WIDX_STAFF].type = WindowWidgetType::Empty;
        window_top_toolbar_widgets[WIDX_GUESTS].type = WindowWidgetType::Empty;
        window_top_toolbar_widgets[WIDX_FINANCES].type = WindowWidgetType::Empty;
        window_top_toolbar_widgets[WIDX_RESEARCH].type = WindowWidgetType::Empty;
        window_top_toolbar_widgets[WIDX_NEWS].type = WindowWidgetType::Empty;
        window_top_toolbar_widgets[WIDX_NETWORK].type = WindowWidgetType::Empty;

        if (gEditorStep != EditorStep::LandscapeEditor)
        {
            window_top_toolbar_widgets[WIDX_LAND].type = WindowWidgetType::Empty;
            window_top_toolbar_widgets[WIDX_WATER].type = WindowWidgetType::Empty;
        }

        if (gEditorStep != EditorStep::RollercoasterDesigner)
        {
            window_top_toolbar_widgets[WIDX_RIDES].type = WindowWidgetType::Empty;
            window_top_toolbar_widgets[WIDX_CONSTRUCT_RIDE].type = WindowWidgetType::Empty;
            window_top_toolbar_widgets[WIDX_FASTFORWARD].type = WindowWidgetType::Empty;
        }

        if (gEditorStep != EditorStep::LandscapeEditor && gEditorStep != EditorStep::RollercoasterDesigner)
        {
            window_top_toolbar_widgets[WIDX_MAP].type = WindowWidgetType::Empty;
            window_top_toolbar_widgets[WIDX_SCENERY].type = WindowWidgetType::Empty;
            window_top_toolbar_widgets[WIDX_PATH].type = WindowWidgetType::Empty;
            window_top_toolbar_widgets[WIDX_CLEAR_SCENERY].type = WindowWidgetType::Empty;

            window_top_toolbar_widgets[WIDX_ZOOM_OUT].type = WindowWidgetType::Empty;
            window_top_toolbar_widgets[WIDX_ZOOM_IN].type = WindowWidgetType::Empty;
            window_top_toolbar_widgets[WIDX_ROTATE].type = WindowWidgetType::Empty;
            window_top_toolbar_widgets[WIDX_VIEW_MENU].type = WindowWidgetType::Empty;
        }
    }

    switch (network_get_mode())
    {
        case NETWORK_MODE_NONE:
            window_top_toolbar_widgets[WIDX_NETWORK].type = WindowWidgetType::Empty;
            window_top_toolbar_widgets[WIDX_CHAT].type = WindowWidgetType::Empty;
            break;
        case NETWORK_MODE_CLIENT:
            window_top_toolbar_widgets[WIDX_PAUSE].type = WindowWidgetType::Empty;
            [[fallthrough]];
        case NETWORK_MODE_SERVER:
            window_top_toolbar_widgets[WIDX_FASTFORWARD].type = WindowWidgetType::Empty;
            break;
    }

    enabledWidgets = 0;
    for (int i = WIDX_PAUSE; i <= WIDX_CHAT; i++)
        if (window_top_toolbar_widgets[i].type != WindowWidgetType::Empty)
            enabledWidgets |= (1 << i);
    w->enabled_widgets = enabledWidgets;

    // Align left hand side toolbar buttons
    firstAlignment = 1;
    x = 0;
    for (size_t i = 0; i < std::size(left_aligned_widgets_order); ++i)
    {
        widgetIndex = left_aligned_widgets_order[i];
        widget = &window_top_toolbar_widgets[widgetIndex];
        if (widget->type == WindowWidgetType::Empty && widgetIndex != WIDX_SEPARATOR)
            continue;

        if (firstAlignment && widgetIndex == WIDX_SEPARATOR)
            continue;

        widgetWidth = widget->width();
        widget->left = x;
        x += widgetWidth;
        widget->right = x;
        x += 1;
        firstAlignment = 0;
    }

    // Align right hand side toolbar buttons
    int32_t screenWidth = context_get_width();
    firstAlignment = 1;
    x = std::max(640, screenWidth);
    for (size_t i = 0; i < std::size(right_aligned_widgets_order); ++i)
    {
        widgetIndex = right_aligned_widgets_order[i];
        widget = &window_top_toolbar_widgets[widgetIndex];
        if (widget->type == WindowWidgetType::Empty && widgetIndex != WIDX_SEPARATOR)
            continue;

        if (firstAlignment && widgetIndex == WIDX_SEPARATOR)
            continue;

        widgetWidth = widget->width();
        x -= 1;
        widget->right = x;
        x -= widgetWidth;
        widget->left = x;
        firstAlignment = 0;
    }

    // Footpath button pressed down
    if (window_find_by_class(WC_FOOTPATH) == nullptr)
        w->pressed_widgets &= ~(1ULL << WIDX_PATH);
    else
        w->pressed_widgets |= (1ULL << WIDX_PATH);

    if (gGamePaused & GAME_PAUSED_NORMAL)
        w->pressed_widgets |= (1ULL << WIDX_PAUSE);
    else
        w->pressed_widgets &= ~(1ULL << WIDX_PAUSE);

    if (!OpenRCT2::Audio::gGameSoundsOff)
        window_top_toolbar_widgets[WIDX_MUTE].image = IMAGE_TYPE_REMAP | SPR_G2_TOOLBAR_MUTE;
    else
        window_top_toolbar_widgets[WIDX_MUTE].image = IMAGE_TYPE_REMAP | SPR_G2_TOOLBAR_UNMUTE;

    // Set map button to the right image.
    if (window_top_toolbar_widgets[WIDX_MAP].type != WindowWidgetType::Empty)
    {
        static constexpr uint32_t imageIdByRotation[] = {
            SPR_G2_MAP_NORTH,
            SPR_G2_MAP_WEST,
            SPR_G2_MAP_SOUTH,
            SPR_G2_MAP_EAST,
        };

        uint32_t mapImageId = imageIdByRotation[get_current_rotation()];
        window_top_toolbar_widgets[WIDX_MAP].image = IMAGE_TYPE_REMAP | mapImageId;
    }

    // Zoomed out/in disable. Not sure where this code is in the original.
    const auto* mainWindow = window_get_main();
    if (mainWindow == nullptr || mainWindow->viewport == nullptr)
    {
        log_error("mainWindow or mainWindow->viewport is null!");
        return;
    }

    if (mainWindow->viewport->zoom == ZoomLevel::min())
    {
        w->disabled_widgets |= (1ULL << WIDX_ZOOM_IN);
    }
    else if (mainWindow->viewport->zoom >= ZoomLevel::max())
    {
        w->disabled_widgets |= (1ULL << WIDX_ZOOM_OUT);
    }
    else
    {
        w->disabled_widgets &= ~((1ULL << WIDX_ZOOM_IN) | (1ULL << WIDX_ZOOM_OUT));
    }
}

/**
 *
 *  rct2: 0x0066C8EC
 */
static void window_top_toolbar_paint(rct_window* w, rct_drawpixelinfo* dpi)
{
    int32_t imgId;

    WindowDrawWidgets(w, dpi);

    ScreenCoordsXY screenPos{};
    // Draw staff button image (setting masks to the staff colours)
    if (window_top_toolbar_widgets[WIDX_STAFF].type != WindowWidgetType::Empty)
    {
        screenPos = { w->windowPos.x + window_top_toolbar_widgets[WIDX_STAFF].left,
                      w->windowPos.y + window_top_toolbar_widgets[WIDX_STAFF].top };
        imgId = SPR_TOOLBAR_STAFF;
        if (WidgetIsPressed(w, WIDX_STAFF))
            imgId++;
        gfx_draw_sprite(dpi, ImageId(imgId, gStaffHandymanColour, gStaffMechanicColour), screenPos);
    }

    // Draw fast forward button
    if (window_top_toolbar_widgets[WIDX_FASTFORWARD].type != WindowWidgetType::Empty)
    {
        screenPos = { w->windowPos.x + window_top_toolbar_widgets[WIDX_FASTFORWARD].left + 0,
                      w->windowPos.y + window_top_toolbar_widgets[WIDX_FASTFORWARD].top + 0 };
        if (WidgetIsPressed(w, WIDX_FASTFORWARD))
            screenPos.y++;
        gfx_draw_sprite(dpi, ImageId(SPR_G2_FASTFORWARD), screenPos + ScreenCoordsXY{ 6, 3 });

        for (int32_t i = 0; i < gGameSpeed && gGameSpeed <= 4; i++)
        {
            gfx_draw_sprite(dpi, ImageId(SPR_G2_SPEED_ARROW), screenPos + ScreenCoordsXY{ 5 + i * 5, 15 });
        }
        for (int32_t i = 0; i < 3 && i < gGameSpeed - 4 && gGameSpeed >= 5; i++)
        {
            gfx_draw_sprite(dpi, ImageId(SPR_G2_HYPER_ARROW), screenPos + ScreenCoordsXY{ 5 + i * 6, 15 });
        }
    }

    // Draw cheats button
    if (window_top_toolbar_widgets[WIDX_CHEATS].type != WindowWidgetType::Empty)
    {
        screenPos = w->windowPos
            + ScreenCoordsXY{ window_top_toolbar_widgets[WIDX_CHEATS].left - 1,
                              window_top_toolbar_widgets[WIDX_CHEATS].top - 1 };
        if (WidgetIsPressed(w, WIDX_CHEATS))
            screenPos.y++;
        gfx_draw_sprite(dpi, ImageId(SPR_G2_SANDBOX), screenPos);

        // Draw an overlay if clearance checks are disabled
        if (gCheatsDisableClearanceChecks)
        {
            DrawTextBasic(
                dpi, screenPos + ScreenCoordsXY{ 26, 2 }, STR_OVERLAY_CLEARANCE_CHECKS_DISABLED, {},
                { COLOUR_DARK_ORANGE | COLOUR_FLAG_OUTLINE, TextAlignment::RIGHT });
        }
    }

    // Draw chat button
    if (window_top_toolbar_widgets[WIDX_CHAT].type != WindowWidgetType::Empty)
    {
        screenPos = w->windowPos
            + ScreenCoordsXY{ window_top_toolbar_widgets[WIDX_CHAT].left, window_top_toolbar_widgets[WIDX_CHAT].top - 2 };
        if (WidgetIsPressed(w, WIDX_CHAT))
            screenPos.y++;
        gfx_draw_sprite(dpi, ImageId(SPR_G2_CHAT), screenPos);
    }

    // Draw debug button
    if (window_top_toolbar_widgets[WIDX_DEBUG].type != WindowWidgetType::Empty)
    {
        screenPos = w->windowPos
            + ScreenCoordsXY{ window_top_toolbar_widgets[WIDX_DEBUG].left, window_top_toolbar_widgets[WIDX_DEBUG].top - 1 };
        if (WidgetIsPressed(w, WIDX_DEBUG))
            screenPos.y++;
        gfx_draw_sprite(dpi, ImageId(SPR_TAB_GEARS_0), screenPos);
    }

    // Draw research button
    if (window_top_toolbar_widgets[WIDX_RESEARCH].type != WindowWidgetType::Empty)
    {
        screenPos = w->windowPos
            + ScreenCoordsXY{ window_top_toolbar_widgets[WIDX_RESEARCH].left - 1,
                              window_top_toolbar_widgets[WIDX_RESEARCH].top };
        if (WidgetIsPressed(w, WIDX_RESEARCH))
            screenPos.y++;
        gfx_draw_sprite(dpi, ImageId(SPR_TAB_FINANCES_RESEARCH_0), screenPos);
    }

    // Draw finances button
    if (window_top_toolbar_widgets[WIDX_FINANCES].type != WindowWidgetType::Empty)
    {
        screenPos = w->windowPos
            + ScreenCoordsXY{ window_top_toolbar_widgets[WIDX_FINANCES].left + 3,
                              window_top_toolbar_widgets[WIDX_FINANCES].top + 1 };
        if (WidgetIsPressed(w, WIDX_FINANCES))
            screenPos.y++;
        gfx_draw_sprite(dpi, ImageId(SPR_FINANCE), screenPos);
    }

    // Draw news button
    if (window_top_toolbar_widgets[WIDX_NEWS].type != WindowWidgetType::Empty)
    {
        screenPos = w->windowPos
            + ScreenCoordsXY{ window_top_toolbar_widgets[WIDX_NEWS].left + 3, window_top_toolbar_widgets[WIDX_NEWS].top + 0 };
        if (WidgetIsPressed(w, WIDX_NEWS))
            screenPos.y++;
        gfx_draw_sprite(dpi, ImageId(SPR_G2_TAB_NEWS), screenPos);
    }

    // Draw network button
    if (window_top_toolbar_widgets[WIDX_NETWORK].type != WindowWidgetType::Empty)
    {
        screenPos = w->windowPos
            + ScreenCoordsXY{ window_top_toolbar_widgets[WIDX_NETWORK].left + 3,
                              window_top_toolbar_widgets[WIDX_NETWORK].top + 0 };
        if (WidgetIsPressed(w, WIDX_NETWORK))
            screenPos.y++;

        // Draw (de)sync icon.
        imgId = (network_is_desynchronised() ? SPR_G2_MULTIPLAYER_DESYNC : SPR_G2_MULTIPLAYER_SYNC);
        gfx_draw_sprite(dpi, ImageId(imgId), screenPos + ScreenCoordsXY{ 3, 11 });

        // Draw number of players.
        auto ft = Formatter();
        ft.Add<int32_t>(network_get_num_players());
        DrawTextBasic(
            dpi, screenPos + ScreenCoordsXY{ 23, 1 }, STR_COMMA16, ft,
            { COLOUR_WHITE | COLOUR_FLAG_OUTLINE, TextAlignment::RIGHT });
    }
}

/**
 *
 *  rct2: 0x006E3158
 */
static void repaint_scenery_tool_down(const ScreenCoordsXY& windowPos, rct_widgetindex widgetIndex)
{
    auto flags = EnumsToFlags(
        ViewportInteractionItem::Scenery, ViewportInteractionItem::Wall, ViewportInteractionItem::LargeScenery,
        ViewportInteractionItem::Banner);
    auto info = get_map_coordinates_from_pos(windowPos, flags);
    switch (info.SpriteType)
    {
        case ViewportInteractionItem::Scenery:
        {
            auto* sceneryEntry = info.Element->AsSmallScenery()->GetEntry();

            // If can't repaint
            if (!sceneryEntry->HasFlag(SMALL_SCENERY_FLAG_HAS_PRIMARY_COLOUR | SMALL_SCENERY_FLAG_HAS_GLASS))
                return;

            uint8_t quadrant = info.Element->AsSmallScenery()->GetSceneryQuadrant();
            auto repaintScenery = SmallScenerySetColourAction(
                { info.Loc, info.Element->GetBaseZ() }, quadrant, info.Element->AsSmallScenery()->GetEntryIndex(),
                gWindowSceneryPrimaryColour, gWindowScenerySecondaryColour);

            GameActions::Execute(&repaintScenery);
            break;
        }
        case ViewportInteractionItem::Wall:
        {
            auto* scenery_entry = info.Element->AsWall()->GetEntry();

            // If can't repaint
            if (!(scenery_entry->flags & (WALL_SCENERY_HAS_PRIMARY_COLOUR | WALL_SCENERY_HAS_GLASS)))
                return;

            auto repaintScenery = WallSetColourAction(
                { info.Loc, info.Element->GetBaseZ(), info.Element->GetDirection() }, gWindowSceneryPrimaryColour,
                gWindowScenerySecondaryColour, gWindowSceneryTertiaryColour);

            GameActions::Execute(&repaintScenery);
            break;
        }
        case ViewportInteractionItem::LargeScenery:
        {
            auto* sceneryEntry = info.Element->AsLargeScenery()->GetEntry();

            // If can't repaint
            if (!(sceneryEntry->flags & LARGE_SCENERY_FLAG_HAS_PRIMARY_COLOUR))
                return;

            auto repaintScenery = LargeScenerySetColourAction(
                { info.Loc, info.Element->GetBaseZ(), info.Element->GetDirection() },
                info.Element->AsLargeScenery()->GetSequenceIndex(), gWindowSceneryPrimaryColour, gWindowScenerySecondaryColour);

            GameActions::Execute(&repaintScenery);
            break;
        }
        case ViewportInteractionItem::Banner:
        {
            auto banner = info.Element->AsBanner()->GetBanner();
            if (banner != nullptr)
            {
                auto* bannerEntry = get_banner_entry(banner->type);
                if (bannerEntry->flags & BANNER_ENTRY_FLAG_HAS_PRIMARY_COLOUR)
                {
                    auto repaintScenery = BannerSetColourAction(
                        { info.Loc, info.Element->GetBaseZ(), info.Element->AsBanner()->GetPosition() },
                        gWindowSceneryPrimaryColour);

                    GameActions::Execute(&repaintScenery);
                }
            }
            break;
        }
        default:
            return;
    }
}

static void scenery_eyedropper_tool_down(const ScreenCoordsXY& windowPos, rct_widgetindex widgetIndex)
{
    auto flags = EnumsToFlags(
        ViewportInteractionItem::Scenery, ViewportInteractionItem::Wall, ViewportInteractionItem::LargeScenery,
        ViewportInteractionItem::Banner, ViewportInteractionItem::FootpathItem);
    auto info = get_map_coordinates_from_pos(windowPos, flags);
    switch (info.SpriteType)
    {
        case ViewportInteractionItem::Scenery:
        {
            SmallSceneryElement* sceneryElement = info.Element->AsSmallScenery();
            auto entryIndex = sceneryElement->GetEntryIndex();
            auto* sceneryEntry = get_small_scenery_entry(entryIndex);
            if (sceneryEntry != nullptr)
            {
                if (window_scenery_set_selected_item({ SCENERY_TYPE_SMALL, entryIndex }))
                {
                    gWindowSceneryRotation = sceneryElement->GetDirectionWithOffset(get_current_rotation());
                    gWindowSceneryPrimaryColour = sceneryElement->GetPrimaryColour();
                    gWindowScenerySecondaryColour = sceneryElement->GetSecondaryColour();
                    gWindowSceneryEyedropperEnabled = false;
                }
            }
            break;
        }
        case ViewportInteractionItem::Wall:
        {
            auto entryIndex = info.Element->AsWall()->GetEntryIndex();
            auto* sceneryEntry = get_wall_entry(entryIndex);
            if (sceneryEntry != nullptr)
            {
                if (window_scenery_set_selected_item({ SCENERY_TYPE_WALL, entryIndex }))
                {
                    gWindowSceneryPrimaryColour = info.Element->AsWall()->GetPrimaryColour();
                    gWindowScenerySecondaryColour = info.Element->AsWall()->GetSecondaryColour();
                    gWindowSceneryTertiaryColour = info.Element->AsWall()->GetTertiaryColour();
                    gWindowSceneryEyedropperEnabled = false;
                }
            }
            break;
        }
        case ViewportInteractionItem::LargeScenery:
        {
            auto entryIndex = info.Element->AsLargeScenery()->GetEntryIndex();
            auto* sceneryEntry = get_large_scenery_entry(entryIndex);
            if (sceneryEntry != nullptr)
            {
                if (window_scenery_set_selected_item({ SCENERY_TYPE_LARGE, entryIndex }))
                {
                    gWindowSceneryRotation = (get_current_rotation() + info.Element->GetDirection()) & 3;
                    gWindowSceneryPrimaryColour = info.Element->AsLargeScenery()->GetPrimaryColour();
                    gWindowScenerySecondaryColour = info.Element->AsLargeScenery()->GetSecondaryColour();
                    gWindowSceneryEyedropperEnabled = false;
                }
            }
            break;
        }
        case ViewportInteractionItem::Banner:
        {
            auto banner = info.Element->AsBanner()->GetBanner();
            if (banner != nullptr)
            {
                auto sceneryEntry = get_banner_entry(banner->type);
                if (sceneryEntry != nullptr)
                {
                    if (window_scenery_set_selected_item({ SCENERY_TYPE_BANNER, banner->type }))
                    {
                        gWindowSceneryEyedropperEnabled = false;
                    }
                }
            }
            break;
        }
        case ViewportInteractionItem::FootpathItem:
        {
            auto entryIndex = info.Element->AsPath()->GetAdditionEntryIndex();
            auto* pathBitEntry = get_footpath_item_entry(entryIndex);
            if (pathBitEntry != nullptr)
            {
                if (window_scenery_set_selected_item({ SCENERY_TYPE_PATH_ITEM, entryIndex }))
                {
                    gWindowSceneryEyedropperEnabled = false;
                }
            }
            break;
        }
        default:
            break;
    }
}

static void sub_6E1F34_update_screen_coords_and_buttons_pressed(bool canRaiseItem, ScreenCoordsXY& screenPos)
{
    if (!canRaiseItem && !gCheatsDisableSupportLimits)
    {
        gSceneryCtrlPressed = false;
        gSceneryShiftPressed = false;
    }
    else
    {
        if (!gSceneryCtrlPressed)
        {
            if (InputTestPlaceObjectModifier(PLACE_OBJECT_MODIFIER_COPY_Z))
            {
                // CTRL pressed
                constexpr auto flags = EnumsToFlags(
                    ViewportInteractionItem::Terrain, ViewportInteractionItem::Ride, ViewportInteractionItem::Scenery,
                    ViewportInteractionItem::Footpath, ViewportInteractionItem::Wall, ViewportInteractionItem::LargeScenery);
                auto info = get_map_coordinates_from_pos(screenPos, flags);

                if (info.SpriteType != ViewportInteractionItem::None)
                {
                    gSceneryCtrlPressed = true;
                    gSceneryCtrlPressZ = info.Element->GetBaseZ();
                }
            }
        }
        else
        {
            if (!(InputTestPlaceObjectModifier(PLACE_OBJECT_MODIFIER_COPY_Z)))
            {
                // CTRL not pressed
                gSceneryCtrlPressed = false;
            }
        }

        if (!gSceneryShiftPressed)
        {
            if (InputTestPlaceObjectModifier(PLACE_OBJECT_MODIFIER_SHIFT_Z))
            {
                // SHIFT pressed
                gSceneryShiftPressed = true;
                gSceneryShiftPressX = screenPos.x;
                gSceneryShiftPressY = screenPos.y;
                gSceneryShiftPressZOffset = 0;
            }
        }
        else
        {
            if (InputTestPlaceObjectModifier(PLACE_OBJECT_MODIFIER_SHIFT_Z))
            {
                // SHIFT pressed
                gSceneryShiftPressZOffset = (gSceneryShiftPressY - screenPos.y + 4);
                // Scale delta by zoom to match mouse position.
                auto* mainWnd = window_get_main();
                if (mainWnd != nullptr && mainWnd->viewport != nullptr)
                {
                    gSceneryShiftPressZOffset = gSceneryShiftPressZOffset * mainWnd->viewport->zoom;
                }
                gSceneryShiftPressZOffset = floor2(gSceneryShiftPressZOffset, 8);

                screenPos.x = gSceneryShiftPressX;
                screenPos.y = gSceneryShiftPressY;
            }
            else
            {
                // SHIFT not pressed
                gSceneryShiftPressed = false;
            }
        }
    }
}

static void sub_6E1F34_small_scenery(
    const ScreenCoordsXY& sourceScreenPos, ObjectEntryIndex sceneryIndex, CoordsXY& gridPos, uint8_t* outQuadrant,
    Direction* outRotation)
{
    rct_window* w = window_find_by_class(WC_SCENERY);

    if (w == nullptr)
    {
        gridPos.SetNull();
        return;
    }

    auto screenPos = sourceScreenPos;
    uint16_t maxPossibleHeight = (std::numeric_limits<decltype(TileElement::base_height)>::max() - 32) * ZoomLevel::max();
    bool can_raise_item = false;

    auto* sceneryEntry = get_small_scenery_entry(sceneryIndex);
    maxPossibleHeight -= sceneryEntry->height;
    if (sceneryEntry->HasFlag(SMALL_SCENERY_FLAG_STACKABLE))
    {
        can_raise_item = true;
    }

    sub_6E1F34_update_screen_coords_and_buttons_pressed(can_raise_item, screenPos);

    // Small scenery
    if (!sceneryEntry->HasFlag(SMALL_SCENERY_FLAG_FULL_TILE))
    {
        uint8_t quadrant = 0;

        // If CTRL not pressed
        if (!gSceneryCtrlPressed)
        {
            auto gridCoords = screen_get_map_xy_quadrant(screenPos, &quadrant);
            if (!gridCoords.has_value())
            {
                gridPos.SetNull();
                return;
            }
            gridPos = gridCoords.value();

            gSceneryPlaceZ = 0;

            // If SHIFT pressed
            if (gSceneryShiftPressed)
            {
                auto* surfaceElement = map_get_surface_element_at(gridPos);

                if (surfaceElement == nullptr)
                {
                    gridPos.SetNull();
                    return;
                }

                int16_t z = (surfaceElement->GetBaseZ()) & 0xFFF0;
                z += gSceneryShiftPressZOffset;

                z = std::clamp<int16_t>(z, 16, maxPossibleHeight);

                gSceneryPlaceZ = z;
            }
        }
        else
        {
            int16_t z = gSceneryCtrlPressZ;

            auto mapCoords = screen_get_map_xy_quadrant_with_z(screenPos, z, &quadrant);
            if (!mapCoords.has_value())
            {
                gridPos.SetNull();
                return;
            }
            gridPos = mapCoords.value();

            // If SHIFT pressed
            if (gSceneryShiftPressed)
            {
                z += gSceneryShiftPressZOffset;
            }

            z = std::clamp<int16_t>(z, 16, maxPossibleHeight);

            gSceneryPlaceZ = z;
        }

        if (gridPos.IsNull())
            return;

        uint8_t rotation = gWindowSceneryRotation;

        if (!sceneryEntry->HasFlag(SMALL_SCENERY_FLAG_ROTATABLE))
        {
            rotation = util_rand() & 0xFF;
        }

        rotation -= get_current_rotation();
        rotation &= 0x3;

        if (gConfigGeneral.virtual_floor_style != VirtualFloorStyles::Off)
        {
            virtual_floor_set_height(gSceneryPlaceZ);
        }

        *outQuadrant = quadrant ^ 2;
        *outRotation = rotation;

        return;
    }

    // If CTRL not pressed
    if (!gSceneryCtrlPressed)
    {
        constexpr auto flags = EnumsToFlags(ViewportInteractionItem::Terrain, ViewportInteractionItem::Water);

        auto info = get_map_coordinates_from_pos(screenPos, flags);
        gridPos = info.Loc;

        if (info.SpriteType == ViewportInteractionItem::None)
        {
            gridPos.SetNull();
            return;
        }

        // If CTRL and SHIFT not pressed
        gSceneryPlaceZ = 0;

        // If SHIFT pressed
        if (gSceneryShiftPressed)
        {
            auto surfaceElement = map_get_surface_element_at(gridPos);

            if (surfaceElement == nullptr)
            {
                gridPos.SetNull();
                return;
            }

            int16_t z = (surfaceElement->GetBaseZ()) & 0xFFF0;
            z += gSceneryShiftPressZOffset;

            z = std::clamp<int16_t>(z, 16, maxPossibleHeight);

            gSceneryPlaceZ = z;
        }
    }
    else
    {
        int16_t z = gSceneryCtrlPressZ;
        auto coords = screen_get_map_xy_with_z(screenPos, z);
        if (coords.has_value())
        {
            gridPos = *coords;
        }
        else
        {
            gridPos.SetNull();
        }
        // If SHIFT pressed
        if (gSceneryShiftPressed)
        {
            z += gSceneryShiftPressZOffset;
        }

        z = std::clamp<int16_t>(z, 16, maxPossibleHeight);

        gSceneryPlaceZ = z;
    }

    if (gridPos.IsNull())
        return;

    gridPos = gridPos.ToTileStart();
    uint8_t rotation = gWindowSceneryRotation;

    if (!sceneryEntry->HasFlag(SMALL_SCENERY_FLAG_ROTATABLE))
    {
        rotation = util_rand() & 0xFF;
    }

    rotation -= get_current_rotation();
    rotation &= 0x3;

    if (gConfigGeneral.virtual_floor_style != VirtualFloorStyles::Off)
    {
        virtual_floor_set_height(gSceneryPlaceZ);
    }

    *outQuadrant = 0;
    *outRotation = rotation;
}

static void sub_6E1F34_path_item(
    const ScreenCoordsXY& sourceScreenPos, ObjectEntryIndex sceneryIndex, CoordsXY& gridPos, int32_t* outZ)
{
    rct_window* w = window_find_by_class(WC_SCENERY);

    if (w == nullptr)
    {
        gridPos.SetNull();
        return;
    }

    auto screenPos = sourceScreenPos;
    sub_6E1F34_update_screen_coords_and_buttons_pressed(false, screenPos);

    // Path bits
    constexpr auto flags = EnumsToFlags(ViewportInteractionItem::Footpath, ViewportInteractionItem::FootpathItem);
    auto info = get_map_coordinates_from_pos(screenPos, flags);
    gridPos = info.Loc;

    if (info.SpriteType == ViewportInteractionItem::None)
    {
        gridPos.SetNull();
        return;
    }

    if (gConfigGeneral.virtual_floor_style != VirtualFloorStyles::Off)
    {
        virtual_floor_set_height(gSceneryPlaceZ);
    }

    *outZ = info.Element->GetBaseZ();
}

static void sub_6E1F34_wall(
    const ScreenCoordsXY& sourceScreenPos, ObjectEntryIndex sceneryIndex, CoordsXY& gridPos, uint8_t* outEdges)
{
    rct_window* w = window_find_by_class(WC_SCENERY);

    if (w == nullptr)
    {
        gridPos.SetNull();
        return;
    }

    auto screenPos = sourceScreenPos;
    uint16_t maxPossibleHeight = (std::numeric_limits<decltype(TileElement::base_height)>::max() - 32) * ZoomLevel::max();

    auto* wallEntry = get_wall_entry(sceneryIndex);
    if (wallEntry != nullptr)
    {
        maxPossibleHeight -= wallEntry->height;
    }

    sub_6E1F34_update_screen_coords_and_buttons_pressed(true, screenPos);

    // Walls
    uint8_t edge;
    // If CTRL not pressed
    if (!gSceneryCtrlPressed)
    {
        auto gridCoords = screen_get_map_xy_side(screenPos, &edge);
        if (!gridCoords.has_value())
        {
            gridPos.SetNull();
            return;
        }
        gridPos = gridCoords.value();

        gSceneryPlaceZ = 0;

        // If SHIFT pressed
        if (gSceneryShiftPressed)
        {
            auto* surfaceElement = map_get_surface_element_at(gridPos);

            if (surfaceElement == nullptr)
            {
                gridPos.SetNull();
                return;
            }

            int16_t z = (surfaceElement->GetBaseZ()) & 0xFFF0;
            z += gSceneryShiftPressZOffset;

            z = std::clamp<int16_t>(z, 16, maxPossibleHeight);

            gSceneryPlaceZ = z;
        }
    }
    else
    {
        int16_t z = gSceneryCtrlPressZ;
        auto mapCoords = screen_get_map_xy_side_with_z(screenPos, z, &edge);
        if (!mapCoords.has_value())
        {
            gridPos.SetNull();
            return;
        }
        gridPos = mapCoords.value();

        // If SHIFT pressed
        if (gSceneryShiftPressed)
        {
            z += gSceneryShiftPressZOffset;
        }

        z = std::clamp<int16_t>(z, 16, maxPossibleHeight);

        gSceneryPlaceZ = z;
    }

    if (gridPos.IsNull())
        return;

    if (gConfigGeneral.virtual_floor_style != VirtualFloorStyles::Off)
    {
        virtual_floor_set_height(gSceneryPlaceZ);
    }

    *outEdges = edge;
}

static void sub_6E1F34_large_scenery(
    const ScreenCoordsXY& sourceScreenPos, ObjectEntryIndex sceneryIndex, CoordsXY& gridPos, Direction* outDirection)
{
    rct_window* w = window_find_by_class(WC_SCENERY);

    if (w == nullptr)
    {
        gridPos.SetNull();
        return;
    }

    auto screenPos = sourceScreenPos;
    uint16_t maxPossibleHeight = (std::numeric_limits<decltype(TileElement::base_height)>::max() - 32) * ZoomLevel::max();

    auto* sceneryEntry = get_large_scenery_entry(sceneryIndex);
    if (sceneryEntry)
    {
        int16_t maxClearZ = 0;
        for (int32_t i = 0; sceneryEntry->tiles[i].x_offset != -1; ++i)
        {
            maxClearZ = std::max<int16_t>(maxClearZ, sceneryEntry->tiles[i].z_clearance);
        }
        maxPossibleHeight = std::max(0, maxPossibleHeight - maxClearZ);
    }

    sub_6E1F34_update_screen_coords_and_buttons_pressed(true, screenPos);

    // Large scenery
    // If CTRL not pressed
    if (!gSceneryCtrlPressed)
    {
        const CoordsXY mapCoords = ViewportInteractionGetTileStartAtCursor(screenPos);
        gridPos = mapCoords;

        if (gridPos.IsNull())
            return;

        gSceneryPlaceZ = 0;

        // If SHIFT pressed
        if (gSceneryShiftPressed)
        {
            auto* surfaceElement = map_get_surface_element_at(gridPos);

            if (surfaceElement == nullptr)
            {
                gridPos.SetNull();
                return;
            }

            int16_t z = (surfaceElement->GetBaseZ()) & 0xFFF0;
            z += gSceneryShiftPressZOffset;

            z = std::clamp<int16_t>(z, 16, maxPossibleHeight);

            gSceneryPlaceZ = z;
        }
    }
    else
    {
        int16_t z = gSceneryCtrlPressZ;
        auto coords = screen_get_map_xy_with_z(screenPos, z);
        if (coords.has_value())
        {
            gridPos = *coords;
        }
        else
        {
            gridPos.SetNull();
        }

        // If SHIFT pressed
        if (gSceneryShiftPressed)
        {
            z += gSceneryShiftPressZOffset;
        }

        z = std::clamp<int16_t>(z, 16, maxPossibleHeight);

        gSceneryPlaceZ = z;
    }

    if (gridPos.IsNull())
        return;

    gridPos = gridPos.ToTileStart();

    Direction rotation = gWindowSceneryRotation;
    rotation -= get_current_rotation();
    rotation &= 0x3;

    if (gConfigGeneral.virtual_floor_style != VirtualFloorStyles::Off)
    {
        virtual_floor_set_height(gSceneryPlaceZ);
    }

    *outDirection = rotation;
}

static void sub_6E1F34_banner(
    const ScreenCoordsXY& sourceScreenPos, ObjectEntryIndex sceneryIndex, CoordsXY& gridPos, int32_t* outZ,
    Direction* outDirection)
{
    rct_window* w = window_find_by_class(WC_SCENERY);

    if (w == nullptr)
    {
        gridPos.SetNull();
        return;
    }

    auto screenPos = sourceScreenPos;
    sub_6E1F34_update_screen_coords_and_buttons_pressed(false, screenPos);

    // Banner
    constexpr auto flags = EnumsToFlags(ViewportInteractionItem::Footpath, ViewportInteractionItem::FootpathItem);
    auto info = get_map_coordinates_from_pos(screenPos, flags);
    gridPos = info.Loc;

    if (info.SpriteType == ViewportInteractionItem::None)
    {
        gridPos.SetNull();
        return;
    }

    uint8_t rotation = gWindowSceneryRotation;
    rotation -= get_current_rotation();
    rotation &= 0x3;

    auto z = info.Element->GetBaseZ();

    if (info.Element->AsPath()->IsSloped())
    {
        if (rotation != direction_reverse(info.Element->AsPath()->GetSlopeDirection()))
        {
            z += (2 * COORDS_Z_STEP);
        }
    }

    if (gConfigGeneral.virtual_floor_style != VirtualFloorStyles::Off)
    {
        virtual_floor_set_height(gSceneryPlaceZ);
    }

    *outDirection = rotation;
    *outZ = z;
}

/**
 *
 *  rct2: 0x006E2CC6
 */
static void window_top_toolbar_scenery_tool_down(const ScreenCoordsXY& windowPos, rct_window* w, rct_widgetindex widgetIndex)
{
    scenery_remove_ghost_tool_placement();
    if (gWindowSceneryPaintEnabled & 1)
    {
        repaint_scenery_tool_down(windowPos, widgetIndex);
        return;
    }

    if (gWindowSceneryEyedropperEnabled)
    {
        scenery_eyedropper_tool_down(windowPos, widgetIndex);
        return;
    }

    auto selectedTab = gWindowSceneryTabSelections.size() > gWindowSceneryActiveTabIndex
        ? gWindowSceneryTabSelections[gWindowSceneryActiveTabIndex]
        : ScenerySelection{};
    uint8_t sceneryType = selectedTab.SceneryType;
    uint16_t selectedScenery = selectedTab.EntryIndex;
    CoordsXY gridPos;

    switch (sceneryType)
    {
        case SCENERY_TYPE_SMALL:
        {
            uint8_t quadrant;
            Direction rotation;
            sub_6E1F34_small_scenery(windowPos, selectedScenery, gridPos, &quadrant, &rotation);
            if (gridPos.IsNull())
                return;

            int32_t quantity = 1;
            bool isCluster = gWindowSceneryScatterEnabled
                && (network_get_mode() != NETWORK_MODE_CLIENT
                    || network_can_perform_command(network_get_current_player_group_index(), -2));

            if (isCluster)
            {
                switch (gWindowSceneryScatterDensity)
                {
                    case ScatterToolDensity::LowDensity:
                        quantity = gWindowSceneryScatterSize;
                        break;

                    case ScatterToolDensity::MediumDensity:
                        quantity = gWindowSceneryScatterSize * 2;
                        break;

                    case ScatterToolDensity::HighDensity:
                        quantity = gWindowSceneryScatterSize * 3;
                        break;
                }
            }

            bool forceError = true;
            for (int32_t q = 0; q < quantity; q++)
            {
                int32_t zCoordinate = gSceneryPlaceZ;
                auto* sceneryEntry = get_small_scenery_entry(selectedScenery);

                int16_t cur_grid_x = gridPos.x;
                int16_t cur_grid_y = gridPos.y;

                if (isCluster)
                {
                    if (!sceneryEntry->HasFlag(SMALL_SCENERY_FLAG_FULL_TILE))
                    {
                        quadrant = util_rand() & 3;
                    }

                    int16_t grid_x_offset = (util_rand() % gWindowSceneryScatterSize) - (gWindowSceneryScatterSize / 2);
                    int16_t grid_y_offset = (util_rand() % gWindowSceneryScatterSize) - (gWindowSceneryScatterSize / 2);
                    if (gWindowSceneryScatterSize % 2 == 0)
                    {
                        grid_x_offset += 1;
                        grid_y_offset += 1;
                    }
                    cur_grid_x += grid_x_offset * COORDS_XY_STEP;
                    cur_grid_y += grid_y_offset * COORDS_XY_STEP;

                    if (!sceneryEntry->HasFlag(SMALL_SCENERY_FLAG_ROTATABLE))
                    {
                        gSceneryPlaceRotation = (gSceneryPlaceRotation + 1) & 3;
                    }
                }

                uint8_t zAttemptRange = 1;
                if (gSceneryPlaceZ != 0 && gSceneryShiftPressed)
                {
                    zAttemptRange = 20;
                }

                auto success = GameActions::Status::Unknown;
                // Try find a valid z coordinate
                for (; zAttemptRange != 0; zAttemptRange--)
                {
                    auto smallSceneryPlaceAction = SmallSceneryPlaceAction(
                        { cur_grid_x, cur_grid_y, gSceneryPlaceZ, gSceneryPlaceRotation }, quadrant, selectedScenery,
                        gWindowSceneryPrimaryColour, gWindowScenerySecondaryColour);
                    auto res = GameActions::Query(&smallSceneryPlaceAction);
                    success = res->Error;
                    if (res->Error == GameActions::Status::Ok)
                    {
                        break;
                    }

                    if (res->Error == GameActions::Status::InsufficientFunds)
                    {
                        break;
                    }
                    if (zAttemptRange != 1)
                    {
                        gSceneryPlaceZ += 8;
                    }
                }

                // Actually place
                if (success == GameActions::Status::Ok || ((q + 1 == quantity) && forceError))
                {
                    auto smallSceneryPlaceAction = SmallSceneryPlaceAction(
                        { cur_grid_x, cur_grid_y, gSceneryPlaceZ, gSceneryPlaceRotation }, quadrant, selectedScenery,
                        gWindowSceneryPrimaryColour, gWindowScenerySecondaryColour);

                    smallSceneryPlaceAction.SetCallback([=](const GameAction* ga, const GameActions::Result* result) {
                        if (result->Error == GameActions::Status::Ok)
                        {
                            OpenRCT2::Audio::Play3D(OpenRCT2::Audio::SoundId::PlaceItem, result->Position);
                        }
                    });
                    auto res = GameActions::Execute(&smallSceneryPlaceAction);
                    if (res->Error == GameActions::Status::Ok)
                    {
                        forceError = false;
                    }

                    if (res->Error == GameActions::Status::InsufficientFunds)
                    {
                        break;
                    }
                }
                gSceneryPlaceZ = zCoordinate;
            }
            break;
        }
        case SCENERY_TYPE_PATH_ITEM:
        {
            int32_t z;
            sub_6E1F34_path_item(windowPos, selectedScenery, gridPos, &z);
            if (gridPos.IsNull())
                return;

            auto footpathAdditionPlaceAction = FootpathAdditionPlaceAction({ gridPos, z }, selectedScenery + 1);

            footpathAdditionPlaceAction.SetCallback([](const GameAction* ga, const GameActions::Result* result) {
                if (result->Error != GameActions::Status::Ok)
                {
                    return;
                }
                OpenRCT2::Audio::Play3D(OpenRCT2::Audio::SoundId::PlaceItem, result->Position);
            });
            auto res = GameActions::Execute(&footpathAdditionPlaceAction);
            break;
        }
        case SCENERY_TYPE_WALL:
        {
            uint8_t edges;
            sub_6E1F34_wall(windowPos, selectedScenery, gridPos, &edges);
            if (gridPos.IsNull())
                return;

            uint8_t zAttemptRange = 1;
            if (gSceneryPlaceZ != 0 && gSceneryShiftPressed)
            {
                zAttemptRange = 20;
            }

            for (; zAttemptRange != 0; zAttemptRange--)
            {
                auto wallPlaceAction = WallPlaceAction(
                    selectedScenery, { gridPos, gSceneryPlaceZ }, edges, gWindowSceneryPrimaryColour,
                    gWindowScenerySecondaryColour, gWindowSceneryTertiaryColour);

                auto res = GameActions::Query(&wallPlaceAction);
                if (res->Error == GameActions::Status::Ok)
                {
                    break;
                }

                if (auto message = res->ErrorMessage.AsStringId())
                {
                    if (*message == STR_NOT_ENOUGH_CASH_REQUIRES || *message == STR_CAN_ONLY_BUILD_THIS_ON_WATER)
                    {
                        break;
                    }
                }

                if (zAttemptRange != 1)
                {
                    gSceneryPlaceZ += 8;
                }
            }

            auto wallPlaceAction = WallPlaceAction(
                selectedScenery, { gridPos, gSceneryPlaceZ }, edges, gWindowSceneryPrimaryColour, gWindowScenerySecondaryColour,
                gWindowSceneryTertiaryColour);

            wallPlaceAction.SetCallback([](const GameAction* ga, const GameActions::Result* result) {
                if (result->Error == GameActions::Status::Ok)
                {
                    OpenRCT2::Audio::Play3D(OpenRCT2::Audio::SoundId::PlaceItem, result->Position);
                }
            });
            auto res = GameActions::Execute(&wallPlaceAction);
            break;
        }
        case SCENERY_TYPE_LARGE:
        {
            Direction direction;
            sub_6E1F34_large_scenery(windowPos, selectedScenery, gridPos, &direction);
            if (gridPos.IsNull())
                return;

            uint8_t zAttemptRange = 1;
            if (gSceneryPlaceZ != 0 && gSceneryShiftPressed)
            {
                zAttemptRange = 20;
            }

            for (; zAttemptRange != 0; zAttemptRange--)
            {
                CoordsXYZD loc = { gridPos, gSceneryPlaceZ, direction };

                auto sceneryPlaceAction = LargeSceneryPlaceAction(
                    loc, selectedScenery, gWindowSceneryPrimaryColour, gWindowScenerySecondaryColour);

                auto res = GameActions::Query(&sceneryPlaceAction);
                if (res->Error == GameActions::Status::Ok)
                {
                    break;
                }

                if (auto message = res->ErrorMessage.AsStringId())
                {
                    if (*message == STR_NOT_ENOUGH_CASH_REQUIRES || *message == STR_CAN_ONLY_BUILD_THIS_ON_WATER)
                    {
                        break;
                    }
                }

                if (zAttemptRange != 1)
                {
                    gSceneryPlaceZ += 8;
                }
            }

            CoordsXYZD loc = { gridPos, gSceneryPlaceZ, direction };

            auto sceneryPlaceAction = LargeSceneryPlaceAction(
                loc, selectedScenery, gWindowSceneryPrimaryColour, gWindowScenerySecondaryColour);
            sceneryPlaceAction.SetCallback([=](const GameAction* ga, const GameActions::Result* result) {
                if (result->Error == GameActions::Status::Ok)
                {
                    OpenRCT2::Audio::Play3D(OpenRCT2::Audio::SoundId::PlaceItem, result->Position);
                }
                else
                {
                    OpenRCT2::Audio::Play3D(OpenRCT2::Audio::SoundId::Error, { loc.x, loc.y, gSceneryPlaceZ });
                }
            });
            auto res = GameActions::Execute(&sceneryPlaceAction);
            break;
        }
        case SCENERY_TYPE_BANNER:
        {
            int32_t z;
            Direction direction;
            sub_6E1F34_banner(windowPos, selectedScenery, gridPos, &z, &direction);
            if (gridPos.IsNull())
                return;

            CoordsXYZD loc{ gridPos, z, direction };
            auto primaryColour = gWindowSceneryPrimaryColour;
            auto bannerPlaceAction = BannerPlaceAction(loc, selectedScenery, primaryColour);
            bannerPlaceAction.SetCallback([=](const GameAction* ga, const GameActions::Result* result) {
                if (result->Error == GameActions::Status::Ok)
                {
                    auto data = result->GetData<BannerPlaceActionResult>();
                    OpenRCT2::Audio::Play3D(OpenRCT2::Audio::SoundId::PlaceItem, result->Position);
                    context_open_detail_window(WD_BANNER, data.bannerId);
                }
            });
            GameActions::Execute(&bannerPlaceAction);
            break;
        }
    }
}

static uint8_t top_toolbar_tool_update_land_paint(const ScreenCoordsXY& screenPos)
{
    uint8_t state_changed = 0;

    map_invalidate_selection_rect();
    gMapSelectFlags &= ~MAP_SELECT_FLAG_ENABLE;

    auto mapTile = screen_get_map_xy(screenPos, nullptr);

    if (!mapTile.has_value())
    {
        if (gClearSceneryCost != MONEY64_UNDEFINED)
        {
            gClearSceneryCost = MONEY64_UNDEFINED;
            window_invalidate_by_class(WC_CLEAR_SCENERY);
        }
        return state_changed;
    }

    if (!(gMapSelectFlags & MAP_SELECT_FLAG_ENABLE))
    {
        gMapSelectFlags |= MAP_SELECT_FLAG_ENABLE;
        state_changed++;
    }

    if (gMapSelectType != MAP_SELECT_TYPE_FULL)
    {
        gMapSelectType = MAP_SELECT_TYPE_FULL;
        state_changed++;
    }

    int16_t tool_size = std::max<uint16_t>(1, gLandToolSize);
    int16_t tool_length = (tool_size - 1) * 32;

    // Move to tool bottom left
    mapTile->x -= (tool_size - 1) * 16;
    mapTile->y -= (tool_size - 1) * 16;
    mapTile = mapTile->ToTileStart();

    if (gMapSelectPositionA.x != mapTile->x)
    {
        gMapSelectPositionA.x = mapTile->x;
        state_changed++;
    }

    if (gMapSelectPositionA.y != mapTile->y)
    {
        gMapSelectPositionA.y = mapTile->y;
        state_changed++;
    }

    mapTile->x += tool_length;
    mapTile->y += tool_length;

    if (gMapSelectPositionB.x != mapTile->x)
    {
        gMapSelectPositionB.x = mapTile->x;
        state_changed++;
    }

    if (gMapSelectPositionB.y != mapTile->y)
    {
        gMapSelectPositionB.y = mapTile->y;
        state_changed++;
    }

    map_invalidate_selection_rect();
    return state_changed;
}

/**
 *
 *  rct2: 0x0068E213
 */
static void top_toolbar_tool_update_scenery_clear(const ScreenCoordsXY& screenPos)
{
    if (!top_toolbar_tool_update_land_paint(screenPos))
        return;

    auto action = GetClearAction();
    auto result = GameActions::Query(&action);
    auto cost = (result->Error == GameActions::Status::Ok ? result->Cost : MONEY64_UNDEFINED);
    if (gClearSceneryCost != cost)
    {
        gClearSceneryCost = cost;
        window_invalidate_by_class(WC_CLEAR_SCENERY);
    }
}

/**
 *
 *  rct2: 0x00664280
 */
static void top_toolbar_tool_update_land(const ScreenCoordsXY& screenPos)
{
    const bool mapCtrlPressed = InputTestPlaceObjectModifier(PLACE_OBJECT_MODIFIER_COPY_Z);

    map_invalidate_selection_rect();

    if (gCurrentToolId == Tool::UpDownArrow)
    {
        if (!(gMapSelectFlags & MAP_SELECT_FLAG_ENABLE))
            return;

        money64 lower_cost = selection_lower_land(0);
        money64 raise_cost = selection_raise_land(0);

        if (gLandToolRaiseCost != raise_cost || gLandToolLowerCost != lower_cost)
        {
            gLandToolRaiseCost = raise_cost;
            gLandToolLowerCost = lower_cost;
            window_invalidate_by_class(WC_LAND);
        }
        return;
    }

    int16_t tool_size = gLandToolSize;
    std::optional<CoordsXY> mapTile;
    uint8_t side{};

    gMapSelectFlags &= ~MAP_SELECT_FLAG_ENABLE;
    if (tool_size == 1)
    {
        int32_t selectionType;
        // Get selection type and map coordinates from mouse x,y position
        screen_pos_to_map_pos(screenPos, &selectionType);
        mapTile = screen_get_map_xy_side(screenPos, &side);

        if (!mapTile.has_value())
        {
            money64 lower_cost = MONEY64_UNDEFINED;
            money64 raise_cost = MONEY64_UNDEFINED;

            if (gLandToolRaiseCost != raise_cost || gLandToolLowerCost != lower_cost)
            {
                gLandToolRaiseCost = raise_cost;
                gLandToolLowerCost = lower_cost;
                window_invalidate_by_class(WC_LAND);
            }
            return;
        }

        uint8_t state_changed = 0;

        if (!(gMapSelectFlags & MAP_SELECT_FLAG_ENABLE))
        {
            gMapSelectFlags |= MAP_SELECT_FLAG_ENABLE;
            state_changed++;
        }

        if (gMapSelectType != selectionType)
        {
            gMapSelectType = selectionType;
            state_changed++;
        }

        if ((gMapSelectType != MAP_SELECT_TYPE_EDGE_0 + (side & 0xFF)) && mapCtrlPressed)
        {
            gMapSelectType = MAP_SELECT_TYPE_EDGE_0 + (side & 0xFF);
            state_changed++;
        }

        if (gMapSelectPositionA.x != mapTile->x)
        {
            gMapSelectPositionA.x = mapTile->x;
            state_changed++;
        }

        if (gMapSelectPositionA.y != mapTile->y)
        {
            gMapSelectPositionA.y = mapTile->y;
            state_changed++;
        }

        if (gMapSelectPositionB.x != mapTile->x)
        {
            gMapSelectPositionB.x = mapTile->x;
            state_changed++;
        }

        if (gMapSelectPositionB.y != mapTile->y)
        {
            gMapSelectPositionB.y = mapTile->y;
            state_changed++;
        }

        map_invalidate_selection_rect();
        if (!state_changed)
            return;

        money64 lower_cost = selection_lower_land(0);
        money64 raise_cost = selection_raise_land(0);

        if (gLandToolRaiseCost != raise_cost || gLandToolLowerCost != lower_cost)
        {
            gLandToolRaiseCost = raise_cost;
            gLandToolLowerCost = lower_cost;
            window_invalidate_by_class(WC_LAND);
        }
        return;
    }

    // Get map coordinates and the side of the tile that is being hovered over
    mapTile = screen_get_map_xy_side(screenPos, &side);

    if (!mapTile.has_value())
    {
        money64 lower_cost = MONEY64_UNDEFINED;
        money64 raise_cost = MONEY64_UNDEFINED;

        if (gLandToolRaiseCost != raise_cost || gLandToolLowerCost != lower_cost)
        {
            gLandToolRaiseCost = raise_cost;
            gLandToolLowerCost = lower_cost;
            window_invalidate_by_class(WC_LAND);
        }
        return;
    }

    uint8_t state_changed = 0;

    if (!(gMapSelectFlags & MAP_SELECT_FLAG_ENABLE))
    {
        gMapSelectFlags |= MAP_SELECT_FLAG_ENABLE;
        state_changed++;
    }

    if (gMapSelectType != MAP_SELECT_TYPE_FULL)
    {
        gMapSelectType = MAP_SELECT_TYPE_FULL;
        state_changed++;
    }

    if ((gMapSelectType != MAP_SELECT_TYPE_EDGE_0 + (side & 0xFF)) && mapCtrlPressed)
    {
        gMapSelectType = MAP_SELECT_TYPE_EDGE_0 + (side & 0xFF);
        state_changed++;
    }

    if (tool_size == 0)
        tool_size = 1;

    int16_t tool_length = (tool_size - 1) * 32;

    // Decide on shape of the brush for bigger selection size
    switch (gMapSelectType)
    {
        case MAP_SELECT_TYPE_EDGE_0:
        case MAP_SELECT_TYPE_EDGE_2:
            // Line
            mapTile->y -= (tool_size - 1) * 16;
            mapTile->y = mapTile->ToTileStart().y;
            break;
        case MAP_SELECT_TYPE_EDGE_1:
        case MAP_SELECT_TYPE_EDGE_3:
            // Line
            mapTile->x -= (tool_size - 1) * 16;
            mapTile->x = mapTile->ToTileStart().x;
            break;
        default:
            // Move to tool bottom left
            mapTile->x -= (tool_size - 1) * 16;
            mapTile->y -= (tool_size - 1) * 16;
            mapTile = mapTile->ToTileStart();
            break;
    }

    if (gMapSelectPositionA.x != mapTile->x)
    {
        gMapSelectPositionA.x = mapTile->x;
        state_changed++;
    }

    if (gMapSelectPositionA.y != mapTile->y)
    {
        gMapSelectPositionA.y = mapTile->y;
        state_changed++;
    }

    // Go to other side
    switch (gMapSelectType)
    {
        case MAP_SELECT_TYPE_EDGE_0:
        case MAP_SELECT_TYPE_EDGE_2:
            // Line
            mapTile->y += tool_length;
            gMapSelectType = MAP_SELECT_TYPE_FULL;
            break;
        case MAP_SELECT_TYPE_EDGE_1:
        case MAP_SELECT_TYPE_EDGE_3:
            // Line
            mapTile->x += tool_length;
            gMapSelectType = MAP_SELECT_TYPE_FULL;
            break;
        default:
            mapTile->x += tool_length;
            mapTile->y += tool_length;
            break;
    }

    if (gMapSelectPositionB.x != mapTile->x)
    {
        gMapSelectPositionB.x = mapTile->x;
        state_changed++;
    }

    if (gMapSelectPositionB.y != mapTile->y)
    {
        gMapSelectPositionB.y = mapTile->y;
        state_changed++;
    }

    map_invalidate_selection_rect();
    if (!state_changed)
        return;

    money64 lower_cost = selection_lower_land(0);
    money64 raise_cost = selection_raise_land(0);

    if (gLandToolRaiseCost != raise_cost || gLandToolLowerCost != lower_cost)
    {
        gLandToolRaiseCost = raise_cost;
        gLandToolLowerCost = lower_cost;
        window_invalidate_by_class(WC_LAND);
    }
}

/**
 *
 *  rct2: 0x006E6BDC
 */
static void top_toolbar_tool_update_water(const ScreenCoordsXY& screenPos)
{
    map_invalidate_selection_rect();

    if (gCurrentToolId == Tool::UpDownArrow)
    {
        if (!(gMapSelectFlags & MAP_SELECT_FLAG_ENABLE))
            return;

        auto waterLowerAction = WaterLowerAction(
            { gMapSelectPositionA.x, gMapSelectPositionA.y, gMapSelectPositionB.x, gMapSelectPositionB.y });
        auto waterRaiseAction = WaterRaiseAction(
            { gMapSelectPositionA.x, gMapSelectPositionA.y, gMapSelectPositionB.x, gMapSelectPositionB.y });

        auto res = GameActions::Query(&waterLowerAction);
        money64 lowerCost = res->Error == GameActions::Status::Ok ? res->Cost : MONEY64_UNDEFINED;

        res = GameActions::Query(&waterRaiseAction);
        money64 raiseCost = res->Error == GameActions::Status::Ok ? res->Cost : MONEY64_UNDEFINED;

        if (gWaterToolRaiseCost != raiseCost || gWaterToolLowerCost != lowerCost)
        {
            gWaterToolRaiseCost = raiseCost;
            gWaterToolLowerCost = lowerCost;
            window_invalidate_by_class(WC_WATER);
        }
        return;
    }

    gMapSelectFlags &= ~MAP_SELECT_FLAG_ENABLE;

    auto info = get_map_coordinates_from_pos(
        screenPos, EnumsToFlags(ViewportInteractionItem::Terrain, ViewportInteractionItem::Water));

    if (info.SpriteType == ViewportInteractionItem::None)
    {
        if (gWaterToolRaiseCost != MONEY64_UNDEFINED || gWaterToolLowerCost != MONEY64_UNDEFINED)
        {
            gWaterToolRaiseCost = MONEY64_UNDEFINED;
            gWaterToolLowerCost = MONEY64_UNDEFINED;
            window_invalidate_by_class(WC_WATER);
        }
        return;
    }

    auto mapTile = info.Loc.ToTileCentre();

    uint8_t state_changed = 0;

    if (!(gMapSelectFlags & MAP_SELECT_FLAG_ENABLE))
    {
        gMapSelectFlags |= MAP_SELECT_FLAG_ENABLE;
        state_changed++;
    }

    if (gMapSelectType != MAP_SELECT_TYPE_FULL_WATER)
    {
        gMapSelectType = MAP_SELECT_TYPE_FULL_WATER;
        state_changed++;
    }

    int16_t tool_size = std::max<uint16_t>(1, gLandToolSize);
    int16_t tool_length = (tool_size - 1) * 32;

    // Move to tool bottom left
    mapTile.x -= (tool_size - 1) * 16;
    mapTile.y -= (tool_size - 1) * 16;
    mapTile.x &= 0xFFE0;
    mapTile.y &= 0xFFE0;

    if (gMapSelectPositionA.x != mapTile.x)
    {
        gMapSelectPositionA.x = mapTile.x;
        state_changed++;
    }

    if (gMapSelectPositionA.y != mapTile.y)
    {
        gMapSelectPositionA.y = mapTile.y;
        state_changed++;
    }

    mapTile.x += tool_length;
    mapTile.y += tool_length;

    if (gMapSelectPositionB.x != mapTile.x)
    {
        gMapSelectPositionB.x = mapTile.x;
        state_changed++;
    }

    if (gMapSelectPositionB.y != mapTile.y)
    {
        gMapSelectPositionB.y = mapTile.y;
        state_changed++;
    }

    map_invalidate_selection_rect();
    if (!state_changed)
        return;

    auto waterLowerAction = WaterLowerAction(
        { gMapSelectPositionA.x, gMapSelectPositionA.y, gMapSelectPositionB.x, gMapSelectPositionB.y });
    auto waterRaiseAction = WaterRaiseAction(
        { gMapSelectPositionA.x, gMapSelectPositionA.y, gMapSelectPositionB.x, gMapSelectPositionB.y });

    auto res = GameActions::Query(&waterLowerAction);
    money64 lowerCost = res->Error == GameActions::Status::Ok ? res->Cost : MONEY64_UNDEFINED;

    res = GameActions::Query(&waterRaiseAction);
    money64 raiseCost = res->Error == GameActions::Status::Ok ? res->Cost : MONEY64_UNDEFINED;

    if (gWaterToolRaiseCost != raiseCost || gWaterToolLowerCost != lowerCost)
    {
        gWaterToolRaiseCost = raiseCost;
        gWaterToolLowerCost = lowerCost;
        window_invalidate_by_class(WC_WATER);
    }
}

/**
 *
 *  rct2: 0x006E24F6
 * On failure returns MONEY64_UNDEFINED
 * On success places ghost scenery and returns cost to place proper
 */
static money64 try_place_ghost_small_scenery(
    CoordsXYZD loc, uint8_t quadrant, ObjectEntryIndex entryIndex, colour_t primaryColour, colour_t secondaryColour)
{
    scenery_remove_ghost_tool_placement();

    // 6e252b
    auto smallSceneryPlaceAction = SmallSceneryPlaceAction(loc, quadrant, entryIndex, primaryColour, secondaryColour);
    smallSceneryPlaceAction.SetFlags(GAME_COMMAND_FLAG_GHOST | GAME_COMMAND_FLAG_ALLOW_DURING_PAUSED);
    auto res = GameActions::Execute(&smallSceneryPlaceAction);
    if (res->Error != GameActions::Status::Ok)
        return MONEY64_UNDEFINED;

    const auto placementData = res->GetData<SmallSceneryPlaceActionResult>();

    gSceneryPlaceRotation = loc.direction;
    gSceneryPlaceObject.SceneryType = SCENERY_TYPE_SMALL;
    gSceneryPlaceObject.EntryIndex = entryIndex;

    gSceneryGhostPosition = { loc, placementData.BaseHeight };
    gSceneryQuadrant = placementData.SceneryQuadrant;
    if (placementData.GroundFlags & ELEMENT_IS_UNDERGROUND)
    {
        // Set underground on
        viewport_set_visibility(4);
    }
    else
    {
        // Set underground off
        viewport_set_visibility(5);
    }

    gSceneryGhostType |= SCENERY_GHOST_FLAG_0;
    return res->Cost;
}

static money64 try_place_ghost_path_addition(CoordsXYZ loc, ObjectEntryIndex entryIndex)
{
    scenery_remove_ghost_tool_placement();

    // 6e265b
    auto footpathAdditionPlaceAction = FootpathAdditionPlaceAction(loc, entryIndex + 1);
    footpathAdditionPlaceAction.SetFlags(GAME_COMMAND_FLAG_GHOST | GAME_COMMAND_FLAG_ALLOW_DURING_PAUSED);
    footpathAdditionPlaceAction.SetCallback([=](const GameAction* ga, const GameActions::Result* result) {
        if (result->Error != GameActions::Status::Ok)
        {
            return;
        }
        gSceneryGhostPosition = loc;
        gSceneryGhostType |= SCENERY_GHOST_FLAG_1;
    });
    auto res = GameActions::Execute(&footpathAdditionPlaceAction);
    if (res->Error != GameActions::Status::Ok)
        return MONEY64_UNDEFINED;

    return res->Cost;
}

static money64 try_place_ghost_wall(
    CoordsXYZ loc, uint8_t edge, ObjectEntryIndex entryIndex, colour_t primaryColour, colour_t secondaryColour,
    colour_t tertiaryColour)
{
    scenery_remove_ghost_tool_placement();

    // 6e26b0
    auto wallPlaceAction = WallPlaceAction(entryIndex, loc, edge, primaryColour, secondaryColour, tertiaryColour);
    wallPlaceAction.SetFlags(GAME_COMMAND_FLAG_GHOST | GAME_COMMAND_FLAG_ALLOW_DURING_PAUSED | GAME_COMMAND_FLAG_NO_SPEND);
    wallPlaceAction.SetCallback([=](const GameAction* ga, const GameActions::Result* result) {
        if (result->Error != GameActions::Status::Ok)
            return;

        const auto placementData = result->GetData<WallPlaceActionResult>();
        gSceneryGhostPosition = { loc, placementData.BaseHeight };
        gSceneryGhostWallRotation = edge;

        gSceneryGhostType |= SCENERY_GHOST_FLAG_2;
    });

    auto res = GameActions::Execute(&wallPlaceAction);
    if (res->Error != GameActions::Status::Ok)
        return MONEY64_UNDEFINED;

    return res->Cost;
}

static money64 try_place_ghost_large_scenery(
    CoordsXYZD loc, ObjectEntryIndex entryIndex, colour_t primaryColour, colour_t secondaryColour)
{
    scenery_remove_ghost_tool_placement();

    // 6e25a7
    auto sceneryPlaceAction = LargeSceneryPlaceAction(loc, entryIndex, primaryColour, secondaryColour);
    sceneryPlaceAction.SetFlags(GAME_COMMAND_FLAG_GHOST | GAME_COMMAND_FLAG_ALLOW_DURING_PAUSED | GAME_COMMAND_FLAG_NO_SPEND);
    auto res = GameActions::Execute(&sceneryPlaceAction);
    if (res->Error != GameActions::Status::Ok)
        return MONEY64_UNDEFINED;

    const auto placementData = res->GetData<LargeSceneryPlaceActionResult>();

    gSceneryPlaceRotation = loc.direction;

    gSceneryGhostPosition = { loc, placementData.firstTileHeight };
    if (placementData.GroundFlags & ELEMENT_IS_UNDERGROUND)
    {
        // Set underground on
        viewport_set_visibility(4);
    }
    else
    {
        // Set underground off
        viewport_set_visibility(5);
    }

    gSceneryGhostType |= SCENERY_GHOST_FLAG_3;
    return res->Cost;
}

static money64 try_place_ghost_banner(CoordsXYZD loc, ObjectEntryIndex entryIndex)
{
    scenery_remove_ghost_tool_placement();

    // 6e2612
    auto primaryColour = gWindowSceneryPrimaryColour;
    auto bannerPlaceAction = BannerPlaceAction(loc, entryIndex, primaryColour);
    bannerPlaceAction.SetFlags(GAME_COMMAND_FLAG_GHOST | GAME_COMMAND_FLAG_ALLOW_DURING_PAUSED | GAME_COMMAND_FLAG_NO_SPEND);
    auto res = GameActions::Execute(&bannerPlaceAction);
    if (res->Error != GameActions::Status::Ok)
        return MONEY64_UNDEFINED;

    gSceneryGhostPosition = loc;
    gSceneryGhostPosition.z += PATH_HEIGHT_STEP;
    gSceneryPlaceRotation = loc.direction;
    gSceneryGhostType |= SCENERY_GHOST_FLAG_4;
    return res->Cost;
}

/**
 *
 *  rct2: 0x006E287B
 */
static void top_toolbar_tool_update_scenery(const ScreenCoordsXY& screenPos)
{
    map_invalidate_selection_rect();
    map_invalidate_map_selection_tiles();

    if (gConfigGeneral.virtual_floor_style != VirtualFloorStyles::Off)
    {
        virtual_floor_invalidate();
    }

    gMapSelectFlags &= ~MAP_SELECT_FLAG_ENABLE;
    gMapSelectFlags &= ~MAP_SELECT_FLAG_ENABLE_CONSTRUCT;

    if (gWindowSceneryPaintEnabled)
        return;
    if (gWindowSceneryEyedropperEnabled)
        return;

    if (gWindowSceneryActiveTabIndex >= gWindowSceneryTabSelections.size())
    {
        scenery_remove_ghost_tool_placement();
        return;
    }
<<<<<<< HEAD

    const auto selection = gWindowSceneryTabSelections[gWindowSceneryActiveTabIndex];
=======
    const auto& selection = gWindowSceneryTabSelections[gWindowSceneryActiveTabIndex];
>>>>>>> ece6df31
    if (selection.IsUndefined())
    {
        scenery_remove_ghost_tool_placement();
        return;
    }

    money64 cost = 0;

    switch (selection.SceneryType)
    {
        case SCENERY_TYPE_SMALL:
        {
            CoordsXY mapTile = {};
            uint8_t quadrant;
            Direction rotation;

            sub_6E1F34_small_scenery(screenPos, selection.EntryIndex, mapTile, &quadrant, &rotation);

            if (mapTile.IsNull())
            {
                scenery_remove_ghost_tool_placement();
                return;
            }

            gMapSelectFlags |= MAP_SELECT_FLAG_ENABLE;
            if (gWindowSceneryScatterEnabled)
            {
                uint16_t cluster_size = (gWindowSceneryScatterSize - 1) * COORDS_XY_STEP;
                gMapSelectPositionA.x = mapTile.x - cluster_size / 2;
                gMapSelectPositionA.y = mapTile.y - cluster_size / 2;
                gMapSelectPositionB.x = mapTile.x + cluster_size / 2;
                gMapSelectPositionB.y = mapTile.y + cluster_size / 2;
                if (gWindowSceneryScatterSize % 2 == 0)
                {
                    gMapSelectPositionB.x += COORDS_XY_STEP;
                    gMapSelectPositionB.y += COORDS_XY_STEP;
                }
            }
            else
            {
                gMapSelectPositionA.x = mapTile.x;
                gMapSelectPositionA.y = mapTile.y;
                gMapSelectPositionB.x = mapTile.x;
                gMapSelectPositionB.y = mapTile.y;
            }

            auto* sceneryEntry = get_small_scenery_entry(selection.EntryIndex);

            gMapSelectType = MAP_SELECT_TYPE_FULL;
            if (!sceneryEntry->HasFlag(SMALL_SCENERY_FLAG_FULL_TILE) && !gWindowSceneryScatterEnabled)
            {
                gMapSelectType = MAP_SELECT_TYPE_QUARTER_0 + (quadrant ^ 2);
            }

            map_invalidate_selection_rect();

            // If no change in ghost placement
            if ((gSceneryGhostType & SCENERY_GHOST_FLAG_0) && mapTile == gSceneryGhostPosition && quadrant == _unkF64F0E
                && gSceneryPlaceZ == _unkF64F0A && gSceneryPlaceObject.SceneryType == SCENERY_TYPE_SMALL
                && gSceneryPlaceObject.EntryIndex == selection.EntryIndex)
            {
                return;
            }

            scenery_remove_ghost_tool_placement();

            _unkF64F0E = quadrant;
            _unkF64F0A = gSceneryPlaceZ;

            uint8_t attemptsLeft = 1;
            if (gSceneryPlaceZ != 0 && gSceneryShiftPressed)
            {
                attemptsLeft = 20;
            }

            for (; attemptsLeft != 0; attemptsLeft--)
            {
                cost = try_place_ghost_small_scenery(
                    { mapTile, gSceneryPlaceZ, rotation }, quadrant, selection.EntryIndex, gWindowSceneryPrimaryColour,
                    gWindowScenerySecondaryColour);

                if (cost != MONEY64_UNDEFINED)
                    break;
                gSceneryPlaceZ += 8;
            }

            gSceneryPlaceCost = cost;
            break;
        }
        case SCENERY_TYPE_PATH_ITEM:
        {
            CoordsXY mapTile = {};
            int32_t z;

            sub_6E1F34_path_item(screenPos, selection.EntryIndex, mapTile, &z);

            if (mapTile.IsNull())
            {
                scenery_remove_ghost_tool_placement();
                return;
            }

            gMapSelectFlags |= MAP_SELECT_FLAG_ENABLE;
            gMapSelectPositionA.x = mapTile.x;
            gMapSelectPositionA.y = mapTile.y;
            gMapSelectPositionB.x = mapTile.x;
            gMapSelectPositionB.y = mapTile.y;
            gMapSelectType = MAP_SELECT_TYPE_FULL;

            map_invalidate_selection_rect();

            // If no change in ghost placement
            if ((gSceneryGhostType & SCENERY_GHOST_FLAG_1) && mapTile == gSceneryGhostPosition && z == gSceneryGhostPosition.z)
            {
                return;
            }

            scenery_remove_ghost_tool_placement();

            cost = try_place_ghost_path_addition({ mapTile, z }, selection.EntryIndex);

            gSceneryPlaceCost = cost;
            break;
        }
        case SCENERY_TYPE_WALL:
        {
            CoordsXY mapTile = {};
            uint8_t edge;

            sub_6E1F34_wall(screenPos, selection.EntryIndex, mapTile, &edge);

            if (mapTile.IsNull())
            {
                scenery_remove_ghost_tool_placement();
                return;
            }

            gMapSelectFlags |= MAP_SELECT_FLAG_ENABLE;
            gMapSelectPositionA.x = mapTile.x;
            gMapSelectPositionA.y = mapTile.y;
            gMapSelectPositionB.x = mapTile.x;
            gMapSelectPositionB.y = mapTile.y;
            gMapSelectType = MAP_SELECT_TYPE_EDGE_0 + edge;

            map_invalidate_selection_rect();

            // If no change in ghost placement
            if ((gSceneryGhostType & SCENERY_GHOST_FLAG_2) && mapTile == gSceneryGhostPosition
                && edge == gSceneryGhostWallRotation && gSceneryPlaceZ == _unkF64F0A)
            {
                return;
            }

            scenery_remove_ghost_tool_placement();

            gSceneryGhostWallRotation = edge;
            _unkF64F0A = gSceneryPlaceZ;

            uint8_t attemptsLeft = 1;
            if (gSceneryPlaceZ != 0 && gSceneryShiftPressed)
            {
                attemptsLeft = 20;
            }

            cost = 0;
            for (; attemptsLeft != 0; attemptsLeft--)
            {
                cost = try_place_ghost_wall(
                    { mapTile, gSceneryPlaceZ }, edge, selection.EntryIndex, gWindowSceneryPrimaryColour,
                    gWindowScenerySecondaryColour, gWindowSceneryTertiaryColour);

                if (cost != MONEY64_UNDEFINED)
                    break;
                gSceneryPlaceZ += 8;
            }

            gSceneryPlaceCost = cost;
            break;
        }
        case SCENERY_TYPE_LARGE:
        {
            CoordsXY mapTile = {};
            Direction direction;

            sub_6E1F34_large_scenery(screenPos, selection.EntryIndex, mapTile, &direction);

            if (mapTile.IsNull())
            {
                scenery_remove_ghost_tool_placement();
                return;
            }

            auto* sceneryEntry = get_large_scenery_entry(selection.EntryIndex);
            gMapSelectionTiles.clear();

            for (rct_large_scenery_tile* tile = sceneryEntry->tiles;
                 tile->x_offset != static_cast<int16_t>(static_cast<uint16_t>(0xFFFF)); tile++)
            {
                CoordsXY tileLocation = { tile->x_offset, tile->y_offset };
                auto rotatedTileCoords = tileLocation.Rotate(direction);

                rotatedTileCoords.x += mapTile.x;
                rotatedTileCoords.y += mapTile.y;

                gMapSelectionTiles.push_back(rotatedTileCoords);
            }

            gMapSelectFlags |= MAP_SELECT_FLAG_ENABLE_CONSTRUCT;
            map_invalidate_map_selection_tiles();

            // If no change in ghost placement
            if ((gSceneryGhostType & SCENERY_GHOST_FLAG_3) && mapTile == gSceneryGhostPosition && gSceneryPlaceZ == _unkF64F0A
                && gSceneryPlaceObject.SceneryType == SCENERY_TYPE_LARGE
                && gSceneryPlaceObject.EntryIndex == selection.EntryIndex)
            {
                return;
            }

            scenery_remove_ghost_tool_placement();

            gSceneryPlaceObject.SceneryType = SCENERY_TYPE_LARGE;
            gSceneryPlaceObject.EntryIndex = selection.EntryIndex;
            _unkF64F0A = gSceneryPlaceZ;

            uint8_t attemptsLeft = 1;
            if (gSceneryPlaceZ != 0 && gSceneryShiftPressed)
            {
                attemptsLeft = 20;
            }

            cost = 0;
            for (; attemptsLeft != 0; attemptsLeft--)
            {
                cost = try_place_ghost_large_scenery(
                    { mapTile, gSceneryPlaceZ, direction }, selection.EntryIndex, gWindowSceneryPrimaryColour,
                    gWindowScenerySecondaryColour);

                if (cost != MONEY64_UNDEFINED)
                    break;
                gSceneryPlaceZ += COORDS_Z_STEP;
            }

            gSceneryPlaceCost = cost;
            break;
        }
        case SCENERY_TYPE_BANNER:
        {
            CoordsXY mapTile = {};
            Direction direction;
            int32_t z;

            sub_6E1F34_banner(screenPos, selection.EntryIndex, mapTile, &z, &direction);

            if (mapTile.IsNull())
            {
                scenery_remove_ghost_tool_placement();
                return;
            }

            gMapSelectFlags |= MAP_SELECT_FLAG_ENABLE;
            gMapSelectPositionA.x = mapTile.x;
            gMapSelectPositionA.y = mapTile.y;
            gMapSelectPositionB.x = mapTile.x;
            gMapSelectPositionB.y = mapTile.y;
            gMapSelectType = MAP_SELECT_TYPE_FULL;

            map_invalidate_selection_rect();

            // If no change in ghost placement
            if ((gSceneryGhostType & SCENERY_GHOST_FLAG_4) && mapTile == gSceneryGhostPosition && z == gSceneryGhostPosition.z
                && direction == gSceneryPlaceRotation)
            {
                return;
            }

            scenery_remove_ghost_tool_placement();

            cost = try_place_ghost_banner({ mapTile, z, direction }, selection.EntryIndex);

            gSceneryPlaceCost = cost;
            break;
        }
    }
}

/**
 *
 *  rct2: 0x0066CB25
 */
static void window_top_toolbar_tool_update(rct_window* w, rct_widgetindex widgetIndex, const ScreenCoordsXY& screenCoords)
{
    switch (widgetIndex)
    {
        case WIDX_CLEAR_SCENERY:
            top_toolbar_tool_update_scenery_clear(screenCoords);
            break;
        case WIDX_LAND:
            if (gLandPaintMode)
                top_toolbar_tool_update_land_paint(screenCoords);
            else
                top_toolbar_tool_update_land(screenCoords);
            break;
        case WIDX_WATER:
            top_toolbar_tool_update_water(screenCoords);
            break;
        case WIDX_SCENERY:
            top_toolbar_tool_update_scenery(screenCoords);
            break;
#ifdef ENABLE_SCRIPTING
        default:
            auto& customTool = OpenRCT2::Scripting::ActiveCustomTool;
            if (customTool)
            {
                customTool->OnUpdate(screenCoords);
            }
            break;
#endif
    }
}

/**
 *
 *  rct2: 0x0066CB73
 */
static void window_top_toolbar_tool_down(rct_window* w, rct_widgetindex widgetIndex, const ScreenCoordsXY& screenCoords)
{
    switch (widgetIndex)
    {
        case WIDX_CLEAR_SCENERY:
            if (gMapSelectFlags & MAP_SELECT_FLAG_ENABLE)
            {
                auto action = GetClearAction();
                GameActions::Execute(&action);
                gCurrentToolId = Tool::Crosshair;
            }
            break;
        case WIDX_LAND:
            if (gMapSelectFlags & MAP_SELECT_FLAG_ENABLE)
            {
                auto surfaceSetStyleAction = SurfaceSetStyleAction(
                    { gMapSelectPositionA.x, gMapSelectPositionA.y, gMapSelectPositionB.x, gMapSelectPositionB.y },
                    gLandToolTerrainSurface, gLandToolTerrainEdge);

                GameActions::Execute(&surfaceSetStyleAction);

                gCurrentToolId = Tool::UpDownArrow;
            }
            else
            {
                _landToolBlocked = true;
            }
            break;
        case WIDX_WATER:
            if (gMapSelectFlags & MAP_SELECT_FLAG_ENABLE)
            {
                gCurrentToolId = Tool::UpDownArrow;
            }
            else
            {
                _landToolBlocked = true;
            }
            break;
        case WIDX_SCENERY:
            window_top_toolbar_scenery_tool_down(screenCoords, w, widgetIndex);
            break;
#ifdef ENABLE_SCRIPTING
        default:
            auto& customTool = OpenRCT2::Scripting::ActiveCustomTool;
            if (customTool)
            {
                customTool->OnDown(screenCoords);
            }
            break;
#endif
    }
}

/**
 *
 *  rct2: 0x006644DD
 */
static money64 selection_raise_land(uint8_t flags)
{
    int32_t centreX = (gMapSelectPositionA.x + gMapSelectPositionB.x) / 2;
    int32_t centreY = (gMapSelectPositionA.y + gMapSelectPositionB.y) / 2;
    centreX += 16;
    centreY += 16;

    if (gLandMountainMode)
    {
        auto landSmoothAction = LandSmoothAction(
            { centreX, centreY },
            { gMapSelectPositionA.x, gMapSelectPositionA.y, gMapSelectPositionB.x, gMapSelectPositionB.y }, gMapSelectType,
            false);
        auto res = (flags & GAME_COMMAND_FLAG_APPLY) ? GameActions::Execute(&landSmoothAction)
                                                     : GameActions::Query(&landSmoothAction);
        return res->Error == GameActions::Status::Ok ? res->Cost : MONEY64_UNDEFINED;
    }

    auto landRaiseAction = LandRaiseAction(
        { centreX, centreY }, { gMapSelectPositionA.x, gMapSelectPositionA.y, gMapSelectPositionB.x, gMapSelectPositionB.y },
        gMapSelectType);
    auto res = (flags & GAME_COMMAND_FLAG_APPLY) ? GameActions::Execute(&landRaiseAction)
                                                 : GameActions::Query(&landRaiseAction);

    return res->Error == GameActions::Status::Ok ? res->Cost : MONEY64_UNDEFINED;
}

/**
 *
 *  rct2: 0x006645B3
 */
static money64 selection_lower_land(uint8_t flags)
{
    int32_t centreX = (gMapSelectPositionA.x + gMapSelectPositionB.x) / 2;
    int32_t centreY = (gMapSelectPositionA.y + gMapSelectPositionB.y) / 2;
    centreX += 16;
    centreY += 16;

    if (gLandMountainMode)
    {
        auto landSmoothAction = LandSmoothAction(
            { centreX, centreY },
            { gMapSelectPositionA.x, gMapSelectPositionA.y, gMapSelectPositionB.x, gMapSelectPositionB.y }, gMapSelectType,
            true);
        auto res = (flags & GAME_COMMAND_FLAG_APPLY) ? GameActions::Execute(&landSmoothAction)
                                                     : GameActions::Query(&landSmoothAction);
        return res->Error == GameActions::Status::Ok ? res->Cost : MONEY64_UNDEFINED;
    }

    auto landLowerAction = LandLowerAction(
        { centreX, centreY }, { gMapSelectPositionA.x, gMapSelectPositionA.y, gMapSelectPositionB.x, gMapSelectPositionB.y },
        gMapSelectType);
    auto res = (flags & GAME_COMMAND_FLAG_APPLY) ? GameActions::Execute(&landLowerAction)
                                                 : GameActions::Query(&landLowerAction);

    return res->Error == GameActions::Status::Ok ? res->Cost : MONEY64_UNDEFINED;
}

/**
 *  part of window_top_toolbar_tool_drag(0x0066CB4E)
 *  rct2: 0x00664454
 */
static void window_top_toolbar_land_tool_drag(const ScreenCoordsXY& screenPos)
{
    rct_window* window = window_find_from_point(screenPos);
    if (window == nullptr)
        return;
    rct_widgetindex widget_index = window_find_widget_from_point(window, screenPos);
    if (widget_index == -1)
        return;
    const auto& widget = window->widgets[widget_index];
    if (widget.type != WindowWidgetType::Viewport)
        return;
    rct_viewport* viewport = window->viewport;
    if (viewport == nullptr)
        return;

    int16_t tile_height = -16 / viewport->zoom;

    int32_t y_diff = screenPos.y - gInputDragLast.y;

    if (y_diff <= tile_height)
    {
        gInputDragLast.y += tile_height;

        selection_raise_land(GAME_COMMAND_FLAG_APPLY);

        gLandToolRaiseCost = MONEY64_UNDEFINED;
        gLandToolLowerCost = MONEY64_UNDEFINED;
    }
    else if (y_diff >= -tile_height)
    {
        gInputDragLast.y -= tile_height;

        selection_lower_land(GAME_COMMAND_FLAG_APPLY);

        gLandToolRaiseCost = MONEY64_UNDEFINED;
        gLandToolLowerCost = MONEY64_UNDEFINED;
    }
}

/**
 *  part of window_top_toolbar_tool_drag(0x0066CB4E)
 *  rct2: 0x006E6D4B
 */
static void window_top_toolbar_water_tool_drag(const ScreenCoordsXY& screenPos)
{
    rct_window* window = window_find_from_point(screenPos);
    if (!window)
        return;
    rct_widgetindex widget_index = window_find_widget_from_point(window, screenPos);
    if (widget_index == -1)
        return;
    const auto& widget = window->widgets[widget_index];
    if (widget.type != WindowWidgetType::Viewport)
        return;
    rct_viewport* viewport = window->viewport;
    if (viewport == nullptr)
        return;

    int16_t dx = -16 / viewport->zoom;

    auto offsetPos = screenPos - ScreenCoordsXY{ 0, gInputDragLast.y };

    if (offsetPos.y <= dx)
    {
        gInputDragLast.y += dx;

        auto waterRaiseAction = WaterRaiseAction(
            { gMapSelectPositionA.x, gMapSelectPositionA.y, gMapSelectPositionB.x, gMapSelectPositionB.y });
        GameActions::Execute(&waterRaiseAction);

        gWaterToolRaiseCost = MONEY64_UNDEFINED;
        gWaterToolLowerCost = MONEY64_UNDEFINED;

        return;
    }

    dx = -dx;

    if (offsetPos.y >= dx)
    {
        gInputDragLast.y += dx;

        auto waterLowerAction = WaterLowerAction(
            { gMapSelectPositionA.x, gMapSelectPositionA.y, gMapSelectPositionB.x, gMapSelectPositionB.y });
        GameActions::Execute(&waterLowerAction);
        gWaterToolRaiseCost = MONEY64_UNDEFINED;
        gWaterToolLowerCost = MONEY64_UNDEFINED;

        return;
    }
}

/**
 *
 *  rct2: 0x0066CB4E
 */
static void window_top_toolbar_tool_drag(rct_window* w, rct_widgetindex widgetIndex, const ScreenCoordsXY& screenCoords)
{
    switch (widgetIndex)
    {
        case WIDX_CLEAR_SCENERY:
            if (window_find_by_class(WC_ERROR) == nullptr && (gMapSelectFlags & MAP_SELECT_FLAG_ENABLE))
            {
                auto action = GetClearAction();
                GameActions::Execute(&action);
                gCurrentToolId = Tool::Crosshair;
            }
            break;
        case WIDX_LAND:
            // Custom setting to only change land style instead of raising or lowering land
            if (gLandPaintMode)
            {
                if (gMapSelectFlags & MAP_SELECT_FLAG_ENABLE)
                {
                    auto surfaceSetStyleAction = SurfaceSetStyleAction(
                        { gMapSelectPositionA.x, gMapSelectPositionA.y, gMapSelectPositionB.x, gMapSelectPositionB.y },
                        gLandToolTerrainSurface, gLandToolTerrainEdge);

                    GameActions::Execute(&surfaceSetStyleAction);

                    // The tool is set to 12 here instead of 3 so that the dragging cursor is not the elevation change
                    // cursor
                    gCurrentToolId = Tool::Crosshair;
                }
            }
            else
            {
                if (!_landToolBlocked)
                {
                    window_top_toolbar_land_tool_drag(screenCoords);
                }
            }
            break;
        case WIDX_WATER:
            if (!_landToolBlocked)
            {
                window_top_toolbar_water_tool_drag(screenCoords);
            }
            break;
        case WIDX_SCENERY:
            if (gWindowSceneryPaintEnabled & 1)
                window_top_toolbar_scenery_tool_down(screenCoords, w, widgetIndex);
            if (gWindowSceneryEyedropperEnabled)
                window_top_toolbar_scenery_tool_down(screenCoords, w, widgetIndex);
            break;
#ifdef ENABLE_SCRIPTING
        default:
            auto& customTool = OpenRCT2::Scripting::ActiveCustomTool;
            if (customTool)
            {
                customTool->OnDrag(screenCoords);
            }
            break;
#endif
    }
}

/**
 *
 *  rct2: 0x0066CC5B
 */
static void window_top_toolbar_tool_up(rct_window* w, rct_widgetindex widgetIndex, const ScreenCoordsXY& screenCoords)
{
    _landToolBlocked = false;
    switch (widgetIndex)
    {
        case WIDX_LAND:
            map_invalidate_selection_rect();
            gMapSelectFlags &= ~MAP_SELECT_FLAG_ENABLE;
            gCurrentToolId = Tool::DigDown;
            break;
        case WIDX_WATER:
            map_invalidate_selection_rect();
            gMapSelectFlags &= ~MAP_SELECT_FLAG_ENABLE;
            gCurrentToolId = Tool::WaterDown;
            break;
        case WIDX_CLEAR_SCENERY:
            map_invalidate_selection_rect();
            gMapSelectFlags &= ~MAP_SELECT_FLAG_ENABLE;
            gCurrentToolId = Tool::Crosshair;
            break;
#ifdef ENABLE_SCRIPTING
        default:
            auto& customTool = OpenRCT2::Scripting::ActiveCustomTool;
            if (customTool)
            {
                customTool->OnUp(screenCoords);
            }
            break;
#endif
    }
}

/**
 *
 *  rct2: 0x0066CA58
 */
static void window_top_toolbar_tool_abort(rct_window* w, rct_widgetindex widgetIndex)
{
    switch (widgetIndex)
    {
        case WIDX_LAND:
        case WIDX_WATER:
        case WIDX_CLEAR_SCENERY:
            hide_gridlines();
            break;
#ifdef ENABLE_SCRIPTING
        default:
            auto& customTool = OpenRCT2::Scripting::ActiveCustomTool;
            if (customTool)
            {
                customTool->OnAbort();
                customTool = {};
            }
            break;
#endif
    }
}

static void top_toolbar_init_map_menu(rct_window* w, rct_widget* widget)
{
    auto i = 0;
    gDropdownItemsFormat[i++] = STR_SHORTCUT_SHOW_MAP;
    gDropdownItemsFormat[i++] = STR_EXTRA_VIEWPORT;
    if ((gScreenFlags & SCREEN_FLAGS_SCENARIO_EDITOR) && gEditorStep == EditorStep::LandscapeEditor)
    {
        gDropdownItemsFormat[i++] = STR_MAPGEN_WINDOW_TITLE;
    }

#ifdef ENABLE_SCRIPTING
    const auto& customMenuItems = OpenRCT2::Scripting::CustomMenuItems;
    if (!customMenuItems.empty())
    {
        gDropdownItemsFormat[i++] = STR_EMPTY;
        for (const auto& item : customMenuItems)
        {
            gDropdownItemsFormat[i] = STR_STRING;
            auto sz = item.Text.c_str();
            std::memcpy(&gDropdownItemsArgs[i], &sz, sizeof(const char*));
            i++;
        }
    }
#endif

    WindowDropdownShowText(
        { w->windowPos.x + widget->left, w->windowPos.y + widget->top }, widget->height() + 1, w->colours[1] | 0x80, 0, i);
    gDropdownDefaultIndex = DDIDX_SHOW_MAP;
}

static void top_toolbar_map_menu_dropdown(int16_t dropdownIndex)
{
    int32_t customStartIndex = 3;
    if ((gScreenFlags & SCREEN_FLAGS_SCENARIO_EDITOR) && gEditorStep == EditorStep::LandscapeEditor)
    {
        customStartIndex++;
    }

    if (dropdownIndex < customStartIndex)
    {
        switch (dropdownIndex)
        {
            case 0:
                context_open_window(WC_MAP);
                break;
            case 1:
                context_open_window(WC_VIEWPORT);
                break;
            case 2:
                context_open_window(WC_MAPGEN);
                break;
        }
    }
    else
    {
#ifdef ENABLE_SCRIPTING
        const auto& customMenuItems = OpenRCT2::Scripting::CustomMenuItems;
        auto customIndex = static_cast<size_t>(dropdownIndex - customStartIndex);
        if (customMenuItems.size() > customIndex)
        {
            customMenuItems[customIndex].Invoke();
        }
#endif
    }
}

static void top_toolbar_init_fastforward_menu(rct_window* w, rct_widget* widget)
{
    int32_t num_items = 4;
    gDropdownItemsFormat[0] = STR_TOGGLE_OPTION;
    gDropdownItemsFormat[1] = STR_TOGGLE_OPTION;
    gDropdownItemsFormat[2] = STR_TOGGLE_OPTION;
    gDropdownItemsFormat[3] = STR_TOGGLE_OPTION;
    if (gConfigGeneral.debugging_tools)
    {
        gDropdownItemsFormat[4] = STR_EMPTY;
        gDropdownItemsFormat[5] = STR_TOGGLE_OPTION;
        gDropdownItemsArgs[5] = STR_SPEED_HYPER;
        num_items = 6;
    }

    gDropdownItemsArgs[0] = STR_SPEED_NORMAL;
    gDropdownItemsArgs[1] = STR_SPEED_QUICK;
    gDropdownItemsArgs[2] = STR_SPEED_FAST;
    gDropdownItemsArgs[3] = STR_SPEED_TURBO;

    WindowDropdownShowText(
        { w->windowPos.x + widget->left, w->windowPos.y + widget->top }, widget->height() + 1, w->colours[0] | 0x80, 0,
        num_items);

    // Set checkmarks
    if (gGameSpeed <= 4)
    {
        Dropdown::SetChecked(gGameSpeed - 1, true);
    }
    if (gGameSpeed == 8)
    {
        Dropdown::SetChecked(5, true);
    }

    if (gConfigGeneral.debugging_tools)
    {
        gDropdownDefaultIndex = (gGameSpeed == 8 ? 0 : gGameSpeed);
    }
    else
    {
        gDropdownDefaultIndex = (gGameSpeed >= 4 ? 0 : gGameSpeed);
    }
    if (gDropdownDefaultIndex == 4)
    {
        gDropdownDefaultIndex = 5;
    }
}

static void top_toolbar_fastforward_menu_dropdown(int16_t dropdownIndex)
{
    rct_window* w = window_get_main();
    if (w)
    {
        if (dropdownIndex >= 0 && dropdownIndex <= 5)
        {
            gGameSpeed = dropdownIndex + 1;
            if (gGameSpeed >= 5)
                gGameSpeed = 8;
            w->Invalidate();
        }
    }
}

static void top_toolbar_init_rotate_menu(rct_window* w, rct_widget* widget)
{
    gDropdownItemsFormat[0] = STR_ROTATE_CLOCKWISE;
    gDropdownItemsFormat[1] = STR_ROTATE_ANTI_CLOCKWISE;

    WindowDropdownShowText(
        { w->windowPos.x + widget->left, w->windowPos.y + widget->top }, widget->height() + 1, w->colours[1] | 0x80, 0, 2);

    gDropdownDefaultIndex = DDIDX_ROTATE_CLOCKWISE;
}

static void top_toolbar_rotate_menu_dropdown(int16_t dropdownIndex)
{
    rct_window* w = window_get_main();
    if (w)
    {
        if (dropdownIndex == 0)
        {
            window_rotate_camera(w, 1);
            w->Invalidate();
        }
        else if (dropdownIndex == 1)
        {
            window_rotate_camera(w, -1);
            w->Invalidate();
        }
    }
}

static void top_toolbar_init_cheats_menu(rct_window* w, rct_widget* widget)
{
    using namespace Dropdown;

    constexpr Item items[] = {
        ToggleOption(DDIDX_CHEATS, STR_CHEAT_TITLE),
        ToggleOption(DDIDX_TILE_INSPECTOR, STR_DEBUG_DROPDOWN_TILE_INSPECTOR),
        ToggleOption(DDIDX_OBJECT_SELECTION, STR_DEBUG_DROPDOWN_OBJECT_SELECTION),
        ToggleOption(DDIDX_INVENTIONS_LIST, STR_DEBUG_DROPDOWN_INVENTIONS_LIST),
        ToggleOption(DDIDX_SCENARIO_OPTIONS, STR_DEBUG_DROPDOWN_SCENARIO_OPTIONS),
        ToggleOption(DDIDX_OBJECTIVE_OPTIONS, STR_CHEATS_MENU_OBJECTIVE_OPTIONS),
        Separator(),
        ToggleOption(DDIDX_ENABLE_SANDBOX_MODE, STR_ENABLE_SANDBOX_MODE),
        ToggleOption(DDIDX_DISABLE_CLEARANCE_CHECKS, STR_DISABLE_CLEARANCE_CHECKS),
        ToggleOption(DDIDX_DISABLE_SUPPORT_LIMITS, STR_DISABLE_SUPPORT_LIMITS),
    };
    static_assert(ItemIDsMatchIndices(items));

    SetItems(items);

    WindowDropdownShowText(
        { w->windowPos.x + widget->left, w->windowPos.y + widget->top }, widget->height() + 1, w->colours[0] | 0x80, 0,
        TOP_TOOLBAR_CHEATS_COUNT);

    // Disable items that are not yet available in multiplayer
    if (network_get_mode() != NETWORK_MODE_NONE)
    {
        Dropdown::SetDisabled(DDIDX_OBJECT_SELECTION, true);
        Dropdown::SetDisabled(DDIDX_INVENTIONS_LIST, true);
        Dropdown::SetDisabled(DDIDX_OBJECTIVE_OPTIONS, true);
    }

    if (gScreenFlags & SCREEN_FLAGS_EDITOR)
    {
        Dropdown::SetDisabled(DDIDX_OBJECT_SELECTION, true);
        Dropdown::SetDisabled(DDIDX_INVENTIONS_LIST, true);
        Dropdown::SetDisabled(DDIDX_SCENARIO_OPTIONS, true);
        Dropdown::SetDisabled(DDIDX_OBJECTIVE_OPTIONS, true);
        Dropdown::SetDisabled(DDIDX_ENABLE_SANDBOX_MODE, true);
    }

    if (gCheatsSandboxMode)
    {
        Dropdown::SetChecked(DDIDX_ENABLE_SANDBOX_MODE, true);
    }
    if (gCheatsDisableClearanceChecks)
    {
        Dropdown::SetChecked(DDIDX_DISABLE_CLEARANCE_CHECKS, true);
    }
    if (gCheatsDisableSupportLimits)
    {
        Dropdown::SetChecked(DDIDX_DISABLE_SUPPORT_LIMITS, true);
    }

    gDropdownDefaultIndex = DDIDX_CHEATS;
}

static void top_toolbar_cheats_menu_dropdown(int16_t dropdownIndex)
{
    switch (dropdownIndex)
    {
        case DDIDX_CHEATS:
            context_open_window(WC_CHEATS);
            break;
        case DDIDX_TILE_INSPECTOR:
            context_open_window(WC_TILE_INSPECTOR);
            break;
        case DDIDX_OBJECT_SELECTION:
            window_close_all();
            context_open_window(WC_EDITOR_OBJECT_SELECTION);
            break;
        case DDIDX_INVENTIONS_LIST:
            context_open_window(WC_EDITOR_INVENTION_LIST);
            break;
        case DDIDX_SCENARIO_OPTIONS:
            context_open_window(WC_EDITOR_SCENARIO_OPTIONS);
            break;
        case DDIDX_OBJECTIVE_OPTIONS:
            context_open_window(WC_EDITOR_OBJECTIVE_OPTIONS);
            break;
        case DDIDX_ENABLE_SANDBOX_MODE:
            CheatsSet(CheatType::SandboxMode, !gCheatsSandboxMode);
            break;
        case DDIDX_DISABLE_CLEARANCE_CHECKS:
            CheatsSet(CheatType::DisableClearanceChecks, !gCheatsDisableClearanceChecks);
            break;
        case DDIDX_DISABLE_SUPPORT_LIMITS:
            CheatsSet(CheatType::DisableSupportLimits, !gCheatsDisableSupportLimits);
            break;
    }
}

static void top_toolbar_init_debug_menu(rct_window* w, rct_widget* widget)
{
    gDropdownItemsFormat[DDIDX_CONSOLE] = STR_TOGGLE_OPTION;
    gDropdownItemsArgs[DDIDX_CONSOLE] = STR_DEBUG_DROPDOWN_CONSOLE;
    gDropdownItemsFormat[DDIDX_DEBUG_PAINT] = STR_TOGGLE_OPTION;
    gDropdownItemsArgs[DDIDX_DEBUG_PAINT] = STR_DEBUG_DROPDOWN_DEBUG_PAINT;

    WindowDropdownShowText(
        { w->windowPos.x + widget->left, w->windowPos.y + widget->top }, widget->height() + 1, w->colours[0] | 0x80,
        Dropdown::Flag::StayOpen, TOP_TOOLBAR_DEBUG_COUNT);

    Dropdown::SetChecked(DDIDX_DEBUG_PAINT, window_find_by_class(WC_DEBUG_PAINT) != nullptr);
}

static void top_toolbar_init_network_menu(rct_window* w, rct_widget* widget)
{
    gDropdownItemsFormat[DDIDX_MULTIPLAYER] = STR_MULTIPLAYER;
    gDropdownItemsFormat[DDIDX_MULTIPLAYER_RECONNECT] = STR_MULTIPLAYER_RECONNECT;

    WindowDropdownShowText(
        { w->windowPos.x + widget->left, w->windowPos.y + widget->top }, widget->height() + 1, w->colours[0] | 0x80, 0,
        TOP_TOOLBAR_NETWORK_COUNT);

    Dropdown::SetDisabled(DDIDX_MULTIPLAYER_RECONNECT, !network_is_desynchronised());

    gDropdownDefaultIndex = DDIDX_MULTIPLAYER;
}

static void top_toolbar_debug_menu_dropdown(int16_t dropdownIndex)
{
    rct_window* w = window_get_main();
    if (w != nullptr)
    {
        switch (dropdownIndex)
        {
            case DDIDX_CONSOLE:
            {
                auto& console = GetInGameConsole();
                console.Open();
                break;
            }
            case DDIDX_DEBUG_PAINT:
                if (window_find_by_class(WC_DEBUG_PAINT) == nullptr)
                {
                    context_open_window(WC_DEBUG_PAINT);
                }
                else
                {
                    window_close_by_class(WC_DEBUG_PAINT);
                }
                break;
        }
    }
}

static void top_toolbar_network_menu_dropdown(int16_t dropdownIndex)
{
    rct_window* w = window_get_main();
    if (w != nullptr)
    {
        switch (dropdownIndex)
        {
            case DDIDX_MULTIPLAYER:
                context_open_window(WC_MULTIPLAYER);
                break;
            case DDIDX_MULTIPLAYER_RECONNECT:
                network_reconnect();
                break;
        }
    }
}

/**
 *
 *  rct2: 0x0066CDE4
 */
static void top_toolbar_init_view_menu(rct_window* w, rct_widget* widget)
{
    using namespace Dropdown;
    constexpr Item items[] = {
        ToggleOption(DDIDX_UNDERGROUND_INSIDE, STR_UNDERGROUND_VIEW),
        ToggleOption(DDIDX_TRANSPARENT_WATER, STR_VIEWPORT_TRANSPARENT_WATER),
        ToggleOption(DDIDX_HIDE_BASE, STR_REMOVE_BASE_LAND),
        ToggleOption(DDIDX_HIDE_VERTICAL, STR_REMOVE_VERTICAL_FACES),
        Separator(),
        ToggleOption(DDIDX_SEETHROUGH_RIDES, STR_SEE_THROUGH_RIDES),
        ToggleOption(DDIDX_SEETHROUGH_SCENERY, STR_SEE_THROUGH_SCENERY),
        ToggleOption(DDIDX_SEETHROUGH_PATHS, STR_SEE_THROUGH_PATHS),
        ToggleOption(DDIDX_INVISIBLE_SUPPORTS, STR_INVISIBLE_SUPPORTS),
        ToggleOption(DDIDX_INVISIBLE_PEEPS, STR_INVISIBLE_PEOPLE),
        Separator(),
        ToggleOption(DDIDX_LAND_HEIGHTS, STR_HEIGHT_MARKS_ON_LAND),
        ToggleOption(DDIDX_TRACK_HEIGHTS, STR_HEIGHT_MARKS_ON_RIDE_TRACKS),
        ToggleOption(DDIDX_PATH_HEIGHTS, STR_HEIGHT_MARKS_ON_PATHS),
        Separator(),
        ToggleOption(DDIDX_VIEW_CLIPPING, STR_VIEW_CLIPPING_MENU),
        ToggleOption(DDIDX_HIGHLIGHT_PATH_ISSUES, STR_HIGHLIGHT_PATH_ISSUES_MENU),
    };

    static_assert(ItemIDsMatchIndices(items));

    SetItems(items);

    WindowDropdownShowText(
        { w->windowPos.x + widget->left, w->windowPos.y + widget->top }, widget->height() + 1, w->colours[1] | 0x80, 0,
        TOP_TOOLBAR_VIEW_MENU_COUNT);

    // Set checkmarks
    rct_viewport* mainViewport = window_get_main()->viewport;
    if (mainViewport->flags & VIEWPORT_FLAG_UNDERGROUND_INSIDE)
        Dropdown::SetChecked(DDIDX_UNDERGROUND_INSIDE, true);
    if (gConfigGeneral.transparent_water)
        Dropdown::SetChecked(DDIDX_TRANSPARENT_WATER, true);
    if (mainViewport->flags & VIEWPORT_FLAG_HIDE_BASE)
        Dropdown::SetChecked(DDIDX_HIDE_BASE, true);
    if (mainViewport->flags & VIEWPORT_FLAG_HIDE_VERTICAL)
        Dropdown::SetChecked(DDIDX_HIDE_VERTICAL, true);
    if (mainViewport->flags & VIEWPORT_FLAG_SEETHROUGH_RIDES)
        Dropdown::SetChecked(DDIDX_SEETHROUGH_RIDES, true);
    if (mainViewport->flags & VIEWPORT_FLAG_SEETHROUGH_SCENERY)
        Dropdown::SetChecked(DDIDX_SEETHROUGH_SCENERY, true);
    if (mainViewport->flags & VIEWPORT_FLAG_SEETHROUGH_PATHS)
        Dropdown::SetChecked(DDIDX_SEETHROUGH_PATHS, true);
    if (mainViewport->flags & VIEWPORT_FLAG_INVISIBLE_SUPPORTS)
        Dropdown::SetChecked(DDIDX_INVISIBLE_SUPPORTS, true);
    if (mainViewport->flags & VIEWPORT_FLAG_INVISIBLE_PEEPS)
        Dropdown::SetChecked(DDIDX_INVISIBLE_PEEPS, true);
    if (mainViewport->flags & VIEWPORT_FLAG_LAND_HEIGHTS)
        Dropdown::SetChecked(DDIDX_LAND_HEIGHTS, true);
    if (mainViewport->flags & VIEWPORT_FLAG_TRACK_HEIGHTS)
        Dropdown::SetChecked(DDIDX_TRACK_HEIGHTS, true);
    if (mainViewport->flags & VIEWPORT_FLAG_PATH_HEIGHTS)
        Dropdown::SetChecked(DDIDX_PATH_HEIGHTS, true);
    if (mainViewport->flags & VIEWPORT_FLAG_CLIP_VIEW)
        Dropdown::SetChecked(DDIDX_VIEW_CLIPPING, true);
    if (mainViewport->flags & VIEWPORT_FLAG_HIGHLIGHT_PATH_ISSUES)
        Dropdown::SetChecked(DDIDX_HIGHLIGHT_PATH_ISSUES, true);

    gDropdownDefaultIndex = DDIDX_UNDERGROUND_INSIDE;

    // Opaque water relies on RCT1 sprites.
    if (!is_csg_loaded())
    {
        Dropdown::SetDisabled(DDIDX_TRANSPARENT_WATER, true);
    }
}

/**
 *
 *  rct2: 0x0066CF8A
 */
static void top_toolbar_view_menu_dropdown(int16_t dropdownIndex)
{
    rct_window* w = window_get_main();
    if (w != nullptr)
    {
        switch (dropdownIndex)
        {
            case DDIDX_UNDERGROUND_INSIDE:
                w->viewport->flags ^= VIEWPORT_FLAG_UNDERGROUND_INSIDE;
                break;
            case DDIDX_TRANSPARENT_WATER:
                gConfigGeneral.transparent_water ^= 1;
                config_save_default();
                break;
            case DDIDX_HIDE_BASE:
                w->viewport->flags ^= VIEWPORT_FLAG_HIDE_BASE;
                break;
            case DDIDX_HIDE_VERTICAL:
                w->viewport->flags ^= VIEWPORT_FLAG_HIDE_VERTICAL;
                break;
            case DDIDX_SEETHROUGH_RIDES:
                w->viewport->flags ^= VIEWPORT_FLAG_SEETHROUGH_RIDES;
                break;
            case DDIDX_SEETHROUGH_SCENERY:
                w->viewport->flags ^= VIEWPORT_FLAG_SEETHROUGH_SCENERY;
                break;
            case DDIDX_SEETHROUGH_PATHS:
                w->viewport->flags ^= VIEWPORT_FLAG_SEETHROUGH_PATHS;
                break;
            case DDIDX_INVISIBLE_SUPPORTS:
                w->viewport->flags ^= VIEWPORT_FLAG_INVISIBLE_SUPPORTS;
                break;
            case DDIDX_INVISIBLE_PEEPS:
                w->viewport->flags ^= VIEWPORT_FLAG_INVISIBLE_PEEPS;
                break;
            case DDIDX_LAND_HEIGHTS:
                w->viewport->flags ^= VIEWPORT_FLAG_LAND_HEIGHTS;
                break;
            case DDIDX_TRACK_HEIGHTS:
                w->viewport->flags ^= VIEWPORT_FLAG_TRACK_HEIGHTS;
                break;
            case DDIDX_PATH_HEIGHTS:
                w->viewport->flags ^= VIEWPORT_FLAG_PATH_HEIGHTS;
                break;
            case DDIDX_VIEW_CLIPPING:
                if (window_find_by_class(WC_VIEW_CLIPPING) == nullptr)
                {
                    context_open_window(WC_VIEW_CLIPPING);
                }
                else
                {
                    // If window is already open, toggle the view clipping on/off
                    w->viewport->flags ^= VIEWPORT_FLAG_CLIP_VIEW;
                }
                break;
            case DDIDX_HIGHLIGHT_PATH_ISSUES:
                w->viewport->flags ^= VIEWPORT_FLAG_HIGHLIGHT_PATH_ISSUES;
                break;
            default:
                return;
        }
        w->Invalidate();
    }
}

/**
 *
 *  rct2: 0x0066CCE7
 */
static void toggle_footpath_window()
{
    if (window_find_by_class(WC_FOOTPATH) == nullptr)
    {
        context_open_window(WC_FOOTPATH);
    }
    else
    {
        tool_cancel();
        window_close_by_class(WC_FOOTPATH);
    }
}

/**
 *
 *  rct2: 0x0066CD54
 */
static void toggle_land_window(rct_window* topToolbar, rct_widgetindex widgetIndex)
{
    if ((input_test_flag(INPUT_FLAG_TOOL_ACTIVE)) && gCurrentToolWidget.window_classification == WC_TOP_TOOLBAR
        && gCurrentToolWidget.widget_index == WIDX_LAND)
    {
        tool_cancel();
    }
    else
    {
        _landToolBlocked = false;
        show_gridlines();
        tool_set(topToolbar, widgetIndex, Tool::DigDown);
        input_set_flag(INPUT_FLAG_6, true);
        context_open_window(WC_LAND);
    }
}

/**
 *
 *  rct2: 0x0066CD0C
 */
static void toggle_clear_scenery_window(rct_window* topToolbar, rct_widgetindex widgetIndex)
{
    if ((input_test_flag(INPUT_FLAG_TOOL_ACTIVE) && gCurrentToolWidget.window_classification == WC_TOP_TOOLBAR
         && gCurrentToolWidget.widget_index == WIDX_CLEAR_SCENERY))
    {
        tool_cancel();
    }
    else
    {
        show_gridlines();
        tool_set(topToolbar, widgetIndex, Tool::Crosshair);
        input_set_flag(INPUT_FLAG_6, true);
        context_open_window(WC_CLEAR_SCENERY);
    }
}

/**
 *
 *  rct2: 0x0066CD9C
 */
static void toggle_water_window(rct_window* topToolbar, rct_widgetindex widgetIndex)
{
    if ((input_test_flag(INPUT_FLAG_TOOL_ACTIVE)) && gCurrentToolWidget.window_classification == WC_TOP_TOOLBAR
        && gCurrentToolWidget.widget_index == WIDX_WATER)
    {
        tool_cancel();
    }
    else
    {
        _landToolBlocked = false;
        show_gridlines();
        tool_set(topToolbar, widgetIndex, Tool::WaterDown);
        input_set_flag(INPUT_FLAG_6, true);
        context_open_window(WC_WATER);
    }
}

/**
 *
 *  rct2: 0x0066D104
 */
bool land_tool_is_active()
{
    if (!(input_test_flag(INPUT_FLAG_TOOL_ACTIVE)))
        return false;
    if (gCurrentToolWidget.window_classification != WC_TOP_TOOLBAR)
        return false;
    if (gCurrentToolWidget.widget_index != WIDX_LAND)
        return false;
    return true;
}

/**
 *
 *  rct2: 0x0066D125
 */
bool clear_scenery_tool_is_active()
{
    if (!(input_test_flag(INPUT_FLAG_TOOL_ACTIVE)))
        return false;
    if (gCurrentToolWidget.window_classification != WC_TOP_TOOLBAR)
        return false;
    if (gCurrentToolWidget.widget_index != WIDX_CLEAR_SCENERY)
        return false;
    return true;
}

/**
 *
 *  rct2: 0x0066D125
 */
bool water_tool_is_active()
{
    if (!(input_test_flag(INPUT_FLAG_TOOL_ACTIVE)))
        return false;
    if (gCurrentToolWidget.window_classification != WC_TOP_TOOLBAR)
        return false;
    if (gCurrentToolWidget.widget_index != WIDX_WATER)
        return false;
    return true;
}

static ClearAction GetClearAction()
{
    auto range = MapRange(gMapSelectPositionA.x, gMapSelectPositionA.y, gMapSelectPositionB.x, gMapSelectPositionB.y);

    ClearableItems itemsToClear = 0;

    if (gClearSmallScenery)
        itemsToClear |= CLEARABLE_ITEMS::SCENERY_SMALL;
    if (gClearLargeScenery)
        itemsToClear |= CLEARABLE_ITEMS::SCENERY_LARGE;
    if (gClearFootpath)
        itemsToClear |= CLEARABLE_ITEMS::SCENERY_FOOTPATH;

    return ClearAction(range, itemsToClear);
}<|MERGE_RESOLUTION|>--- conflicted
+++ resolved
@@ -2627,12 +2627,7 @@
         scenery_remove_ghost_tool_placement();
         return;
     }
-<<<<<<< HEAD
-
-    const auto selection = gWindowSceneryTabSelections[gWindowSceneryActiveTabIndex];
-=======
     const auto& selection = gWindowSceneryTabSelections[gWindowSceneryActiveTabIndex];
->>>>>>> ece6df31
     if (selection.IsUndefined())
     {
         scenery_remove_ghost_tool_placement();
