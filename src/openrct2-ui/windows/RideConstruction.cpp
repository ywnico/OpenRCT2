/*****************************************************************************
 * Copyright (c) 2014-2020 OpenRCT2 developers
 *
 * For a complete list of all authors, please refer to contributors.md
 * Interested in contributing? Visit https://github.com/OpenRCT2/OpenRCT2
 *
 * OpenRCT2 is licensed under the GNU General Public License version 3.
 *****************************************************************************/

#include <algorithm>
#include <limits>
#include <openrct2-ui/interface/Dropdown.h>
#include <openrct2-ui/interface/Viewport.h>
#include <openrct2-ui/interface/Widget.h>
#include <openrct2-ui/windows/Window.h>
#include <openrct2/Cheats.h>
#include <openrct2/Context.h>
#include <openrct2/Game.h>
#include <openrct2/Input.h>
#include <openrct2/actions/RideEntranceExitPlaceAction.h>
#include <openrct2/actions/TrackPlaceAction.h>
#include <openrct2/actions/TrackRemoveAction.h>
#include <openrct2/actions/TrackSetBrakeSpeedAction.h>
#include <openrct2/audio/audio.h>
#include <openrct2/config/Config.h>
#include <openrct2/localisation/Localisation.h>
#include <openrct2/network/network.h>
#include <openrct2/platform/platform.h>
#include <openrct2/ride/Ride.h>
#include <openrct2/ride/RideData.h>
#include <openrct2/ride/Track.h>
#include <openrct2/ride/TrackData.h>
#include <openrct2/sprites.h>
#include <openrct2/windows/Intent.h>
#include <openrct2/world/Entrance.h>
#include <openrct2/world/Footpath.h>
#include <openrct2/world/Park.h>

static constexpr const rct_string_id WINDOW_TITLE = STR_RIDE_CONSTRUCTION_WINDOW_TITLE;
static constexpr const int32_t WH = 394;
static constexpr const int32_t WW = 166;
static constexpr const uint16_t ARROW_PULSE_DURATION = 200;

#pragma region Widgets

// clang-format off
enum {
    WIDX_BACKGROUND,
    WIDX_TITLE,
    WIDX_CLOSE,
    WIDX_DIRECTION_GROUPBOX,
    WIDX_SLOPE_GROUPBOX,
    WIDX_BANKING_GROUPBOX,
    WIDX_LEFT_CURVE_VERY_SMALL,
    WIDX_LEFT_CURVE_SMALL,
    WIDX_LEFT_CURVE,
    WIDX_STRAIGHT,
    WIDX_RIGHT_CURVE,
    WIDX_RIGHT_CURVE_SMALL,
    WIDX_RIGHT_CURVE_VERY_SMALL,
    WIDX_SPECIAL_TRACK_DROPDOWN,
    WIDX_SLOPE_DOWN_STEEP,
    WIDX_SLOPE_DOWN,
    WIDX_LEVEL,
    WIDX_SLOPE_UP,
    WIDX_SLOPE_UP_STEEP,
    WIDX_CHAIN_LIFT,
    WIDX_BANK_LEFT,
    WIDX_BANK_STRAIGHT,
    WIDX_BANK_RIGHT,
    WIDX_CONSTRUCT,
    WIDX_DEMOLISH,
    WIDX_LEFT_CURVE_LARGE,
    WIDX_PREVIOUS_SECTION,
    WIDX_NEXT_SECTION,
    WIDX_ENTRANCE_EXIT_GROUPBOX,
    WIDX_ENTRANCE,
    WIDX_EXIT,
    WIDX_RIGHT_CURVE_LARGE,
    WIDX_ROTATE,
    WIDX_U_TRACK,
    WIDX_O_TRACK,
    WIDX_SEAT_ROTATION_GROUPBOX,
    WIDX_SEAT_ROTATION_ANGLE_SPINNER,
    WIDX_SEAT_ROTATION_ANGLE_SPINNER_UP,
    WIDX_SEAT_ROTATION_ANGLE_SPINNER_DOWN,
    WIDX_SIMULATE,
};

validate_global_widx(WC_RIDE_CONSTRUCTION, WIDX_CONSTRUCT);
validate_global_widx(WC_RIDE_CONSTRUCTION, WIDX_ENTRANCE);
validate_global_widx(WC_RIDE_CONSTRUCTION, WIDX_EXIT);
validate_global_widx(WC_RIDE_CONSTRUCTION, WIDX_ROTATE);

static rct_widget window_ride_construction_widgets[] = {
    WINDOW_SHIM(WINDOW_TITLE, WW, WH),
    MakeWidget        ({  3,  17}, {160,  57}, WindowWidgetType::Groupbox, WindowColour::Primary  , STR_RIDE_CONSTRUCTION_DIRECTION                                                              ),
    MakeWidget        ({  3,  76}, {160,  41}, WindowWidgetType::Groupbox, WindowColour::Primary  , STR_RIDE_CONSTRUCTION_SLOPE                                                                  ),
    MakeWidget        ({  3, 120}, {160,  41}, WindowWidgetType::Groupbox, WindowColour::Primary  , STR_RIDE_CONSTRUCTION_ROLL_BANKING                                                           ),
    MakeWidget        ({  6,  29}, { 22,  24}, WindowWidgetType::FlatBtn,  WindowColour::Secondary, SPR_RIDE_CONSTRUCTION_LEFT_CURVE_SMALL,  STR_RIDE_CONSTRUCTION_LEFT_CURVE_VERY_SMALL_TIP     ),
    MakeWidget        ({  6,  29}, { 22,  24}, WindowWidgetType::FlatBtn,  WindowColour::Secondary, SPR_RIDE_CONSTRUCTION_LEFT_CURVE_SMALL,  STR_RIDE_CONSTRUCTION_LEFT_CURVE_SMALL_TIP          ),
    MakeWidget        ({ 28,  29}, { 22,  24}, WindowWidgetType::FlatBtn,  WindowColour::Secondary, SPR_RIDE_CONSTRUCTION_LEFT_CURVE,        STR_RIDE_CONSTRUCTION_LEFT_CURVE_TIP                ),
    MakeWidget        ({ 72,  29}, { 22,  24}, WindowWidgetType::FlatBtn,  WindowColour::Secondary, SPR_RIDE_CONSTRUCTION_STRAIGHT,          STR_RIDE_CONSTRUCTION_STRAIGHT_TIP                  ),
    MakeWidget        ({116,  29}, { 22,  24}, WindowWidgetType::FlatBtn,  WindowColour::Secondary, SPR_RIDE_CONSTRUCTION_RIGHT_CURVE,       STR_RIDE_CONSTRUCTION_RIGHT_CURVE_TIP               ),
    MakeWidget        ({138,  29}, { 22,  24}, WindowWidgetType::FlatBtn,  WindowColour::Secondary, SPR_RIDE_CONSTRUCTION_RIGHT_CURVE_SMALL, STR_RIDE_CONSTRUCTION_RIGHT_CURVE_SMALL_TIP         ),
    MakeWidget        ({138,  29}, { 22,  24}, WindowWidgetType::FlatBtn,  WindowColour::Secondary, SPR_RIDE_CONSTRUCTION_RIGHT_CURVE_SMALL, STR_RIDE_CONSTRUCTION_RIGHT_CURVE_VERY_SMALL_TIP    ),
    MakeWidget        ({ 17,  55}, {132,  14}, WindowWidgetType::Button,   WindowColour::Secondary, STR_YELLOW_STRING,                       STR_RIDE_CONSTRUCTION_OTHER_TRACK_CONFIGURATIONS_TIP),
    MakeWidget        ({ 23,  88}, { 24,  24}, WindowWidgetType::FlatBtn,  WindowColour::Secondary, SPR_RIDE_CONSTRUCTION_SLOPE_DOWN_STEEP,  STR_RIDE_CONSTRUCTION_STEEP_SLOPE_DOWN_TIP          ),
    MakeWidget        ({ 47,  88}, { 24,  24}, WindowWidgetType::FlatBtn,  WindowColour::Secondary, SPR_RIDE_CONSTRUCTION_SLOPE_DOWN,        STR_RIDE_CONSTRUCTION_SLOPE_DOWN_TIP                ),
    MakeWidget        ({ 71,  88}, { 24,  24}, WindowWidgetType::FlatBtn,  WindowColour::Secondary, SPR_RIDE_CONSTRUCTION_SLOPE_LEVEL,       STR_RIDE_CONSTRUCTION_LEVEL_TIP                     ),
    MakeWidget        ({ 95,  88}, { 24,  24}, WindowWidgetType::FlatBtn,  WindowColour::Secondary, SPR_RIDE_CONSTRUCTION_SLOPE_UP,          STR_RIDE_CONSTRUCTION_SLOPE_UP_TIP                  ),
    MakeWidget        ({119,  88}, { 24,  24}, WindowWidgetType::FlatBtn,  WindowColour::Secondary, SPR_RIDE_CONSTRUCTION_SLOPE_UP_STEEP,    STR_RIDE_CONSTRUCTION_STEEP_SLOPE_UP_TIP            ),
    MakeWidget        ({134,  88}, { 24,  24}, WindowWidgetType::FlatBtn,  WindowColour::Secondary, SPR_CHAIN_LIFT,                          STR_RIDE_CONSTRUCTION_CHAIN_LIFT_TIP                ),
    MakeWidget        ({ 47, 132}, { 24,  24}, WindowWidgetType::FlatBtn,  WindowColour::Secondary, SPR_RIDE_CONSTRUCTION_LEFT_BANK,         STR_RIDE_CONSTRUCTION_ROLL_FOR_LEFT_CURVE_TIP       ),
    MakeWidget        ({ 71, 132}, { 24,  24}, WindowWidgetType::FlatBtn,  WindowColour::Secondary, SPR_RIDE_CONSTRUCTION_NO_BANK,           STR_RIDE_CONSTRUCTION_NO_ROLL_TIP                   ),
    MakeWidget        ({ 95, 132}, { 24,  24}, WindowWidgetType::FlatBtn,  WindowColour::Secondary, SPR_RIDE_CONSTRUCTION_RIGHT_BANK,        STR_RIDE_CONSTRUCTION_ROLL_FOR_RIGHT_CURVE_TIP      ),
    MakeWidget        ({  3, 164}, {160, 170}, WindowWidgetType::ImgBtn,   WindowColour::Secondary, 0xFFFFFFFF,                              STR_RIDE_CONSTRUCTION_CONSTRUCT_SELECTED_SECTION_TIP),
    MakeWidget        ({ 60, 338}, { 46,  24}, WindowWidgetType::FlatBtn,  WindowColour::Secondary, SPR_DEMOLISH_CURRENT_SECTION,            STR_RIDE_CONSTRUCTION_REMOVE_HIGHLIGHTED_SECTION_TIP),
    MakeWidget        ({ 50,  29}, { 22,  24}, WindowWidgetType::FlatBtn,  WindowColour::Secondary, SPR_RIDE_CONSTRUCTION_LEFT_CURVE_LARGE,  STR_RIDE_CONSTRUCTION_LEFT_CURVE_LARGE_TIP          ),
    MakeWidget        ({ 30, 338}, { 24,  24}, WindowWidgetType::FlatBtn,  WindowColour::Secondary, SPR_PREVIOUS,                            STR_RIDE_CONSTRUCTION_MOVE_TO_PREVIOUS_SECTION_TIP  ),
    MakeWidget        ({112, 338}, { 24,  24}, WindowWidgetType::FlatBtn,  WindowColour::Secondary, SPR_NEXT,                                STR_RIDE_CONSTRUCTION_MOVE_TO_NEXT_SECTION_TIP      ),
    MakeWidget        ({  3, 362}, {160,  28}, WindowWidgetType::Groupbox, WindowColour::Primary                                                                                                 ),
    MakeWidget        ({  9, 372}, { 70,  12}, WindowWidgetType::Button,   WindowColour::Secondary, STR_RIDE_CONSTRUCTION_ENTRANCE,          STR_RIDE_CONSTRUCTION_ENTRANCE_TIP                  ),
    MakeWidget        ({ 87, 372}, { 70,  12}, WindowWidgetType::Button,   WindowColour::Secondary, STR_RIDE_CONSTRUCTION_EXIT,              STR_RIDE_CONSTRUCTION_EXIT_TIP                      ),
    MakeWidget        ({ 94,  29}, { 22,  24}, WindowWidgetType::FlatBtn,  WindowColour::Secondary, SPR_RIDE_CONSTRUCTION_RIGHT_CURVE_LARGE, STR_RIDE_CONSTRUCTION_RIGHT_CURVE_LARGE_TIP         ),
    MakeWidget        ({ 72, 338}, { 24,  24}, WindowWidgetType::FlatBtn,  WindowColour::Secondary, SPR_ROTATE_ARROW,                        STR_ROTATE_90_TIP                                   ),
    MakeWidget        ({ 19, 132}, { 24,  24}, WindowWidgetType::FlatBtn,  WindowColour::Secondary, SPR_RIDE_CONSTRUCTION_U_SHAPED_TRACK,    STR_RIDE_CONSTRUCTION_U_SHAPED_OPEN_TRACK_TIP       ),
    MakeWidget        ({123, 132}, { 24,  24}, WindowWidgetType::FlatBtn,  WindowColour::Secondary, SPR_RIDE_CONSTRUCTION_O_SHAPED_TRACK,    STR_RIDE_CONSTRUCTION_O_SHAPED_ENCLOSED_TRACK_TIP   ),
    MakeWidget        ({ 96, 120}, { 67,  41}, WindowWidgetType::Groupbox, WindowColour::Primary  , STR_RIDE_CONSTRUCTION_SEAT_ROT                                                               ),
    MakeSpinnerWidgets({101, 138}, { 58,  12}, WindowWidgetType::Spinner,  WindowColour::Secondary, 0,                                       STR_RIDE_CONSTRUCTION_SELECT_SEAT_ROTATION_ANGLE_TIP),
    MakeWidget        ({139, 338}, { 24,  24}, WindowWidgetType::FlatBtn,  WindowColour::Secondary, SPR_G2_SIMULATE,                         STR_SIMULATE_RIDE_TIP                               ),
    { WIDGETS_END }
};

#pragma endregion

#pragma region Events

static void window_ride_construction_close(rct_window *w);
static void window_ride_construction_mouseup(rct_window *w, rct_widgetindex widgetIndex);
static void window_ride_construction_resize(rct_window *w);
static void window_ride_construction_mousedown(rct_window *w, rct_widgetindex widgetIndex, rct_widget *widget);
static void window_ride_construction_dropdown(rct_window *w, rct_widgetindex widgetIndex, int32_t dropdownIndex);
static void window_ride_construction_update(rct_window *w);
static void window_ride_construction_toolupdate(rct_window* w, rct_widgetindex widgetIndex, const ScreenCoordsXY& screenCoords);
static void window_ride_construction_tooldown(rct_window* w, rct_widgetindex widgetIndex, const ScreenCoordsXY& screenCoords);
static void window_ride_construction_invalidate(rct_window *w);
static void window_ride_construction_paint(rct_window *w, rct_drawpixelinfo *dpi);
static bool track_piece_direction_is_diagonal(const uint8_t direction);

//0x993EEC
static rct_window_event_list window_ride_construction_events([](auto& events)
{
    events.close = &window_ride_construction_close;
    events.mouse_up = &window_ride_construction_mouseup;
    events.resize = &window_ride_construction_resize;
    events.mouse_down = &window_ride_construction_mousedown;
    events.dropdown = &window_ride_construction_dropdown;
    events.update = &window_ride_construction_update;
    events.tool_update = &window_ride_construction_toolupdate;
    events.tool_down = &window_ride_construction_tooldown;
    events.invalidate = &window_ride_construction_invalidate;
    events.paint = &window_ride_construction_paint;
});

#pragma endregion

#pragma region RideConfigurationStringIds

// rct2: 0x00999492
static constexpr const rct_string_id RideConfigurationStringIds[] = {
    0,                                      // 0
    STR_STATION_PLATFORM,                   // 1
    0,                                      // 2
    0,                                      // 3
    0,                                      // 4
    0,                                      // 5
    0,                                      // 6
    0,                                      // 7
    0,                                      // 8
    0,                                      // 9
    0,                                      // 10
    0,                                      // 11
    0,                                      // 12
    0,                                      // 13
    0,                                      // 14
    0,                                      // 15
    0,                                      // 16
    0,                                      // 17
    0,                                      // 18
    0,                                      // 19
    0,                                      // 20
    0,                                      // 21
    0,                                      // 22
    0,                                      // 23
    0,                                      // 24
    0,                                      // 25
    0,                                      // 26
    0,                                      // 27
    0,                                      // 28
    0,                                      // 29
    0,                                      // 30
    0,                                      // 31
    0,                                      // 32
    0,                                      // 33
    0,                                      // 34
    0,                                      // 35
    0,                                      // 36
    0,                                      // 37
    STR_S_BEND_LEFT,                        // 38
    STR_S_BEND_RIGHT,                       // 39
    STR_VERTICAL_LOOP_LEFT,                 // 40
    STR_VERTICAL_LOOP_RIGHT,                // 41
    0,                                      // 42
    0,                                      // 43
    0,                                      // 44
    0,                                      // 45
    0,                                      // 46
    0,                                      // 47
    0,                                      // 48
    0,                                      // 49
    0,                                      // 50
    0,                                      // 51
    STR_IN_LINE_TWIST_LEFT,                 // 52
    STR_IN_LINE_TWIST_RIGHT,                // 53
    STR_IN_LINE_TWIST_LEFT,                 // 54
    STR_IN_LINE_TWIST_RIGHT,                // 55
    STR_HALF_LOOP,                          // 56
    STR_HALF_LOOP,                          // 57
    STR_HALF_CORKSCREW_LEFT,                // 58
    STR_HALF_CORKSCREW_RIGHT,               // 59
    STR_HALF_CORKSCREW_LEFT,                // 60
    STR_HALF_CORKSCREW_RIGHT,               // 61
    0,                                      // 62
    0,                                      // 63
    0,                                      // 64
    0,                                      // 65
    STR_ENTRY_EXIT_PLATFORM,                // 66
    STR_VERTICAL_TOWER,                     // 67
    0,                                      // 68
    0,                                      // 69
    0,                                      // 70
    0,                                      // 71
    0,                                      // 72
    0,                                      // 73
    0,                                      // 74
    0,                                      // 75
    0,                                      // 76
    0,                                      // 77
    0,                                      // 78
    0,                                      // 79
    0,                                      // 80
    0,                                      // 81
    0,                                      // 82
    STR_S_BEND_LEFT,                        // 83
    STR_S_BEND_RIGHT,                       // 84
    0,                                      // 85
    0,                                      // 86
    STR_HELIX_UP_SMALL,                     // 87
    STR_HELIX_UP_SMALL,                     // 88
    STR_HELIX_DOWN_SMALL,                   // 89
    STR_HELIX_DOWN_SMALL,                   // 90
    STR_HELIX_UP_LARGE,                     // 91
    STR_HELIX_UP_LARGE,                     // 92
    STR_HELIX_DOWN_LARGE,                   // 93
    STR_HELIX_DOWN_LARGE,                   // 94
    0,                                      // 95
    0,                                      // 96
    0,                                      // 97
    0,                                      // 98
    STR_BRAKES,                             // 99
    STR_BOOSTER,                            // 100
    0,                                      // 101
    STR_HELIX_UP_LARGE,                     // 102
    STR_HELIX_UP_LARGE,                     // 103
    STR_HELIX_DOWN_LARGE,                   // 104
    STR_HELIX_DOWN_LARGE,                   // 105
    STR_HELIX_UP_LEFT,                      // 106
    STR_HELIX_UP_RIGHT,                     // 107
    STR_HELIX_DOWN_LEFT,                    // 108
    STR_HELIX_DOWN_RIGHT,                   // 109
    STR_BASE_SIZE_2_X_2,                    // 110
    STR_BASE_SIZE_4_X_4,                    // 111
    STR_WATERFALLS,                         // 112
    STR_RAPIDS,                             // 113
    STR_ON_RIDE_PHOTO_SECTION,              // 114
    STR_BASE_SIZE_2_X_4,                    // 115
    STR_BASE_SIZE_5_X_1,                    // 116
    STR_WATER_SPLASH,                       // 117
    0,                                      // 118
    0,                                      // 119
    STR_WHIRLPOOL,                          // 120
    0,                                      // 121
    0,                                      // 122
    STR_CABLE_LIFT_HILL,                    // 123
    STR_SLOPE_UP_TO_VERTICAL,               // 124
    STR_VERTICAL_TRACK,                     // 125
    0,                                      // 126
    0,                                      // 127
    0,                                      // 128
    0,                                      // 129
    0,                                      // 130
    0,                                      // 131
    STR_HOLDING_BRAKE_FOR_DROP,             // 132
    0,                                      // 133
    0,                                      // 134
    0,                                      // 135
    0,                                      // 136
    0,                                      // 137
    0,                                      // 138
    0,                                      // 139
    0,                                      // 140
    0,                                      // 141
    0,                                      // 142
    0,                                      // 143
    0,                                      // 144
    0,                                      // 145
    0,                                      // 146
    0,                                      // 147
    0,                                      // 148
    0,                                      // 149
    0,                                      // 150
    0,                                      // 151
    0,                                      // 152
    0,                                      // 153
    0,                                      // 154
    0,                                      // 155
    0,                                      // 156
    0,                                      // 157
    0,                                      // 158
    0,                                      // 159
    0,                                      // 160
    0,                                      // 161
    0,                                      // 162
    0,                                      // 163
    0,                                      // 164
    0,                                      // 165
    0,                                      // 166
    0,                                      // 167
    0,                                      // 168
    0,                                      // 169
    0,                                      // 170
    0,                                      // 171
    STR_REVERSER_TURNTABLE,                 // 172
    STR_SPINNING_TUNNEL,                    // 173
    STR_BARREL_ROLL_LEFT,                   // 174
    STR_BARREL_ROLL_RIGHT,                  // 175
    STR_BARREL_ROLL_LEFT,                   // 176
    STR_BARREL_ROLL_RIGHT,                  // 177
    0,                                      // 178
    0,                                      // 179
    0,                                      // 180
    0,                                      // 181
    STR_LAUNCHED_LIFT_HILL,                 // 182
    STR_LARGE_HALF_LOOP_LEFT,               // 183
    STR_LARGE_HALF_LOOP_RIGHT,              // 184
    STR_LARGE_HALF_LOOP_LEFT,               // 185
    STR_LARGE_HALF_LOOP_RIGHT,              // 186
    STR_IN_LINE_TWIST_LEFT,                 // 187
    STR_IN_LINE_TWIST_RIGHT,                // 188
    STR_IN_LINE_TWIST_LEFT,                 // 189
    STR_IN_LINE_TWIST_RIGHT,                // 190
    STR_HALF_LOOP,                          // 191
    STR_HALF_LOOP,                          // 192
    STR_HALF_CORKSCREW_LEFT,                // 193
    STR_HALF_CORKSCREW_RIGHT,               // 194
    STR_HALF_CORKSCREW_LEFT,                // 195
    STR_HALF_CORKSCREW_RIGHT,               // 196
    STR_UPPER_TRANSFER,                     // 197
    STR_LOWER_TRANSFER,                     // 198
    STR_HEARTLINE_ROLL_LEFT,                // 199
    STR_HEARTLINE_ROLL_RIGHT,               // 200
    STR_GOLF_HOLE_A,                        // 201
    STR_GOLF_HOLE_B,                        // 202
    STR_GOLF_HOLE_C,                        // 203
    STR_GOLF_HOLE_D,                        // 204
    STR_GOLF_HOLE_E,                        // 205
    STR_QUARTER_LOOP,                       // 206
    STR_QUARTER_LOOP,                       // 207
    STR_QUARTER_LOOP,                       // 208
    STR_CURVED_LIFT_HILL_LEFT,              // 209
    STR_CURVED_LIFT_HILL_RIGHT,             // 210
    STR_REVERSER_LEFT,                      // 211
    STR_REVERSER_RIGHT,                     // 212
    STR_TOP_SECTION,                        // 213
    STR_VERTICAL_TRACK,                     // 214
    STR_SLOPE_TO_LEVEL,                     // 215
    STR_BLOCK_BRAKES,                       // 216
    0,                                      // 217
    0,                                      // 218
    0,                                      // 219
    0,                                      // 220
    0,                                      // 221
    0,                                      // 222
    0,                                      // 223
    0,                                      // 224
    0,                                      // 225
    0,                                      // 226
    0,                                      // 227
    0,                                      // 228
    0,                                      // 229
    0,                                      // 230
    0,                                      // 231
    0,                                      // 232
    0,                                      // 233
    0,                                      // 234
    0,                                      // 235
    0,                                      // 236
    0,                                      // 237
    0,                                      // 238
    0,                                      // 239
    0,                                      // 240
    0,                                      // 241
    0,                                      // 242
    0,                                      // 243
    0,                                      // 244
    0,                                      // 245
    0,                                      // 246
    0,                                      // 247
    0,                                      // 248
    0,                                      // 249
    0,                                      // 250
    0,                                      // 251
    0,                                      // 252
    STR_QUARTER_LOOP,                       // 253
    STR_QUARTER_LOOP,                       // 254
    STR_QUARTER_LOOP,                       // 255
    STR_SPINNING_CONTROL_TOGGLE_TRACK,      // 256
};
// clang-format on

#pragma endregion

static bool _trackPlaceCtrlState;
static int32_t _trackPlaceCtrlZ;
static bool _trackPlaceShiftState;
static ScreenCoordsXY _trackPlaceShiftStart;
static int32_t _trackPlaceShiftZ;
static int32_t _trackPlaceZ;
static money32 _trackPlaceCost;
static bool _autoOpeningShop;
static bool _autoRotatingShop;
static uint8_t _currentlyShowingBrakeOrBoosterSpeed;

static uint32_t _currentDisabledSpecialTrackPieces;

static void window_ride_construction_construct(rct_window* w);
static void window_ride_construction_mouseup_demolish(rct_window* w);
static void window_ride_construction_rotate(rct_window* w);
static void window_ride_construction_entrance_click(rct_window* w);
static void window_ride_construction_exit_click(rct_window* w);

static void window_ride_construction_draw_track_piece(
    rct_window* w, rct_drawpixelinfo* dpi, ride_id_t rideIndex, int32_t trackType, int32_t trackDirection, int32_t unknown,
    int32_t width, int32_t height);
static void sub_6CBCE2(
    rct_drawpixelinfo* dpi, ride_id_t rideIndex, int32_t trackType, int32_t trackDirection, int32_t edx,
    const CoordsXY& originCoords, int32_t originZ);
static void window_ride_construction_update_map_selection();
static void window_ride_construction_update_possible_ride_configurations();
static void window_ride_construction_update_widgets(rct_window* w);
static void window_ride_construction_select_map_tiles(
    Ride* ride, int32_t trackType, int32_t trackDirection, const CoordsXY& tileCoords);
static void window_ride_construction_show_special_track_dropdown(rct_window* w, rct_widget* widget);
static void ride_selected_track_set_seat_rotation(int32_t seatRotation);
static void loc_6C7502(int32_t al);
static void ride_construction_set_brakes_speed(int32_t brakesSpeed);
static void ride_construction_tooldown_entrance_exit(const ScreenCoordsXY& screenCoords);

static track_type_t _currentPossibleRideConfigurations[32];

static constexpr const rct_string_id RideConstructionSeatAngleRotationStrings[] = {
    STR_RIDE_CONSTRUCTION_SEAT_ROTATION_ANGLE_NEG_180, STR_RIDE_CONSTRUCTION_SEAT_ROTATION_ANGLE_NEG_135,
    STR_RIDE_CONSTRUCTION_SEAT_ROTATION_ANGLE_NEG_90,  STR_RIDE_CONSTRUCTION_SEAT_ROTATION_ANGLE_NEG_45,
    STR_RIDE_CONSTRUCTION_SEAT_ROTATION_ANGLE_0,       STR_RIDE_CONSTRUCTION_SEAT_ROTATION_ANGLE_45,
    STR_RIDE_CONSTRUCTION_SEAT_ROTATION_ANGLE_90,      STR_RIDE_CONSTRUCTION_SEAT_ROTATION_ANGLE_135,
    STR_RIDE_CONSTRUCTION_SEAT_ROTATION_ANGLE_180,     STR_RIDE_CONSTRUCTION_SEAT_ROTATION_ANGLE_225,
    STR_RIDE_CONSTRUCTION_SEAT_ROTATION_ANGLE_270,     STR_RIDE_CONSTRUCTION_SEAT_ROTATION_ANGLE_315,
    STR_RIDE_CONSTRUCTION_SEAT_ROTATION_ANGLE_360,     STR_RIDE_CONSTRUCTION_SEAT_ROTATION_ANGLE_405,
    STR_RIDE_CONSTRUCTION_SEAT_ROTATION_ANGLE_450,     STR_RIDE_CONSTRUCTION_SEAT_ROTATION_ANGLE_495,
};

static bool is_track_enabled(int32_t trackFlagIndex)
{
    return (_enabledRidePieces & (1ULL << trackFlagIndex)) != 0;
}

static int32_t ride_get_alternative_type(Ride* ride)
{
    return (_currentTrackAlternative & RIDE_TYPE_ALTERNATIVE_TRACK_TYPE) ? ride->GetRideTypeDescriptor().AlternateType
                                                                         : ride->type;
}

/* move to ride.c */
static void close_ride_window_for_construction(rct_windownumber number)
{
    rct_window* w = window_find_by_number(WC_RIDE, number);
    if (w != nullptr && w->page == 1)
        window_close(w);
}

/**
 *
 *  rct2: 0x006CB481
 */
rct_window* window_ride_construction_open()
{
    ride_id_t rideIndex = _currentRideIndex;
    close_ride_window_for_construction(rideIndex);

    auto ride = get_ride(rideIndex);
    if (ride == nullptr)
        return nullptr;

    _stationConstructed = ride->num_stations != 0;
    _deferClose = false;

    if (ride->type == RIDE_TYPE_MAZE)
    {
        return context_open_window_view(WV_MAZE_CONSTRUCTION);
    }

    auto w = WindowCreate(
        ScreenCoordsXY(0, 29), 166, 394, &window_ride_construction_events, WC_RIDE_CONSTRUCTION, WF_NO_AUTO_CLOSE);

    w->widgets = window_ride_construction_widgets;
    w->enabled_widgets = (1ULL << WIDX_CLOSE) | (1ULL << WIDX_LEFT_CURVE_VERY_SMALL) | (1ULL << WIDX_LEFT_CURVE_SMALL)
        | (1ULL << WIDX_LEFT_CURVE) | (1ULL << WIDX_STRAIGHT) | (1ULL << WIDX_RIGHT_CURVE) | (1ULL << WIDX_RIGHT_CURVE_SMALL)
        | (1ULL << WIDX_RIGHT_CURVE_VERY_SMALL) | (1ULL << WIDX_SPECIAL_TRACK_DROPDOWN) | (1ULL << WIDX_SLOPE_DOWN_STEEP)
        | (1ULL << WIDX_SLOPE_DOWN) | (1ULL << WIDX_LEVEL) | (1ULL << WIDX_SLOPE_UP) | (1ULL << WIDX_SLOPE_UP_STEEP)
        | (1ULL << WIDX_CHAIN_LIFT) | (1ULL << WIDX_BANK_LEFT) | (1ULL << WIDX_BANK_STRAIGHT) | (1ULL << WIDX_BANK_RIGHT)
        | (1ULL << WIDX_CONSTRUCT) | (1ULL << WIDX_DEMOLISH) | (1ULL << WIDX_LEFT_CURVE_LARGE) | (1ULL << WIDX_PREVIOUS_SECTION)
        | (1ULL << WIDX_NEXT_SECTION) | (1ULL << WIDX_SIMULATE) | (1ULL << WIDX_ENTRANCE) | (1ULL << WIDX_EXIT)
        | (1ULL << WIDX_RIGHT_CURVE_LARGE) | (1ULL << WIDX_ROTATE) | (1ULL << WIDX_U_TRACK) | (1ULL << WIDX_O_TRACK)
        | (1ULL << WIDX_SEAT_ROTATION_ANGLE_SPINNER_UP) | (1ULL << WIDX_SEAT_ROTATION_ANGLE_SPINNER_DOWN);

    WindowInitScrollWidgets(w);

    w->colours[0] = COLOUR_DARK_BROWN;
    w->colours[1] = COLOUR_DARK_BROWN;
    w->colours[2] = COLOUR_DARK_BROWN;

    w->number = rideIndex;

    window_push_others_right(w);
    show_gridlines();

    _currentTrackPrice = MONEY32_UNDEFINED;
    _currentBrakeSpeed2 = 8;
    _currentSeatRotationAngle = 4;

    _currentTrackCurve = ride->GetRideTypeDescriptor().StartTrackPiece | RideConstructionSpecialPieceSelected;
    _currentTrackSlopeEnd = 0;
    _currentTrackBankEnd = 0;
    _currentTrackLiftHill = 0;
    _currentTrackAlternative = RIDE_TYPE_NO_ALTERNATIVES;

    if (ride->GetRideTypeDescriptor().HasFlag(RIDE_TYPE_FLAG_START_CONSTRUCTION_INVERTED))
        _currentTrackAlternative |= RIDE_TYPE_ALTERNATIVE_TRACK_TYPE;

    _previousTrackBankEnd = 0;
    _previousTrackSlopeEnd = 0;

    _currentTrackPieceDirection = 0;
    _rideConstructionState = RIDE_CONSTRUCTION_STATE_PLACE;
    _currentTrackSelectionFlags = 0;
    _autoOpeningShop = false;
    _autoRotatingShop = true;
    _trackPlaceCtrlState = false;
    _trackPlaceShiftState = false;
    return w;
}

/**
 *
 *  rct2: 0x006C845D
 */
static void window_ride_construction_close(rct_window* w)
{
    ride_construction_invalidate_current_track();
    viewport_set_visibility(0);

    map_invalidate_map_selection_tiles();
    gMapSelectFlags &= ~MAP_SELECT_FLAG_ENABLE_CONSTRUCT;
    gMapSelectFlags &= ~MAP_SELECT_FLAG_ENABLE_ARROW;

    // In order to cancel the yellow arrow correctly the
    // selection tool should be cancelled. Don't do a tool cancel if
    // another window has already taken control of tool.
    if (w->classification == gCurrentToolWidget.window_classification && w->number == gCurrentToolWidget.window_number)
        tool_cancel();

    hide_gridlines();

    // If we demolish a ride all windows will be closed including the construction window,
    // the ride at this point is already gone.
    auto ride = get_ride(_currentRideIndex);
    if (ride == nullptr)
    {
        return;
    }

    if (ride_try_get_origin_element(ride, nullptr))
    {
        // Auto open shops if required.
        if (ride->mode == RideMode::ShopStall && gConfigGeneral.auto_open_shops)
        {
            // HACK: Until we find a good a way to defer the game command for opening the shop, stop this
            //       from getting stuck in an infinite loop as opening the ride will try to close this window
            if (!_autoOpeningShop)
            {
                _autoOpeningShop = true;
                ride_set_status(ride, RIDE_STATUS_OPEN);
                _autoOpeningShop = false;
            }
        }

        ride->SetToDefaultInspectionInterval();
        auto intent = Intent(WC_RIDE);
        intent.putExtra(INTENT_EXTRA_RIDE_ID, ride->id);
        context_open_intent(&intent);
    }
    else
    {
        int32_t previousPauseState = gGamePaused;
        gGamePaused = 0;
        ride_action_modify(ride, RIDE_MODIFY_DEMOLISH, GAME_COMMAND_FLAG_APPLY);
        gGamePaused = previousPauseState;
    }
}

/**
 *
 *  rct2: 0x006C6E14
 */
static void window_ride_construction_mouseup(rct_window* w, rct_widgetindex widgetIndex)
{
    window_ride_construction_update_enabled_track_pieces();
    switch (widgetIndex)
    {
        case WIDX_CLOSE:
            window_close(w);
            break;
        case WIDX_NEXT_SECTION:
            ride_select_next_section();
            break;
        case WIDX_PREVIOUS_SECTION:
            ride_select_previous_section();
            break;
        case WIDX_CONSTRUCT:
            window_ride_construction_construct(w);
            // Force any footpath construction to recheck the area.
            gProvisionalFootpath.Flags |= PROVISIONAL_PATH_FLAG_2;
            break;
        case WIDX_DEMOLISH:
            window_ride_construction_mouseup_demolish(w);
            break;
        case WIDX_ROTATE:
            window_ride_construction_rotate(w);
            break;
        case WIDX_ENTRANCE:
            window_ride_construction_entrance_click(w);
            break;
        case WIDX_EXIT:
            window_ride_construction_exit_click(w);
            break;
        case WIDX_SIMULATE:
        {
            auto ride = get_ride(_currentRideIndex);
            if (ride != nullptr)
            {
                auto status = ride->status == RIDE_STATUS_SIMULATING ? RIDE_STATUS_CLOSED : RIDE_STATUS_SIMULATING;
                ride_set_status(ride, status);
            }
            break;
        }
    }
}

/**
 *
 *  rct2: 0x006C7934
 */
static void window_ride_construction_resize(rct_window* w)
{
    window_ride_construction_update_enabled_track_pieces();
    w->enabled_widgets &= ~(1 << WIDX_CONSTRUCT);
    if (_rideConstructionState != RIDE_CONSTRUCTION_STATE_PLACE)
    {
        w->enabled_widgets |= (1 << WIDX_CONSTRUCT);
    }

    auto ride = get_ride(_currentRideIndex);
    if (ride == nullptr)
        return;

    int32_t rideType = ride_get_alternative_type(ride);

    uint64_t disabledWidgets = 0;

    if (_currentTrackCurve & RideConstructionSpecialPieceSelected)
    {
        disabledWidgets |= (1ULL << WIDX_SLOPE_GROUPBOX) | (1ULL << WIDX_BANKING_GROUPBOX) | (1ULL << WIDX_SLOPE_DOWN_STEEP)
            | (1ULL << WIDX_SLOPE_DOWN) | (1ULL << WIDX_LEVEL) | (1ULL << WIDX_SLOPE_UP) | (1ULL << WIDX_SLOPE_UP_STEEP)
            | (1ULL << WIDX_CHAIN_LIFT) | (1ULL << WIDX_BANK_LEFT) | (1ULL << WIDX_BANK_STRAIGHT) | (1ULL << WIDX_BANK_RIGHT);
    }

    // Disable large curves if the start or end of the track is sloped.
    if (_previousTrackSlopeEnd != TRACK_SLOPE_NONE || _currentTrackSlopeEnd != TRACK_SLOPE_NONE)
    {
        disabledWidgets |= (1ULL << WIDX_LEFT_CURVE_LARGE) | (1ULL << WIDX_RIGHT_CURVE_LARGE);
    }
    if (is_track_enabled(TRACK_SLOPE_CURVE) && is_track_enabled(TRACK_CURVE_VERY_SMALL))
    {
        // Disable small curves if the start or end of the track is sloped.
        if (_previousTrackSlopeEnd != TRACK_SLOPE_NONE || _currentTrackSlopeEnd != TRACK_SLOPE_NONE)
        {
            disabledWidgets |= (1ULL << WIDX_LEFT_CURVE_VERY_SMALL) | (1ULL << WIDX_LEFT_CURVE) | (1ULL << WIDX_RIGHT_CURVE)
                | (1ULL << WIDX_RIGHT_CURVE_VERY_SMALL);
        }
    }
    if (!is_track_enabled(TRACK_SLOPE_CURVE))
    {
        if (is_track_enabled(TRACK_CURVE_VERTICAL))
        {
            // Disable all curves only on vertical track
            if (_previousTrackSlopeEnd != TRACK_SLOPE_UP_90 || _currentTrackSlopeEnd != TRACK_SLOPE_UP_90)
            {
                if (_previousTrackSlopeEnd != TRACK_SLOPE_DOWN_90 || _currentTrackSlopeEnd != TRACK_SLOPE_DOWN_90)
                {
                    disabledWidgets |= (1ULL << WIDX_LEFT_CURVE_VERY_SMALL) | (1ULL << WIDX_LEFT_CURVE_SMALL)
                        | (1ULL << WIDX_LEFT_CURVE) | (1ULL << WIDX_RIGHT_CURVE) | (1ULL << WIDX_RIGHT_CURVE_SMALL)
                        | (1ULL << WIDX_RIGHT_CURVE_VERY_SMALL);
                }
            }
        }
        else
        {
            // Disable all curves on sloped track
            if (_previousTrackSlopeEnd != TRACK_SLOPE_NONE || _currentTrackSlopeEnd != TRACK_SLOPE_NONE)
            {
                disabledWidgets |= (1ULL << WIDX_LEFT_CURVE_VERY_SMALL) | (1ULL << WIDX_LEFT_CURVE_SMALL)
                    | (1ULL << WIDX_LEFT_CURVE) | (1ULL << WIDX_RIGHT_CURVE) | (1ULL << WIDX_RIGHT_CURVE_SMALL)
                    | (1ULL << WIDX_RIGHT_CURVE_VERY_SMALL);
            }
        }
    }
    if (!is_track_enabled(TRACK_FLAT_ROLL_BANKING))
    {
        // Disable banking
        disabledWidgets |= (1ULL << WIDX_BANKING_GROUPBOX) | (1ULL << WIDX_BANK_LEFT) | (1ULL << WIDX_BANK_STRAIGHT)
            | (1ULL << WIDX_BANK_RIGHT);
    }
    // Disable banking if the start track is steep and the end of the track becomes flat.
    if ((_previousTrackSlopeEnd == TRACK_SLOPE_DOWN_60 || _previousTrackSlopeEnd == TRACK_SLOPE_UP_60)
        && _currentTrackSlopeEnd == TRACK_SLOPE_NONE)
    {
        disabledWidgets |= (1ULL << WIDX_BANK_LEFT) | (1ULL << WIDX_BANK_RIGHT);
    }
    if (!is_track_enabled(TRACK_SLOPE) && !is_track_enabled(TRACK_SLOPE_STEEP))
    {
        if (!ride->GetRideTypeDescriptor().SupportsTrackPiece(TRACK_REVERSE_FREEFALL))
        {
            // Disable all slopes
            disabledWidgets |= (1ULL << WIDX_SLOPE_GROUPBOX) | (1ULL << WIDX_SLOPE_DOWN_STEEP) | (1ULL << WIDX_SLOPE_DOWN)
                | (1ULL << WIDX_LEVEL) | (1ULL << WIDX_SLOPE_UP) | (1ULL << WIDX_SLOPE_UP_STEEP);
        }
    }
    if (_rideConstructionState == RIDE_CONSTRUCTION_STATE_0)
    {
        disabledWidgets |= (1ULL << WIDX_CONSTRUCT) | (1ULL << WIDX_DEMOLISH) | (1ULL << WIDX_PREVIOUS_SECTION)
            | (1ULL << WIDX_NEXT_SECTION);
    }
    switch (_currentTrackCurve)
    {
        case TRACK_CURVE_LEFT_VERY_SMALL:
        case TRACK_CURVE_LEFT_SMALL:
        case TRACK_CURVE_LEFT:
        case TRACK_CURVE_LEFT_LARGE:
            disabledWidgets |= (1ULL << WIDX_BANK_RIGHT);
            if (_previousTrackBankEnd == TRACK_BANK_NONE)
            {
                disabledWidgets |= (1ULL << WIDX_BANK_LEFT);
            }
            else
            {
                disabledWidgets |= (1ULL << WIDX_BANK_STRAIGHT);
            }
            break;
        case TRACK_CURVE_RIGHT_LARGE:
        case TRACK_CURVE_RIGHT:
        case TRACK_CURVE_RIGHT_SMALL:
        case TRACK_CURVE_RIGHT_VERY_SMALL:
            disabledWidgets |= (1ULL << WIDX_BANK_LEFT);
            if (_previousTrackBankEnd == TRACK_BANK_NONE)
            {
                disabledWidgets |= (1ULL << WIDX_BANK_RIGHT);
            }
            else
            {
                disabledWidgets |= (1ULL << WIDX_BANK_STRAIGHT);
            }
            break;
    }
    if (!is_track_enabled(TRACK_SLOPE_ROLL_BANKING))
    {
        if (_currentTrackBankEnd != TRACK_BANK_NONE)
        {
            disabledWidgets |= (1ULL << WIDX_SLOPE_DOWN) | (1ULL << WIDX_SLOPE_UP);
        }
    }
    if (_previousTrackSlopeEnd == _currentTrackSlopeEnd)
    {
        switch (_currentTrackSlopeEnd)
        {
            case TRACK_SLOPE_UP_60:
            case TRACK_SLOPE_DOWN_60:
                disabledWidgets |= (1ULL << WIDX_LEFT_CURVE_VERY_SMALL) | (1ULL << WIDX_LEFT_CURVE) | (1ULL << WIDX_RIGHT_CURVE)
                    | (1ULL << WIDX_RIGHT_CURVE_VERY_SMALL);
                if (!is_track_enabled(TRACK_SLOPE_CURVE_STEEP))
                {
                    disabledWidgets |= (1ULL << WIDX_LEFT_CURVE_SMALL) | (1ULL << WIDX_RIGHT_CURVE_SMALL);
                }
                break;
            case TRACK_SLOPE_UP_90:
            case TRACK_SLOPE_DOWN_90:
                disabledWidgets |= (1ULL << WIDX_LEFT_CURVE_VERY_SMALL) | (1ULL << WIDX_LEFT_CURVE) | (1ULL << WIDX_RIGHT_CURVE)
                    | (1ULL << WIDX_RIGHT_CURVE_VERY_SMALL);
                if (!is_track_enabled(TRACK_CURVE_VERTICAL))
                {
                    disabledWidgets |= (1ULL << WIDX_LEFT_CURVE_SMALL) | (1ULL << WIDX_RIGHT_CURVE_SMALL);
                }
                break;
        }
    }
    else
    {
        // Disable all curves
        disabledWidgets |= (1ULL << WIDX_LEFT_CURVE_VERY_SMALL) | (1ULL << WIDX_LEFT_CURVE_SMALL) | (1ULL << WIDX_LEFT_CURVE)
            | (1ULL << WIDX_RIGHT_CURVE) | (1ULL << WIDX_RIGHT_CURVE_SMALL) | (1ULL << WIDX_RIGHT_CURVE_VERY_SMALL);
    }

    switch (_previousTrackSlopeEnd)
    {
        case TRACK_SLOPE_NONE:
            if (_currentTrackCurve != TRACK_CURVE_NONE
                || (is_track_enabled(TRACK_SLOPE_STEEP_LONG) && track_piece_direction_is_diagonal(_currentTrackPieceDirection)))
            {
                disabledWidgets |= (1ULL << WIDX_SLOPE_DOWN_STEEP) | (1ULL << WIDX_SLOPE_UP_STEEP);
            }
            break;
        case TRACK_SLOPE_DOWN_25:
            disabledWidgets |= (1ULL << WIDX_SLOPE_UP) | (1ULL << WIDX_SLOPE_UP_STEEP);
            break;
        case TRACK_SLOPE_DOWN_60:
            disabledWidgets |= (1ULL << WIDX_SLOPE_UP) | (1ULL << WIDX_SLOPE_UP_STEEP);
            if (!is_track_enabled(TRACK_SLOPE_LONG)
                && !(
                    is_track_enabled(TRACK_SLOPE_STEEP_LONG)
                    && !track_piece_direction_is_diagonal(_currentTrackPieceDirection)))
            {
                disabledWidgets |= (1ULL << WIDX_LEVEL);
            }
            break;
        case TRACK_SLOPE_UP_25:
            disabledWidgets |= (1ULL << WIDX_SLOPE_DOWN_STEEP) | (1ULL << WIDX_SLOPE_DOWN);
            break;
        case TRACK_SLOPE_UP_60:
            disabledWidgets |= (1ULL << WIDX_SLOPE_DOWN_STEEP) | (1ULL << WIDX_SLOPE_DOWN);
            if (!is_track_enabled(TRACK_SLOPE_LONG)
                && !(
                    is_track_enabled(TRACK_SLOPE_STEEP_LONG)
                    && !track_piece_direction_is_diagonal(_currentTrackPieceDirection)))
            {
                disabledWidgets |= (1ULL << WIDX_LEVEL);
            }
            break;
        case TRACK_SLOPE_DOWN_90:
        case TRACK_SLOPE_UP_90:
            disabledWidgets |= (1ULL << WIDX_SLOPE_DOWN) | (1ULL << WIDX_LEVEL) | (1ULL << WIDX_SLOPE_UP);
            break;
    }
    if (_previousTrackSlopeEnd == TRACK_SLOPE_NONE)
    {
        if (!is_track_enabled(TRACK_SLOPE_LONG) && !is_track_enabled(TRACK_SLOPE_STEEP_LONG))
        {
            disabledWidgets |= (1ULL << WIDX_SLOPE_DOWN_STEEP) | (1ULL << WIDX_SLOPE_UP_STEEP);
        }
    }
    if (is_track_enabled(TRACK_SLOPE_VERTICAL))
    {
        if (_previousTrackSlopeEnd == TRACK_SLOPE_UP_60 && _currentTrackPieceDirection < 4)
        {
            disabledWidgets &= ~(1ULL << WIDX_SLOPE_DOWN_STEEP);
        }
        if (_previousTrackSlopeEnd == TRACK_SLOPE_UP_90)
        {
            disabledWidgets &= ~(1ULL << WIDX_SLOPE_DOWN_STEEP);
        }
        if (_previousTrackSlopeEnd == TRACK_SLOPE_DOWN_60 && _currentTrackPieceDirection < 4)
        {
            disabledWidgets &= ~(1ULL << WIDX_SLOPE_UP_STEEP);
        }
    }
    if (_previousTrackBankEnd == TRACK_BANK_LEFT)
    {
        disabledWidgets |= (1ULL << WIDX_RIGHT_CURVE_SMALL) | (1ULL << WIDX_RIGHT_CURVE) | (1ULL << WIDX_RIGHT_CURVE_LARGE)
            | (1ULL << WIDX_BANK_RIGHT);
    }
    if (_previousTrackBankEnd == TRACK_BANK_RIGHT)
    {
        disabledWidgets |= (1ULL << WIDX_LEFT_CURVE_SMALL) | (1ULL << WIDX_LEFT_CURVE) | (1ULL << WIDX_LEFT_CURVE_LARGE)
            | (1ULL << WIDX_BANK_LEFT);
    }
    if (_currentTrackBankEnd != _previousTrackBankEnd)
    {
        disabledWidgets |= (1ULL << WIDX_RIGHT_CURVE_SMALL) | (1ULL << WIDX_RIGHT_CURVE) | (1ULL << WIDX_RIGHT_CURVE_LARGE)
            | (1ULL << WIDX_LEFT_CURVE_SMALL) | (1ULL << WIDX_LEFT_CURVE) | (1ULL << WIDX_LEFT_CURVE_LARGE);
    }
    if (_currentTrackSlopeEnd != TRACK_SLOPE_NONE)
    {
        if (is_track_enabled(TRACK_SLOPE_ROLL_BANKING))
        {
            if (_previousTrackSlopeEnd == TRACK_SLOPE_NONE)
            {
                if (_currentTrackSlopeEnd != TRACK_SLOPE_UP_25 && _currentTrackSlopeEnd != TRACK_SLOPE_DOWN_25)
                {
                    disabledWidgets |= (1ULL << WIDX_BANK_LEFT) | (1ULL << WIDX_BANK_RIGHT);
                }
            }
            else
            {
                if (_currentTrackSlopeEnd != _previousTrackSlopeEnd)
                {
                    disabledWidgets |= (1ULL << WIDX_BANK_LEFT) | (1ULL << WIDX_BANK_RIGHT);
                }
                else
                {
                    if (_currentTrackSlopeEnd != TRACK_SLOPE_UP_25 && _currentTrackSlopeEnd != TRACK_SLOPE_DOWN_25)
                    {
                        disabledWidgets |= (1ULL << WIDX_BANK_LEFT) | (1ULL << WIDX_BANK_RIGHT);
                    }
                }
            }
        }
        else
        {
            disabledWidgets |= (1ULL << WIDX_BANK_LEFT) | (1ULL << WIDX_BANK_RIGHT);
        }
    }
    if (_currentTrackBankEnd != TRACK_BANK_NONE || _previousTrackBankEnd != TRACK_BANK_NONE)
    {
        disabledWidgets |= (1ULL << WIDX_SLOPE_DOWN_STEEP) | (1ULL << WIDX_SLOPE_UP_STEEP) | (1ULL << WIDX_CHAIN_LIFT);
    }
    if (_currentTrackCurve != TRACK_CURVE_NONE)
    {
        if (!is_track_enabled(TRACK_LIFT_HILL_CURVE))
        {
            disabledWidgets |= (1ULL << WIDX_CHAIN_LIFT);
        }
        if (_currentTrackSlopeEnd == TRACK_SLOPE_NONE)
        {
            disabledWidgets |= (1ULL << WIDX_CHAIN_LIFT);
        }
        if (_currentTrackSlopeEnd == TRACK_SLOPE_UP_60)
        {
            disabledWidgets |= (1ULL << WIDX_CHAIN_LIFT);
        }
        if (_currentTrackSlopeEnd == TRACK_SLOPE_DOWN_60)
        {
            disabledWidgets |= (1ULL << WIDX_CHAIN_LIFT);
        }
    }
    if (_currentTrackSlopeEnd == TRACK_SLOPE_UP_90 || _previousTrackSlopeEnd == TRACK_SLOPE_UP_90)
    {
        disabledWidgets |= (1ULL << WIDX_CHAIN_LIFT);
    }
    if (!is_track_enabled(TRACK_LIFT_HILL_STEEP))
    {
        if (_previousTrackSlopeEnd == TRACK_SLOPE_UP_60 || _currentTrackSlopeEnd == TRACK_SLOPE_UP_60)
        {
            disabledWidgets |= (1ULL << WIDX_CHAIN_LIFT);
        }
    }
    if (_previousTrackBankEnd == TRACK_BANK_UPSIDE_DOWN)
    {
        disabledWidgets |= (1ULL << WIDX_LEFT_CURVE_SMALL) | (1ULL << WIDX_LEFT_CURVE) | (1ULL << WIDX_LEFT_CURVE_LARGE)
            | (1ULL << WIDX_STRAIGHT) | (1ULL << WIDX_RIGHT_CURVE_SMALL) | (1ULL << WIDX_RIGHT_CURVE)
            | (1ULL << WIDX_RIGHT_CURVE_LARGE);
    }
    if (_currentTrackCurve != TRACK_CURVE_NONE)
    {
        if (_currentTrackSlopeEnd == TRACK_SLOPE_NONE)
        {
            disabledWidgets |= (1ULL << WIDX_SLOPE_DOWN) | (1ULL << WIDX_SLOPE_UP);
        }
        if (_currentTrackSlopeEnd == _previousTrackSlopeEnd)
        {
            if (_currentTrackSlopeEnd == TRACK_SLOPE_UP_25)
            {
                disabledWidgets |= (1ULL << WIDX_SLOPE_UP_STEEP);
                if (_currentTrackCurve == TRACK_CURVE_LEFT || _currentTrackCurve == TRACK_CURVE_RIGHT
                    || _rideConstructionState != RIDE_CONSTRUCTION_STATE_BACK || !is_track_enabled(TRACK_SLOPE_CURVE_BANKED))
                {
                    disabledWidgets |= (1ULL << WIDX_LEVEL);
                }
            }
            if (_currentTrackSlopeEnd == TRACK_SLOPE_DOWN_25)
            {
                disabledWidgets |= (1ULL << WIDX_SLOPE_DOWN_STEEP);
                if (_currentTrackCurve == TRACK_CURVE_LEFT || _currentTrackCurve == TRACK_CURVE_RIGHT
                    || _rideConstructionState != RIDE_CONSTRUCTION_STATE_FRONT || !is_track_enabled(TRACK_SLOPE_CURVE_BANKED))
                {
                    disabledWidgets |= (1ULL << WIDX_LEVEL);
                }
            }
        }
        else if (is_track_enabled(TRACK_SLOPE_CURVE_BANKED))
        {
            disabledWidgets |= (1ULL << WIDX_SLOPE_DOWN_STEEP) | (1ULL << WIDX_SLOPE_UP_STEEP);
            if (_currentTrackBankEnd == TRACK_BANK_LEFT)
            {
                disabledWidgets |= (1ULL << WIDX_BANK_STRAIGHT) | (1ULL << WIDX_BANK_RIGHT);
                disabledWidgets &= ~(1ULL << WIDX_BANK_LEFT);
            }
            if (_currentTrackBankEnd == TRACK_BANK_RIGHT)
            {
                disabledWidgets |= (1ULL << WIDX_BANK_LEFT) | (1ULL << WIDX_BANK_STRAIGHT);
                disabledWidgets &= ~(1ULL << WIDX_BANK_RIGHT);
            }
            if (_currentTrackBankEnd == TRACK_BANK_NONE)
            {
                disabledWidgets |= (1ULL << WIDX_BANK_LEFT) | (1ULL << WIDX_BANK_RIGHT);
                disabledWidgets &= ~(1ULL << WIDX_BANK_STRAIGHT);
            }
            if (_currentTrackSlopeEnd == TRACK_SLOPE_NONE)
            {
                disabledWidgets |= (1ULL << WIDX_SLOPE_DOWN) | (1ULL << WIDX_SLOPE_UP);
                disabledWidgets &= ~(1ULL << WIDX_LEVEL);
            }
            if (_currentTrackSlopeEnd == TRACK_SLOPE_UP_25)
            {
                disabledWidgets |= (1ULL << WIDX_SLOPE_DOWN) | (1ULL << WIDX_LEVEL);
                disabledWidgets &= ~(1ULL << WIDX_SLOPE_UP);
            }
            if (_currentTrackSlopeEnd == TRACK_SLOPE_DOWN_25)
            {
                disabledWidgets |= (1ULL << WIDX_LEVEL) | (1ULL << WIDX_SLOPE_UP);
                disabledWidgets &= ~(1ULL << WIDX_SLOPE_DOWN);
            }
            if (_currentTrackCurve == TRACK_CURVE_LEFT_SMALL)
            {
                disabledWidgets &= ~(1ULL << WIDX_LEFT_CURVE_SMALL);
            }
            if (_currentTrackCurve == TRACK_CURVE_RIGHT_SMALL)
            {
                disabledWidgets &= ~(1ULL << WIDX_RIGHT_CURVE_SMALL);
            }
        }
    }
    if (_currentTrackCurve != TRACK_CURVE_NONE && _currentTrackSlopeEnd == TRACK_SLOPE_UP_60)
    {
        disabledWidgets |= (1ULL << WIDX_SLOPE_UP);
    }
    if (_currentTrackCurve != TRACK_CURVE_NONE && _currentTrackSlopeEnd == TRACK_SLOPE_DOWN_60)
    {
        disabledWidgets |= (1ULL << WIDX_SLOPE_DOWN);
    }
    if ((_currentTrackLiftHill & CONSTRUCTION_LIFT_HILL_SELECTED) && !gCheatsEnableChainLiftOnAllTrack)
    {
        if (_currentTrackSlopeEnd != TRACK_SLOPE_NONE && !is_track_enabled(TRACK_LIFT_HILL_CURVE))
        {
            disabledWidgets |= (1ULL << WIDX_LEFT_CURVE_SMALL) | (1ULL << WIDX_LEFT_CURVE) | (1ULL << WIDX_LEFT_CURVE_LARGE)
                | (1ULL << WIDX_RIGHT_CURVE_SMALL) | (1ULL << WIDX_RIGHT_CURVE) | (1ULL << WIDX_RIGHT_CURVE_LARGE);
        }
        if (!is_track_enabled(TRACK_LIFT_HILL_STEEP))
        {
            if (w->widgets[WIDX_SLOPE_UP_STEEP].tooltip == STR_RIDE_CONSTRUCTION_STEEP_SLOPE_UP_TIP)
            {
                disabledWidgets |= (1ULL << WIDX_SLOPE_UP_STEEP);
            }
        }
    }
    if (_previousTrackSlopeEnd == TRACK_SLOPE_UP_60 && _currentTrackCurve != TRACK_CURVE_NONE)
    {
        disabledWidgets |= (1ULL << WIDX_SLOPE_DOWN_STEEP) | (1ULL << WIDX_LEVEL);
    }
    if (_previousTrackSlopeEnd == TRACK_SLOPE_DOWN_60 && _currentTrackCurve != TRACK_CURVE_NONE)
    {
        disabledWidgets |= (1ULL << WIDX_LEVEL) | (1ULL << WIDX_SLOPE_UP_STEEP);
    }
    if (_currentTrackSlopeEnd == TRACK_SLOPE_UP_90 || _previousTrackSlopeEnd == TRACK_SLOPE_UP_90)
    {
        if (_currentTrackCurve != TRACK_CURVE_NONE)
        {
            disabledWidgets |= (1ULL << WIDX_SLOPE_UP_STEEP);
        }
        disabledWidgets |= (1ULL << WIDX_LEFT_CURVE_LARGE) | (1ULL << WIDX_RIGHT_CURVE_LARGE);
        if (ride->GetRideTypeDescriptor().SupportsTrackPiece(TRACK_REVERSE_FREEFALL))
        {
            disabledWidgets |= (1ULL << WIDX_STRAIGHT) | (1ULL << WIDX_RIGHT_CURVE) | (1ULL << WIDX_RIGHT_CURVE_SMALL)
                | (1ULL << WIDX_LEFT_CURVE_SMALL) | (1ULL << WIDX_LEFT_CURVE);
        }
    }
    else if (_currentTrackSlopeEnd == TRACK_SLOPE_DOWN_90 || _previousTrackSlopeEnd == TRACK_SLOPE_DOWN_90)
    {
        if (_currentTrackCurve != TRACK_CURVE_NONE)
        {
            disabledWidgets |= (1ULL << WIDX_SLOPE_DOWN_STEEP);
        }
        disabledWidgets |= (1ULL << WIDX_LEFT_CURVE_LARGE) | (1ULL << WIDX_RIGHT_CURVE_LARGE);
        if (ride->GetRideTypeDescriptor().SupportsTrackPiece(TRACK_REVERSE_FREEFALL))
        {
            disabledWidgets |= (1ULL << WIDX_STRAIGHT) | (1ULL << WIDX_RIGHT_CURVE) | (1ULL << WIDX_RIGHT_CURVE_SMALL)
                | (1ULL << WIDX_LEFT_CURVE_SMALL) | (1ULL << WIDX_LEFT_CURVE);
        }
    }
    if (is_track_enabled(TRACK_HELIX_LARGE_UNBANKED))
    {
        if (_currentTrackSlopeEnd == TRACK_SLOPE_NONE && _currentTrackBankEnd == TRACK_SLOPE_NONE)
        {
            if (_currentTrackCurve == TRACK_CURVE_LEFT || _currentTrackCurve == TRACK_CURVE_RIGHT)
            {
                if (_currentTrackSlopeEnd == _previousTrackSlopeEnd)
                {
                    disabledWidgets &= ~(1ULL << WIDX_SLOPE_DOWN_STEEP);
                    disabledWidgets &= ~(1ULL << WIDX_SLOPE_UP_STEEP);
                }
            }
        }
    }
    else if (
        (is_track_enabled(TRACK_HELIX_SMALL)
         || (is_track_enabled(TRACK_HELIX_LARGE) && _currentTrackCurve != TRACK_CURVE_LEFT_SMALL
             && _currentTrackCurve != TRACK_CURVE_RIGHT_SMALL))
        && (_currentTrackCurve == TRACK_CURVE_LEFT || _currentTrackCurve == TRACK_CURVE_RIGHT
            || _currentTrackCurve == TRACK_CURVE_LEFT_SMALL || _currentTrackCurve == TRACK_CURVE_RIGHT_SMALL)
        && (_currentTrackSlopeEnd == TRACK_SLOPE_NONE && _currentTrackBankEnd != TRACK_BANK_NONE))
    {
        if (_previousTrackSlopeEnd == _currentTrackSlopeEnd)
        {
            // Enable helix
            disabledWidgets &= ~(1ULL << WIDX_SLOPE_DOWN_STEEP);
            disabledWidgets &= ~(1ULL << WIDX_SLOPE_UP_STEEP);
        }
    }
    if (is_track_enabled(TRACK_SLOPE_CURVE_BANKED))
    {
        if (_rideConstructionState == RIDE_CONSTRUCTION_STATE_FRONT)
        {
            if (_currentTrackCurve == TRACK_CURVE_LEFT_SMALL || _currentTrackCurve == TRACK_CURVE_RIGHT_SMALL)
            {
                if (_currentTrackSlopeEnd == TRACK_SLOPE_NONE && _previousTrackBankEnd != TRACK_BANK_NONE)
                {
                    disabledWidgets &= ~(1ULL << WIDX_SLOPE_UP);
                }
            }
        }
        else if (_rideConstructionState == RIDE_CONSTRUCTION_STATE_BACK)
        {
            if (_currentTrackCurve == TRACK_CURVE_LEFT_SMALL || _currentTrackCurve == TRACK_CURVE_RIGHT_SMALL)
            {
                if (_currentTrackSlopeEnd == TRACK_SLOPE_NONE && _previousTrackBankEnd != TRACK_BANK_NONE)
                {
                    disabledWidgets &= ~(1ULL << WIDX_SLOPE_DOWN);
                }
            }
        }
    }
    if (_currentTrackPieceDirection >= 4)
    {
        disabledWidgets |= (1ULL << WIDX_LEFT_CURVE_VERY_SMALL) | (1ULL << WIDX_LEFT_CURVE_SMALL) | (1ULL << WIDX_LEFT_CURVE)
            | (1ULL << WIDX_RIGHT_CURVE) | (1ULL << WIDX_RIGHT_CURVE_SMALL) | (1ULL << WIDX_RIGHT_CURVE_VERY_SMALL);
    }
    if (_rideConstructionState == RIDE_CONSTRUCTION_STATE_FRONT)
    {
        disabledWidgets |= (1ULL << WIDX_NEXT_SECTION);
        if (window_ride_construction_update_state(nullptr, nullptr, nullptr, nullptr, nullptr, nullptr))
        {
            disabledWidgets |= (1ULL << WIDX_CONSTRUCT);
        }
    }
    else if (_rideConstructionState == RIDE_CONSTRUCTION_STATE_BACK)
    {
        disabledWidgets |= (1ULL << WIDX_PREVIOUS_SECTION);
        if (window_ride_construction_update_state(nullptr, nullptr, nullptr, nullptr, nullptr, nullptr))
        {
            disabledWidgets |= (1ULL << WIDX_CONSTRUCT);
        }
    }
    if (GetRideTypeDescriptor(rideType).HasFlag(RIDE_TYPE_FLAG_TRACK_ELEMENTS_HAVE_TWO_VARIETIES))
    {
        disabledWidgets &= ~(1ULL << WIDX_BANKING_GROUPBOX);
    }
    if (_rideConstructionState == RIDE_CONSTRUCTION_STATE_ENTRANCE_EXIT
        || _rideConstructionState == RIDE_CONSTRUCTION_STATE_SELECTED)
    {
        disabledWidgets |= (1ULL << WIDX_DIRECTION_GROUPBOX) | (1ULL << WIDX_SLOPE_GROUPBOX) | (1ULL << WIDX_BANKING_GROUPBOX)
            | (1ULL << WIDX_LEFT_CURVE_VERY_SMALL) | (1ULL << WIDX_LEFT_CURVE_SMALL) | (1ULL << WIDX_LEFT_CURVE)
            | (1ULL << WIDX_STRAIGHT) | (1ULL << WIDX_RIGHT_CURVE) | (1ULL << WIDX_RIGHT_CURVE_SMALL)
            | (1ULL << WIDX_RIGHT_CURVE_VERY_SMALL) | (1ULL << WIDX_SPECIAL_TRACK_DROPDOWN) | (1ULL << WIDX_SLOPE_DOWN_STEEP)
            | (1ULL << WIDX_SLOPE_DOWN) | (1ULL << WIDX_LEVEL) | (1ULL << WIDX_SLOPE_UP) | (1ULL << WIDX_SLOPE_UP_STEEP)
            | (1ULL << WIDX_CHAIN_LIFT) | (1ULL << WIDX_BANK_LEFT) | (1ULL << WIDX_BANK_STRAIGHT) | (1ULL << WIDX_BANK_RIGHT)
            | (1ULL << WIDX_LEFT_CURVE_LARGE) | (1ULL << WIDX_RIGHT_CURVE_LARGE);
    }
    if (_currentlyShowingBrakeOrBoosterSpeed)
    {
        disabledWidgets &= ~(1ULL << WIDX_BANKING_GROUPBOX);
        disabledWidgets &= ~(1ULL << WIDX_BANK_LEFT);
        disabledWidgets &= ~(1ULL << WIDX_BANK_STRAIGHT);
        disabledWidgets &= ~(1ULL << WIDX_BANK_RIGHT);
    }

    // If chain lift cheat is enabled then show the chain lift widget no matter what
    if (gCheatsEnableChainLiftOnAllTrack)
    {
        disabledWidgets &= ~(1ULL << WIDX_CHAIN_LIFT);
    }

    // Set and invalidate the changed widgets
    uint64_t currentDisabledWidgets = w->disabled_widgets;
    if (currentDisabledWidgets == disabledWidgets)
        return;

    for (rct_widgetindex i = 0; i < 64; i++)
    {
        if ((disabledWidgets & (1ULL << i)) != (currentDisabledWidgets & (1ULL << i)))
        {
            widget_invalidate(w, i);
        }
    }
    w->disabled_widgets = disabledWidgets;
}

/**
 *
 *  rct2: 0x006C6E6A
 */
static void window_ride_construction_mousedown(rct_window* w, rct_widgetindex widgetIndex, rct_widget* widget)
{
    auto ride = get_ride(_currentRideIndex);
    if (ride == nullptr)
        return;

    window_ride_construction_update_enabled_track_pieces();
    switch (widgetIndex)
    {
        case WIDX_LEFT_CURVE:
            ride_construction_invalidate_current_track();
            _currentTrackCurve = TRACK_CURVE_LEFT;
            _currentTrackPrice = MONEY32_UNDEFINED;
            window_ride_construction_update_active_elements();
            break;
        case WIDX_RIGHT_CURVE:
            ride_construction_invalidate_current_track();
            _currentTrackCurve = TRACK_CURVE_RIGHT;
            _currentTrackPrice = MONEY32_UNDEFINED;
            window_ride_construction_update_active_elements();
            break;
        case WIDX_LEFT_CURVE_SMALL:
            ride_construction_invalidate_current_track();
            _currentTrackCurve = TRACK_CURVE_LEFT_SMALL;
            _currentTrackPrice = MONEY32_UNDEFINED;
            window_ride_construction_update_active_elements();
            break;
        case WIDX_RIGHT_CURVE_SMALL:
            ride_construction_invalidate_current_track();
            _currentTrackCurve = TRACK_CURVE_RIGHT_SMALL;
            _currentTrackPrice = MONEY32_UNDEFINED;
            window_ride_construction_update_active_elements();
            break;
        case WIDX_LEFT_CURVE_VERY_SMALL:
            ride_construction_invalidate_current_track();
            _currentTrackCurve = TRACK_CURVE_LEFT_VERY_SMALL;
            _currentTrackPrice = MONEY32_UNDEFINED;
            window_ride_construction_update_active_elements();
            break;
        case WIDX_RIGHT_CURVE_VERY_SMALL:
            ride_construction_invalidate_current_track();
            _currentTrackCurve = TRACK_CURVE_RIGHT_VERY_SMALL;
            _currentTrackPrice = MONEY32_UNDEFINED;
            window_ride_construction_update_active_elements();
            break;
        case WIDX_LEFT_CURVE_LARGE:
            ride_construction_invalidate_current_track();
            _currentTrackCurve = TRACK_CURVE_LEFT_LARGE;
            _currentTrackPrice = MONEY32_UNDEFINED;
            window_ride_construction_update_active_elements();
            break;
        case WIDX_RIGHT_CURVE_LARGE:
            ride_construction_invalidate_current_track();
            _currentTrackCurve = TRACK_CURVE_RIGHT_LARGE;
            _currentTrackPrice = MONEY32_UNDEFINED;
            window_ride_construction_update_active_elements();
            break;
        case WIDX_STRAIGHT:
            ride_construction_invalidate_current_track();
            if (_currentTrackCurve != TRACK_CURVE_NONE)
                _currentTrackBankEnd = TRACK_BANK_NONE;
            _currentTrackCurve = TRACK_CURVE_NONE;
            _currentTrackPrice = MONEY32_UNDEFINED;
            window_ride_construction_update_active_elements();
            break;
        case WIDX_SLOPE_DOWN_STEEP:
            ride_construction_invalidate_current_track();
            if (is_track_enabled(TRACK_HELIX_SMALL))
            {
                if (_currentTrackCurve == TRACK_CURVE_LEFT && _currentTrackBankEnd == TRACK_BANK_LEFT)
                {
                    _currentTrackCurve = TrackElemType::LeftHalfBankedHelixDownLarge | RideConstructionSpecialPieceSelected;
                    _currentTrackPrice = MONEY32_UNDEFINED;
                    window_ride_construction_update_active_elements();
                    break;
                }
                else if (_currentTrackCurve == TRACK_CURVE_RIGHT && _currentTrackBankEnd == TRACK_BANK_RIGHT)
                {
                    _currentTrackCurve = TrackElemType::RightHalfBankedHelixDownLarge | RideConstructionSpecialPieceSelected;
                    _currentTrackPrice = MONEY32_UNDEFINED;
                    window_ride_construction_update_active_elements();
                    break;
                }
                else if (_currentTrackCurve == TRACK_CURVE_LEFT_SMALL && _currentTrackBankEnd == TRACK_BANK_LEFT)
                {
                    _currentTrackCurve = TrackElemType::LeftHalfBankedHelixDownSmall | RideConstructionSpecialPieceSelected;
                    _currentTrackPrice = MONEY32_UNDEFINED;
                    window_ride_construction_update_active_elements();
                    break;
                }
                else if (_currentTrackCurve == TRACK_CURVE_RIGHT_SMALL && _currentTrackBankEnd == TRACK_BANK_RIGHT)
                {
                    _currentTrackCurve = TrackElemType::RightHalfBankedHelixDownSmall | RideConstructionSpecialPieceSelected;
                    _currentTrackPrice = MONEY32_UNDEFINED;
                    window_ride_construction_update_active_elements();
                    break;
                }
            }
            if (is_track_enabled(TRACK_HELIX_LARGE))
            {
                if (_currentTrackCurve == TRACK_CURVE_LEFT && _currentTrackBankEnd == TRACK_BANK_LEFT)
                {
                    _currentTrackCurve = TrackElemType::LeftQuarterBankedHelixLargeDown | RideConstructionSpecialPieceSelected;
                    _currentTrackPrice = MONEY32_UNDEFINED;
                    window_ride_construction_update_active_elements();
                    break;
                }
                else if (_currentTrackCurve == TRACK_CURVE_RIGHT && _currentTrackBankEnd == TRACK_BANK_RIGHT)
                {
                    _currentTrackCurve = TrackElemType::RightQuarterBankedHelixLargeDown | RideConstructionSpecialPieceSelected;
                    _currentTrackPrice = MONEY32_UNDEFINED;
                    window_ride_construction_update_active_elements();
                    break;
                }
            }
            if (is_track_enabled(TRACK_HELIX_LARGE_UNBANKED))
            {
                if (_currentTrackBankEnd == TRACK_BANK_NONE)
                {
                    if (_currentTrackCurve == TRACK_CURVE_LEFT)
                    {
                        _currentTrackCurve = TrackElemType::LeftQuarterHelixLargeDown | RideConstructionSpecialPieceSelected;
                        _currentTrackPrice = MONEY32_UNDEFINED;
                        window_ride_construction_update_active_elements();
                        break;
                    }
                    else if (_currentTrackCurve == TRACK_CURVE_RIGHT)
                    {
                        _currentTrackCurve = TrackElemType::RightQuarterHelixLargeDown | RideConstructionSpecialPieceSelected;
                        _currentTrackPrice = MONEY32_UNDEFINED;
                        window_ride_construction_update_active_elements();
                        break;
                    }
                }
            }
            if (w->widgets[WIDX_SLOPE_DOWN_STEEP].tooltip == STR_RIDE_CONSTRUCTION_STEEP_SLOPE_DOWN_TIP)
            {
                loc_6C7502(8);
            }
            else
            {
                loc_6C7502(10);
            }
            break;
        case WIDX_SLOPE_DOWN:
            ride_construction_invalidate_current_track();
            if (_rideConstructionState == 2 && _currentTrackBankEnd != TRACK_BANK_NONE)
            {
                _currentTrackBankEnd = TRACK_BANK_NONE;
            }
            loc_6C7502(6);
            break;
        case WIDX_LEVEL:
            ride_construction_invalidate_current_track();
            if (_rideConstructionState == RIDE_CONSTRUCTION_STATE_FRONT && _previousTrackSlopeEnd == 6)
            {
                if (_currentTrackCurve == TRACK_CURVE_LEFT_SMALL)
                {
                    _currentTrackBankEnd = TRACK_BANK_LEFT;
                }
                else if (_currentTrackCurve == TRACK_CURVE_RIGHT_SMALL)
                {
                    _currentTrackBankEnd = TRACK_BANK_RIGHT;
                }
            }
            else if (_rideConstructionState == RIDE_CONSTRUCTION_STATE_BACK && _previousTrackSlopeEnd == 2)
            {
                if (_currentTrackCurve == TRACK_CURVE_LEFT_SMALL)
                {
                    _currentTrackBankEnd = TRACK_BANK_LEFT;
                }
                else if (_currentTrackCurve == TRACK_CURVE_RIGHT_SMALL)
                {
                    _currentTrackBankEnd = TRACK_BANK_RIGHT;
                }
            }
            loc_6C7502(0);
            break;
        case WIDX_SLOPE_UP:
            ride_construction_invalidate_current_track();
            if (_rideConstructionState == 1 && _currentTrackBankEnd != TRACK_BANK_NONE)
            {
                _currentTrackBankEnd = TRACK_BANK_NONE;
            }
            if (ride->GetRideTypeDescriptor().SupportsTrackPiece(TRACK_REVERSE_FREEFALL))
            {
                if (_rideConstructionState == RIDE_CONSTRUCTION_STATE_FRONT && _currentTrackCurve == TRACK_CURVE_NONE)
                {
                    _currentTrackCurve = TrackElemType::ReverseFreefallSlope | RideConstructionSpecialPieceSelected;
                    window_ride_construction_update_active_elements();
                }
            }
            else
            {
                loc_6C7502(2);
            }
            break;
        case WIDX_SLOPE_UP_STEEP:
            ride_construction_invalidate_current_track();
            if (is_track_enabled(TRACK_HELIX_SMALL))
            {
                if (_currentTrackCurve == TRACK_CURVE_LEFT && _currentTrackBankEnd == TRACK_BANK_LEFT)
                {
                    _currentTrackCurve = TrackElemType::LeftHalfBankedHelixUpLarge | RideConstructionSpecialPieceSelected;
                    _currentTrackPrice = MONEY32_UNDEFINED;
                    window_ride_construction_update_active_elements();
                    break;
                }
                else if (_currentTrackCurve == TRACK_CURVE_RIGHT && _currentTrackBankEnd == TRACK_BANK_RIGHT)
                {
                    _currentTrackCurve = TrackElemType::RightHalfBankedHelixUpLarge | RideConstructionSpecialPieceSelected;
                    _currentTrackPrice = MONEY32_UNDEFINED;
                    window_ride_construction_update_active_elements();
                    break;
                }
                else if (_currentTrackCurve == TRACK_CURVE_LEFT_SMALL && _currentTrackBankEnd == TRACK_BANK_LEFT)
                {
                    _currentTrackCurve = TrackElemType::LeftHalfBankedHelixUpSmall | RideConstructionSpecialPieceSelected;
                    _currentTrackPrice = MONEY32_UNDEFINED;
                    window_ride_construction_update_active_elements();
                    break;
                }
                else if (_currentTrackCurve == TRACK_CURVE_RIGHT_SMALL && _currentTrackBankEnd == TRACK_BANK_RIGHT)
                {
                    _currentTrackCurve = TrackElemType::RightHalfBankedHelixUpSmall | RideConstructionSpecialPieceSelected;
                    _currentTrackPrice = MONEY32_UNDEFINED;
                    window_ride_construction_update_active_elements();
                    break;
                }
            }
            if (is_track_enabled(TRACK_HELIX_LARGE))
            {
                if (_currentTrackCurve == TRACK_CURVE_LEFT && _currentTrackBankEnd == TRACK_BANK_LEFT)
                {
                    _currentTrackCurve = TrackElemType::LeftQuarterBankedHelixLargeUp | RideConstructionSpecialPieceSelected;
                    _currentTrackPrice = MONEY32_UNDEFINED;
                    window_ride_construction_update_active_elements();
                    break;
                }
                else if (_currentTrackCurve == TRACK_CURVE_RIGHT && _currentTrackBankEnd == TRACK_BANK_RIGHT)
                {
                    _currentTrackCurve = TrackElemType::RightQuarterBankedHelixLargeUp | RideConstructionSpecialPieceSelected;
                    _currentTrackPrice = MONEY32_UNDEFINED;
                    window_ride_construction_update_active_elements();
                    break;
                }
            }
            if (is_track_enabled(TRACK_HELIX_LARGE_UNBANKED))
            {
                if (_currentTrackBankEnd == TRACK_BANK_NONE)
                {
                    if (_currentTrackCurve == TRACK_CURVE_LEFT)
                    {
                        _currentTrackCurve = TrackElemType::LeftQuarterHelixLargeUp | RideConstructionSpecialPieceSelected;
                        _currentTrackPrice = MONEY32_UNDEFINED;
                        window_ride_construction_update_active_elements();
                        break;
                    }
                    else if (_currentTrackCurve == TRACK_CURVE_RIGHT)
                    {
                        _currentTrackCurve = TrackElemType::RightQuarterHelixLargeUp | RideConstructionSpecialPieceSelected;
                        _currentTrackPrice = MONEY32_UNDEFINED;
                        window_ride_construction_update_active_elements();
                        break;
                    }
                }
            }
            if (w->widgets[WIDX_SLOPE_UP_STEEP].tooltip == STR_RIDE_CONSTRUCTION_STEEP_SLOPE_UP_TIP)
            {
                loc_6C7502(4);
            }
            else
            {
                loc_6C7502(18);
            }
            break;
        case WIDX_CHAIN_LIFT:
            ride_construction_invalidate_current_track();
            _currentTrackLiftHill ^= CONSTRUCTION_LIFT_HILL_SELECTED;
            if (_currentTrackLiftHill & CONSTRUCTION_LIFT_HILL_SELECTED)
            {
                _currentTrackAlternative &= ~RIDE_TYPE_ALTERNATIVE_TRACK_PIECES;
            }
            _currentTrackPrice = MONEY32_UNDEFINED;
            window_ride_construction_update_active_elements();
            break;
        case WIDX_BANK_LEFT:
            ride_construction_invalidate_current_track();
            if (!_currentlyShowingBrakeOrBoosterSpeed)
            {
                _currentTrackBankEnd = TRACK_BANK_LEFT;
                _currentTrackPrice = MONEY32_UNDEFINED;
                window_ride_construction_update_active_elements();
            }
            break;
        case WIDX_BANK_STRAIGHT:
            ride_construction_invalidate_current_track();
            if (!_currentlyShowingBrakeOrBoosterSpeed)
            {
                _currentTrackBankEnd = TRACK_BANK_NONE;
                _currentTrackPrice = MONEY32_UNDEFINED;
                window_ride_construction_update_active_elements();
            }
            else
            {
                uint8_t* brakesSpeedPtr = &_currentBrakeSpeed2;
                uint8_t maxBrakesSpeed = 30;
                uint8_t brakesSpeed = *brakesSpeedPtr + 2;
                if (brakesSpeed <= maxBrakesSpeed)
                {
                    if (_rideConstructionState == RIDE_CONSTRUCTION_STATE_SELECTED)
                    {
                        ride_construction_set_brakes_speed(brakesSpeed);
                    }
                    else
                    {
                        *brakesSpeedPtr = brakesSpeed;
                        window_ride_construction_update_active_elements();
                    }
                }
            }
            break;
        case WIDX_BANK_RIGHT:
            ride_construction_invalidate_current_track();
            if (!_currentlyShowingBrakeOrBoosterSpeed)
            {
                _currentTrackBankEnd = TRACK_BANK_RIGHT;
                _currentTrackPrice = MONEY32_UNDEFINED;
                window_ride_construction_update_active_elements();
            }
            else
            {
                uint8_t* brakesSpeedPtr = &_currentBrakeSpeed2;
                uint8_t brakesSpeed = *brakesSpeedPtr - 2;
                if (brakesSpeed >= 2)
                {
                    if (_rideConstructionState == RIDE_CONSTRUCTION_STATE_SELECTED)
                    {
                        ride_construction_set_brakes_speed(brakesSpeed);
                    }
                    else
                    {
                        *brakesSpeedPtr = brakesSpeed;
                        window_ride_construction_update_active_elements();
                    }
                }
            }
            break;
        case WIDX_SPECIAL_TRACK_DROPDOWN:
            window_ride_construction_show_special_track_dropdown(w, widget);
            break;
        case WIDX_U_TRACK:
            ride_construction_invalidate_current_track();
            _currentTrackAlternative &= ~RIDE_TYPE_ALTERNATIVE_TRACK_PIECES;
            _currentTrackPrice = MONEY32_UNDEFINED;
            window_ride_construction_update_active_elements();
            break;
        case WIDX_O_TRACK:
            ride_construction_invalidate_current_track();
            _currentTrackAlternative |= RIDE_TYPE_ALTERNATIVE_TRACK_PIECES;
            _currentTrackLiftHill &= ~CONSTRUCTION_LIFT_HILL_SELECTED;
            _currentTrackPrice = MONEY32_UNDEFINED;
            window_ride_construction_update_active_elements();
            break;
        case WIDX_SEAT_ROTATION_ANGLE_SPINNER_UP:
            if (_currentSeatRotationAngle < 15)
            {
                if (_rideConstructionState == RIDE_CONSTRUCTION_STATE_SELECTED)
                {
                    ride_selected_track_set_seat_rotation(_currentSeatRotationAngle + 1);
                }
                else
                {
                    _currentSeatRotationAngle++;
                    window_ride_construction_update_active_elements();
                }
            }
            break;
        case WIDX_SEAT_ROTATION_ANGLE_SPINNER_DOWN:
            if (_currentSeatRotationAngle > 0)
            {
                if (_rideConstructionState == RIDE_CONSTRUCTION_STATE_SELECTED)
                {
                    ride_selected_track_set_seat_rotation(_currentSeatRotationAngle - 1);
                }
                else
                {
                    _currentSeatRotationAngle--;
                    window_ride_construction_update_active_elements();
                }
            }
            break;
    }
}

/**
 *
 *  rct2: 0x006C78CD
 */
static void window_ride_construction_dropdown(rct_window* w, rct_widgetindex widgetIndex, int32_t dropdownIndex)
{
    if (widgetIndex != WIDX_SPECIAL_TRACK_DROPDOWN)
        return;
    if (dropdownIndex == -1)
        return;

    ride_construction_invalidate_current_track();
    _currentTrackPrice = MONEY32_UNDEFINED;
    track_type_t trackPiece = _currentPossibleRideConfigurations[dropdownIndex];
    switch (trackPiece)
    {
        case TrackElemType::EndStation:
        case TrackElemType::SBendLeft:
        case TrackElemType::SBendRight:
            _currentTrackSlopeEnd = 0;
            break;
        case TrackElemType::LeftVerticalLoop:
        case TrackElemType::RightVerticalLoop:
            _currentTrackBankEnd = TRACK_BANK_NONE;
            _currentTrackLiftHill &= ~CONSTRUCTION_LIFT_HILL_SELECTED;
            break;
    }
    _currentTrackCurve = trackPiece | RideConstructionSpecialPieceSelected;
    window_ride_construction_update_active_elements();
}
static void RideConstructPlacedForwardGameActionCallback(const GameAction* ga, const TrackPlaceActionResult* result);
static void RideConstructPlacedBackwardGameActionCallback(const GameAction* ga, const TrackPlaceActionResult* result);
static void CloseConstructWindowOnCompletion(Ride* ride);

static void CloseConstructWindowOnCompletion(Ride* ride)
{
    if (_rideConstructionState == RIDE_CONSTRUCTION_STATE_0)
    {
        auto w = window_find_by_class(WC_RIDE_CONSTRUCTION);
        if (w != nullptr)
        {
            if (ride_are_all_possible_entrances_and_exits_built(ride))
            {
                window_close(w);
            }
            else
            {
                window_event_mouse_up_call(w, WIDX_ENTRANCE);
            }
        }
    }
}

static void RideConstructPlacedForwardGameActionCallback(const GameAction* ga, const TrackPlaceActionResult* result)
{
    if (result->Error != GameActions::Status::Ok)
    {
        window_ride_construction_update_active_elements();
        return;
    }
    auto ride = get_ride(_currentRideIndex);
    if (ride != nullptr)
    {
        int32_t trackDirection = _currentTrackPieceDirection;
        auto trackPos = _currentTrackBegin;
        if (!(trackDirection & 4))
        {
            trackPos -= CoordsDirectionDelta[trackDirection];
        }

        CoordsXYE next_track;
        if (track_block_get_next_from_zero(trackPos, ride, trackDirection, &next_track, &trackPos.z, &trackDirection, false))
        {
            _currentTrackBegin.x = next_track.x;
            _currentTrackBegin.y = next_track.y;
            _currentTrackBegin.z = trackPos.z;
            _currentTrackPieceDirection = next_track.element->GetDirection();
            _currentTrackPieceType = next_track.element->AsTrack()->GetTrackType();
            _currentTrackSelectionFlags = 0;
            _rideConstructionState = RIDE_CONSTRUCTION_STATE_SELECTED;
            _rideConstructionNextArrowPulse = 0;
            gMapSelectFlags &= ~MAP_SELECT_FLAG_ENABLE_ARROW;
            ride_select_next_section();
        }
        else
        {
            _rideConstructionState = RIDE_CONSTRUCTION_STATE_0;
        }

        window_ride_construction_do_station_check();
        window_ride_construction_do_entrance_exit_check();
        window_ride_construction_update_active_elements();
    }

    window_close_by_class(WC_ERROR);
    CloseConstructWindowOnCompletion(ride);
}

static void RideConstructPlacedBackwardGameActionCallback(const GameAction* ga, const TrackPlaceActionResult* result)
{
    if (result->Error != GameActions::Status::Ok)
    {
        window_ride_construction_update_active_elements();
        return;
    }
    auto ride = get_ride(_currentRideIndex);
    if (ride != nullptr)
    {
        auto trackDirection = direction_reverse(_currentTrackPieceDirection);
        auto trackPos = _currentTrackBegin;
        if (!(trackDirection & 4))
        {
            trackPos += CoordsDirectionDelta[trackDirection];
        }

        track_begin_end trackBeginEnd;
        if (track_block_get_previous_from_zero(trackPos, ride, trackDirection, &trackBeginEnd))
        {
            _currentTrackBegin.x = trackBeginEnd.begin_x;
            _currentTrackBegin.y = trackBeginEnd.begin_y;
            _currentTrackBegin.z = trackBeginEnd.begin_z;
            _currentTrackPieceDirection = trackBeginEnd.begin_direction;
            _currentTrackPieceType = trackBeginEnd.begin_element->AsTrack()->GetTrackType();
            _currentTrackSelectionFlags = 0;
            _rideConstructionState = RIDE_CONSTRUCTION_STATE_SELECTED;
            _rideConstructionNextArrowPulse = 0;
            gMapSelectFlags &= ~MAP_SELECT_FLAG_ENABLE_ARROW;
            ride_select_previous_section();
        }
        else
        {
            _rideConstructionState = RIDE_CONSTRUCTION_STATE_0;
        }

        window_ride_construction_do_station_check();
        window_ride_construction_update_active_elements();
    }

    window_close_by_class(WC_ERROR);
    CloseConstructWindowOnCompletion(ride);
}
/**
 *
 *  rct2: 0x006C9F72
 */
static void window_ride_construction_construct(rct_window* w)
{
    ride_id_t rideIndex;
    int32_t trackType, trackDirection, liftHillAndAlternativeState, properties;
    CoordsXYZ trackPos{};

    _currentTrackPrice = MONEY32_UNDEFINED;
    _trackPlaceCost = MONEY32_UNDEFINED;
    ride_construction_invalidate_current_track();
    if (window_ride_construction_update_state(
            &trackType, &trackDirection, &rideIndex, &liftHillAndAlternativeState, &trackPos, &properties))
    {
        window_ride_construction_update_active_elements();
        return;
    }

    auto trackPlaceAction = TrackPlaceAction(
        rideIndex, trackType, { trackPos, static_cast<uint8_t>(trackDirection) }, (properties)&0xFF, (properties >> 8) & 0x0F,
        (properties >> 12) & 0x0F, liftHillAndAlternativeState, false);
    if (_rideConstructionState == RIDE_CONSTRUCTION_STATE_BACK)
    {
        trackPlaceAction.SetCallback(RideConstructPlacedBackwardGameActionCallback);
    }
    else if (_rideConstructionState == RIDE_CONSTRUCTION_STATE_FRONT)
    {
        trackPlaceAction.SetCallback(RideConstructPlacedForwardGameActionCallback);
    }
    auto res = GameActions::Execute(&trackPlaceAction);
    // Used by some functions
    if (res->Error != GameActions::Status::Ok)
    {
        if (auto error = res->ErrorMessage.AsStringId())
            gGameCommandErrorText = *error;
        else
            gGameCommandErrorText = STR_NONE;
        _trackPlaceCost = MONEY32_UNDEFINED;
    }
    else
    {
        gGameCommandErrorText = STR_NONE;
        _trackPlaceCost = res->Cost;
    }

    if (res->Error != GameActions::Status::Ok)
    {
        return;
    }
    OpenRCT2::Audio::Play3D(OpenRCT2::Audio::SoundId::PlaceItem, trackPos);

    if (network_get_mode() != NETWORK_MODE_NONE)
    {
        _currentTrackSelectionFlags |= TRACK_SELECTION_FLAG_TRACK_PLACE_ACTION_QUEUED;
    }

    auto tpar = dynamic_cast<TrackPlaceActionResult*>(res.get());
    if (tpar != nullptr && tpar->GroundFlags & ELEMENT_IS_UNDERGROUND)
    {
        viewport_set_visibility(1);
    }

    if ((_currentTrackCurve >= (TrackElemType::LeftHalfBankedHelixUpSmall | RideConstructionSpecialPieceSelected)
         && _currentTrackCurve <= (TrackElemType::RightHalfBankedHelixDownLarge | RideConstructionSpecialPieceSelected))
        || (_currentTrackCurve >= (TrackElemType::LeftQuarterBankedHelixLargeUp | RideConstructionSpecialPieceSelected)
            && _currentTrackCurve <= (TrackElemType::RightQuarterHelixLargeDown | RideConstructionSpecialPieceSelected))
        || (_currentTrackSlopeEnd != TRACK_SLOPE_NONE))
    {
        viewport_set_visibility(2);
    }
}

/**
 *
 *  rct2: 0x006C9BA5
 */
static void window_ride_construction_mouseup_demolish(rct_window* w)
{
    int32_t direction;
    TileElement* tileElement;
    CoordsXYE inputElement, outputElement;
    track_begin_end trackBeginEnd;
    // bool gotoStartPlacementMode;

    _currentTrackPrice = MONEY32_UNDEFINED;
    ride_construction_invalidate_current_track();

    // Select the track element that is to be deleted
    _rideConstructionState2 = RIDE_CONSTRUCTION_STATE_SELECTED;
    if (_rideConstructionState == RIDE_CONSTRUCTION_STATE_FRONT)
    {
        if (!ride_select_backwards_from_front())
        {
            window_ride_construction_update_active_elements();
            return;
        }
        _rideConstructionState2 = RIDE_CONSTRUCTION_STATE_FRONT;
    }
    else if (_rideConstructionState == RIDE_CONSTRUCTION_STATE_BACK)
    {
        if (!ride_select_forwards_from_back())
        {
            window_ride_construction_update_active_elements();
            return;
        }
        _rideConstructionState2 = RIDE_CONSTRUCTION_STATE_BACK;
    }

    // Invalidate the selected track element or make sure it's at origin???
    direction = _currentTrackPieceDirection;
    track_type_t type = _currentTrackPieceType;
    auto newCoords = sub_6C683D({ _currentTrackBegin, static_cast<Direction>(direction & 3) }, type, 0, &tileElement, 0);
    if (newCoords == std::nullopt)
    {
        window_ride_construction_update_active_elements();
        return;
    }

    // Get the previous track element to go to after the selected track element is deleted
    inputElement.x = newCoords->x;
    inputElement.y = newCoords->y;
    inputElement.element = tileElement;
    if (track_block_get_previous({ *newCoords, tileElement }, &trackBeginEnd))
    {
        *newCoords = { trackBeginEnd.begin_x, trackBeginEnd.begin_y, trackBeginEnd.begin_z };
        direction = trackBeginEnd.begin_direction;
        type = trackBeginEnd.begin_element->AsTrack()->GetTrackType();
        gGotoStartPlacementMode = false;
    }
    else if (track_block_get_next(&inputElement, &outputElement, &newCoords->z, &direction))
    {
        newCoords->x = outputElement.x;
        newCoords->y = outputElement.y;
        direction = outputElement.element->GetDirection();
        type = outputElement.element->AsTrack()->GetTrackType();
        gGotoStartPlacementMode = false;
    }
    else
    {
        direction = _currentTrackPieceDirection;
        type = _currentTrackPieceType;
        newCoords = sub_6C683D({ _currentTrackBegin, static_cast<Direction>(direction & 3) }, type, 0, &tileElement, 0);

        if (newCoords == std::nullopt)
        {
            window_ride_construction_update_active_elements();
            return;
        }

        const rct_preview_track* trackBlock = TrackBlocks[tileElement->AsTrack()->GetTrackType()];
        newCoords->z = (tileElement->GetBaseZ()) - trackBlock->z;
        gGotoStartPlacementMode = true;
    }

    auto trackRemoveAction = TrackRemoveAction(
        _currentTrackPieceType, 0,
        { _currentTrackBegin.x, _currentTrackBegin.y, _currentTrackBegin.z, _currentTrackPieceDirection });

    trackRemoveAction.SetCallback([=](const GameAction* ga, const GameActions::Result* result) {
        if (result->Error != GameActions::Status::Ok)
        {
            window_ride_construction_update_active_elements();
        }
        else
        {
            auto ride = get_ride(w->number);
            if (ride != nullptr)
            {
                _stationConstructed = ride->num_stations != 0;
                window_ride_construction_mouseup_demolish_next_piece({ *newCoords, static_cast<Direction>(direction) }, type);
            }
        }
    });

    GameActions::Execute(&trackRemoveAction);
}

/**
 *
 *  rct2: 0x006C78AA
 */
static void window_ride_construction_rotate(rct_window* w)
{
    _autoRotatingShop = false;
    _currentTrackPieceDirection = (_currentTrackPieceDirection + 1) & 3;
    ride_construction_invalidate_current_track();
    _currentTrackPrice = MONEY32_UNDEFINED;
    window_ride_construction_update_active_elements();
}

/**
 *
 *  rct2: 0x006C7802
 */
static void window_ride_construction_entrance_click(rct_window* w)
{
    if (tool_set(w, WIDX_ENTRANCE, Tool::Crosshair))
    {
        auto ride = get_ride(_currentRideIndex);
        if (ride != nullptr && !ride_try_get_origin_element(ride, nullptr))
        {
            ride_initialise_construction_window(ride);
        }
    }
    else
    {
        gRideEntranceExitPlaceType = ENTRANCE_TYPE_RIDE_ENTRANCE;
<<<<<<< HEAD
        gRideEntranceExitPlaceRideIndex = w->number % MAX_RIDES;
=======
        gRideEntranceExitPlaceRideIndex = static_cast<ride_id_t>(w->number);
>>>>>>> 1aec3205
        gRideEntranceExitPlaceStationIndex = 0;
        input_set_flag(INPUT_FLAG_6, true);
        ride_construction_invalidate_current_track();
        if (_rideConstructionState != RIDE_CONSTRUCTION_STATE_ENTRANCE_EXIT)
        {
            gRideEntranceExitPlacePreviousRideConstructionState = _rideConstructionState;
            _rideConstructionState = RIDE_CONSTRUCTION_STATE_ENTRANCE_EXIT;
        }
        window_ride_construction_update_active_elements();
    }
}

/**
 *
 *  rct2: 0x006C7866
 */
static void window_ride_construction_exit_click(rct_window* w)
{
    if (tool_set(w, WIDX_EXIT, Tool::Crosshair))
    {
        auto ride = get_ride(_currentRideIndex);
        if (!ride_try_get_origin_element(ride, nullptr))
        {
            ride_initialise_construction_window(ride);
        }
    }
    else
    {
        gRideEntranceExitPlaceType = ENTRANCE_TYPE_RIDE_EXIT;
        gRideEntranceExitPlaceRideIndex = w->number & 0xFF;
        gRideEntranceExitPlaceStationIndex = 0;
        input_set_flag(INPUT_FLAG_6, true);
        ride_construction_invalidate_current_track();
        if (_rideConstructionState != RIDE_CONSTRUCTION_STATE_ENTRANCE_EXIT)
        {
            gRideEntranceExitPlacePreviousRideConstructionState = _rideConstructionState;
            _rideConstructionState = RIDE_CONSTRUCTION_STATE_ENTRANCE_EXIT;
        }
        window_ride_construction_update_active_elements();
    }
}

/**
 *
 *  rct2: 0x006C8374
 */
static void window_ride_construction_update(rct_window* w)
{
    auto ride = get_ride(_currentRideIndex);
    if (ride == nullptr)
        return;

    // Close construction window if ride is not closed,
    // editing ride while open will cause many issues until properly handled
    if (ride->status != RIDE_STATUS_CLOSED && ride->status != RIDE_STATUS_SIMULATING)
    {
        window_close(w);
        return;
    }

    switch (_currentTrackCurve)
    {
        case TrackElemType::SpinningTunnel | RideConstructionSpecialPieceSelected:
        case TrackElemType::Whirlpool | RideConstructionSpecialPieceSelected:
        case TrackElemType::Rapids | RideConstructionSpecialPieceSelected:
        case TrackElemType::Waterfall | RideConstructionSpecialPieceSelected:
            widget_invalidate(w, WIDX_CONSTRUCT);
            break;
    }

    if (_rideConstructionState == RIDE_CONSTRUCTION_STATE_PLACE)
    {
        if (!WidgetIsActiveTool(w, WIDX_CONSTRUCT))
        {
            window_close(w);
            return;
        }
    }

    if (_rideConstructionState == RIDE_CONSTRUCTION_STATE_ENTRANCE_EXIT)
    {
        if (!WidgetIsActiveTool(w, WIDX_ENTRANCE) && !WidgetIsActiveTool(w, WIDX_EXIT))
        {
            _rideConstructionState = gRideEntranceExitPlacePreviousRideConstructionState;
            window_ride_construction_update_active_elements();
        }
    }

    switch (_rideConstructionState)
    {
        case RIDE_CONSTRUCTION_STATE_FRONT:
        case RIDE_CONSTRUCTION_STATE_BACK:
        case RIDE_CONSTRUCTION_STATE_SELECTED:
            if ((input_test_flag(INPUT_FLAG_TOOL_ACTIVE)) && gCurrentToolWidget.window_classification == WC_RIDE_CONSTRUCTION)
            {
                tool_cancel();
            }
            break;
    }

    sub_6C94D8();
}

/**
 *
 *  rct2: 0x006CC538
 */
static std::optional<CoordsXY> ride_get_place_position_from_screen_position(ScreenCoordsXY screenCoords)
{
    CoordsXY mapCoords;

    if (!_trackPlaceCtrlState)
    {
        if (gInputPlaceObjectModifier & PLACE_OBJECT_MODIFIER_COPY_Z)
        {
            auto info = get_map_coordinates_from_pos(screenCoords, 0xFCCA);
            if (info.SpriteType != ViewportInteractionItem::None)
            {
                _trackPlaceCtrlZ = info.Element->GetBaseZ();
                _trackPlaceCtrlState = true;
            }
        }
    }
    else
    {
        if (!(gInputPlaceObjectModifier & PLACE_OBJECT_MODIFIER_COPY_Z))
        {
            _trackPlaceCtrlState = false;
        }
    }

    if (!_trackPlaceShiftState)
    {
        if (gInputPlaceObjectModifier & PLACE_OBJECT_MODIFIER_SHIFT_Z)
        {
            _trackPlaceShiftState = true;
            _trackPlaceShiftStart = screenCoords;
            _trackPlaceShiftZ = 0;
        }
    }
    else
    {
        if (gInputPlaceObjectModifier & PLACE_OBJECT_MODIFIER_SHIFT_Z)
        {
            uint16_t maxHeight = (std::numeric_limits<decltype(TileElement::base_height)>::max() - 32) * ZoomLevel::max();

            _trackPlaceShiftZ = _trackPlaceShiftStart.y - screenCoords.y + 4;
            // Scale delta by zoom to match mouse position.
            auto* mainWnd = window_get_main();
            if (mainWnd && mainWnd->viewport)
            {
                _trackPlaceShiftZ = _trackPlaceShiftZ * mainWnd->viewport->zoom;
            }
            _trackPlaceShiftZ = floor2(_trackPlaceShiftZ, 8);

            // Clamp to maximum possible value of base_height can offer.
            _trackPlaceShiftZ = std::min<int16_t>(_trackPlaceShiftZ, maxHeight);

            screenCoords = _trackPlaceShiftStart;
        }
        else
        {
            _trackPlaceShiftState = false;
        }
    }

    if (!_trackPlaceCtrlState)
    {
        mapCoords = ViewportInteractionGetTileStartAtCursor(screenCoords);
        if (mapCoords.isNull())
            return std::nullopt;

        _trackPlaceZ = 0;
        if (_trackPlaceShiftState)
        {
            auto surfaceElement = map_get_surface_element_at(mapCoords);
            if (surfaceElement == nullptr)
                return std::nullopt;
            auto mapZ = floor2(surfaceElement->GetBaseZ(), 16);
            mapZ += _trackPlaceShiftZ;
            mapZ = std::max<int16_t>(mapZ, 16);
            _trackPlaceZ = mapZ;
        }
    }
    else
    {
        auto mapZ = _trackPlaceCtrlZ;
        auto mapXYCoords = screen_get_map_xy_with_z(screenCoords, mapZ);
        if (mapXYCoords)
        {
            mapCoords = *mapXYCoords;
        }
        else
        {
            return std::nullopt;
        }

        if (_trackPlaceShiftState != 0)
        {
            mapZ += _trackPlaceShiftZ;
        }
        _trackPlaceZ = std::max<int32_t>(mapZ, 16);
    }

    if (mapCoords.x == LOCATION_NULL)
        return std::nullopt;

    return mapCoords.ToTileStart();
}

/**
 *
 *  rct2: 0x006C8229
 */
static void window_ride_construction_toolupdate(rct_window* w, rct_widgetindex widgetIndex, const ScreenCoordsXY& screenCoords)
{
    switch (widgetIndex)
    {
        case WIDX_CONSTRUCT:
            ride_construction_toolupdate_construct(screenCoords);
            break;
        case WIDX_ENTRANCE:
        case WIDX_EXIT:
            ride_construction_toolupdate_entrance_exit(screenCoords);
            break;
    }
}

/**
 *
 *  rct2: 0x006C8248
 */
static void window_ride_construction_tooldown(rct_window* w, rct_widgetindex widgetIndex, const ScreenCoordsXY& screenCoords)
{
    switch (widgetIndex)
    {
        case WIDX_CONSTRUCT:
            ride_construction_tooldown_construct(screenCoords);
            break;
        case WIDX_ENTRANCE:
        case WIDX_EXIT:
            ride_construction_tooldown_entrance_exit(screenCoords);
            break;
    }
}

/**
 *
 *  rct2: 0x006C6AD5
 */
static void window_ride_construction_invalidate(rct_window* w)
{
    auto ride = get_ride(_currentRideIndex);
    if (ride == nullptr)
    {
        return;
    }

    rct_string_id stringId = STR_RIDE_CONSTRUCTION_SPECIAL;
    if (_currentTrackCurve & RideConstructionSpecialPieceSelected)
    {
        stringId = RideConfigurationStringIds[_currentTrackCurve & ~RideConstructionSpecialPieceSelected];
        if (stringId == STR_RAPIDS && (ride->type == RIDE_TYPE_MONSTER_TRUCKS || ride->type == RIDE_TYPE_CAR_RIDE))
        {
            stringId = STR_LOG_BUMPS;
        }
    }
    auto ft = Formatter::Common();
    ft.Add<uint16_t>(stringId);

    if (_currentlyShowingBrakeOrBoosterSpeed)
    {
        uint16_t brakeSpeed2 = ((_currentBrakeSpeed2 * 9) >> 2) & 0xFFFF;
        if (_selectedTrackType == TrackElemType::Booster
            || _currentTrackCurve == (RideConstructionSpecialPieceSelected | TrackElemType::Booster))
        {
            brakeSpeed2 = get_booster_speed(ride->type, brakeSpeed2);
        }
        ft.Add<uint16_t>(brakeSpeed2);
    }

    window_ride_construction_widgets[WIDX_SEAT_ROTATION_ANGLE_SPINNER].text = RideConstructionSeatAngleRotationStrings
        [_currentSeatRotationAngle];

    // Simulate button
    auto& simulateWidget = w->widgets[WIDX_SIMULATE];
    simulateWidget.type = WindowWidgetType::Empty;
    if (ride->SupportsStatus(RIDE_STATUS_SIMULATING))
    {
        simulateWidget.type = WindowWidgetType::FlatBtn;
        if (ride->status == RIDE_STATUS_SIMULATING)
        {
            w->pressed_widgets |= (1ULL << WIDX_SIMULATE);
        }
        else
        {
            w->pressed_widgets &= ~(1ULL << WIDX_SIMULATE);
        }
    }

    // Set window title arguments
    ft = Formatter::Common();
    ft.Increment(4);
    ride->FormatNameTo(ft);
}

/**
 *
 *  rct2: 0x006C6B86
 */
static void window_ride_construction_paint(rct_window* w, rct_drawpixelinfo* dpi)
{
    rct_drawpixelinfo clipdpi;
    rct_widget* widget;
    int32_t width, height;

    WindowDrawWidgets(w, dpi);

    widget = &window_ride_construction_widgets[WIDX_CONSTRUCT];
    if (widget->type == WindowWidgetType::Empty)
        return;

    ride_id_t rideIndex;
    int32_t trackType, trackDirection, liftHillAndInvertedState;
    if (window_ride_construction_update_state(
            &trackType, &trackDirection, &rideIndex, &liftHillAndInvertedState, nullptr, nullptr))
        return;

    // Draw track piece
    auto screenCoords = ScreenCoordsXY{ w->windowPos.x + widget->left + 1, w->windowPos.y + widget->top + 1 };
    width = widget->width() - 1;
    height = widget->height() - 1;
    if (clip_drawpixelinfo(&clipdpi, dpi, screenCoords, width, height))
    {
        window_ride_construction_draw_track_piece(
            w, &clipdpi, rideIndex, trackType, trackDirection, liftHillAndInvertedState, width, height);
    }

    // Draw cost
    screenCoords = { w->windowPos.x + widget->midX(), w->windowPos.y + widget->bottom - 23 };
    if (_rideConstructionState != RIDE_CONSTRUCTION_STATE_PLACE)
        DrawTextBasic(dpi, screenCoords, STR_BUILD_THIS, w, { TextAlignment::CENTRE });

    screenCoords.y += 11;
    if (_currentTrackPrice != MONEY32_UNDEFINED && !(gParkFlags & PARK_FLAGS_NO_MONEY))
    {
        money64 value = _currentTrackPrice;
        DrawTextBasic(dpi, screenCoords, STR_COST_LABEL, &value, { TextAlignment::CENTRE });
    }
}

static void window_ride_construction_draw_track_piece(
    rct_window* w, rct_drawpixelinfo* dpi, ride_id_t rideIndex, int32_t trackType, int32_t trackDirection,
    int32_t liftHillAndInvertedState, int32_t width, int32_t height)
{
    auto ride = get_ride(rideIndex);
    if (ride == nullptr)
        return;

    auto trackBlock = TrackBlocks[trackType];
    while ((trackBlock + 1)->index != 0xFF)
        trackBlock++;

    CoordsXYZ mapCoords{ trackBlock->x, trackBlock->y, trackBlock->z };
    if (trackBlock->flags & RCT_PREVIEW_TRACK_FLAG_1)
    {
        mapCoords.x = 0;
        mapCoords.y = 0;
    }

    auto rotatedMapCoords = mapCoords.Rotate(trackDirection);
    // this is actually case 0, but the other cases all jump to it
    mapCoords.x = 4112 + (rotatedMapCoords.x / 2);
    mapCoords.y = 4112 + (rotatedMapCoords.y / 2);
    mapCoords.z = 1024 + mapCoords.z;

    int16_t previewZOffset = TrackDefinitions[trackType].preview_z_offset;
    mapCoords.z -= previewZOffset;

    const ScreenCoordsXY rotatedScreenCoords = translate_3d_to_2d_with_z(get_current_rotation(), mapCoords);

    dpi->x += rotatedScreenCoords.x - width / 2;
    dpi->y += rotatedScreenCoords.y - height / 2 - 16;

    sub_6CBCE2(dpi, rideIndex, trackType, trackDirection, liftHillAndInvertedState, { 4096, 4096 }, 1024);
}

static TileElement _tempTrackTileElement;
static TileElement _tempSideTrackTileElement = { 0x80, 0x8F, 128, 128, 0, 0, 0, 0, 0, 0, 0, 0, 0, 0, 0, 0 };
static TileElement* _backupTileElementArrays[5];

/**
 *
 *  rct2: 0x006CBCE2
 * bh: trackDirection
 * dl: rideIndex
 * dh: trackType
 */
static void sub_6CBCE2(
    rct_drawpixelinfo* dpi, ride_id_t rideIndex, int32_t trackType, int32_t trackDirection, int32_t liftHillAndInvertedState,
    const CoordsXY& originCoords, int32_t originZ)
{
    paint_session* session = PaintSessionAlloc(dpi, 0);
    trackDirection &= 3;

    auto ride = get_ride(rideIndex);
    if (ride == nullptr)
        return;

    int32_t preserveMapSize = gMapSize;

    gMapSize = MAXIMUM_MAP_SIZE_TECHNICAL;

    auto trackBlock = TrackBlocks[trackType];
    while (trackBlock->index != 255)
    {
        auto quarterTile = trackBlock->var_08.Rotate(trackDirection);
        CoordsXY offsets = { trackBlock->x, trackBlock->y };
        CoordsXY coords = originCoords + offsets.Rotate(trackDirection);

        int32_t baseZ = originZ + trackBlock->z;
        int32_t clearanceZ = trackBlock->var_07 + ride->GetRideTypeDescriptor().Heights.ClearanceHeight + baseZ
            + (4 * COORDS_Z_STEP);

        auto centreTileCoords = TileCoordsXY{ coords };
        auto eastTileCoords = centreTileCoords + TileDirectionDelta[TILE_ELEMENT_DIRECTION_EAST];
        auto westTileCoords = centreTileCoords + TileDirectionDelta[TILE_ELEMENT_DIRECTION_WEST];
        auto northTileCoords = centreTileCoords + TileDirectionDelta[TILE_ELEMENT_DIRECTION_NORTH];
        auto southTileCoords = centreTileCoords + TileDirectionDelta[TILE_ELEMENT_DIRECTION_SOUTH];

        // Replace map elements with temporary ones containing track
        _backupTileElementArrays[0] = map_get_first_element_at(centreTileCoords.ToCoordsXY());
        _backupTileElementArrays[1] = map_get_first_element_at(eastTileCoords.ToCoordsXY());
        _backupTileElementArrays[2] = map_get_first_element_at(westTileCoords.ToCoordsXY());
        _backupTileElementArrays[3] = map_get_first_element_at(northTileCoords.ToCoordsXY());
        _backupTileElementArrays[4] = map_get_first_element_at(southTileCoords.ToCoordsXY());
        map_set_tile_element(centreTileCoords, &_tempTrackTileElement);
        map_set_tile_element(eastTileCoords, &_tempSideTrackTileElement);
        map_set_tile_element(westTileCoords, &_tempSideTrackTileElement);
        map_set_tile_element(northTileCoords, &_tempSideTrackTileElement);
        map_set_tile_element(southTileCoords, &_tempSideTrackTileElement);

        // Set the temporary track element
        _tempTrackTileElement.SetType(TILE_ELEMENT_TYPE_TRACK);
        _tempTrackTileElement.SetDirection(trackDirection);
        _tempTrackTileElement.AsTrack()->SetHasChain((liftHillAndInvertedState & CONSTRUCTION_LIFT_HILL_SELECTED) != 0);
        _tempTrackTileElement.SetOccupiedQuadrants(quarterTile.GetBaseQuarterOccupied());
        _tempTrackTileElement.SetLastForTile(true);
        _tempTrackTileElement.SetBaseZ(baseZ);
        _tempTrackTileElement.SetClearanceZ(clearanceZ);
        _tempTrackTileElement.AsTrack()->SetTrackType(trackType);
        _tempTrackTileElement.AsTrack()->SetSequenceIndex(trackBlock->index);
        _tempTrackTileElement.AsTrack()->SetHasCableLift(false);
        _tempTrackTileElement.AsTrack()->SetInverted((liftHillAndInvertedState & CONSTRUCTION_INVERTED_TRACK_SELECTED) != 0);
        _tempTrackTileElement.AsTrack()->SetColourScheme(RIDE_COLOUR_SCHEME_MAIN);
        // Skipping seat rotation, should not be necessary for a temporary piece.
        _tempTrackTileElement.AsTrack()->SetRideIndex(rideIndex);

        // Draw this map tile
        sub_68B2B7(session, coords);

        // Restore map elements
        map_set_tile_element(centreTileCoords, _backupTileElementArrays[0]);
        map_set_tile_element(eastTileCoords, _backupTileElementArrays[1]);
        map_set_tile_element(westTileCoords, _backupTileElementArrays[2]);
        map_set_tile_element(northTileCoords, _backupTileElementArrays[3]);
        map_set_tile_element(southTileCoords, _backupTileElementArrays[4]);

        trackBlock++;
    }

    gMapSize = preserveMapSize;

    PaintSessionArrange(session);
    PaintDrawStructs(session);
    PaintSessionFree(session);
}

/**
 *
 *  rct2: 0x006C84CE
 */
void window_ride_construction_update_active_elements_impl()
{
    rct_window* w;
    TileElement* tileElement;

    window_ride_construction_update_enabled_track_pieces();
    w = window_find_by_class(WC_RIDE_CONSTRUCTION);
    if (w == nullptr)
        return;

    window_ride_construction_update_map_selection();

    _selectedTrackType = TrackElemType::None;
    if (_rideConstructionState == RIDE_CONSTRUCTION_STATE_SELECTED)
    {
        if (sub_6C683D(
                { _currentTrackBegin, static_cast<Direction>(_currentTrackPieceDirection & 3) }, _currentTrackPieceType, 0,
                &tileElement, 0)
            != std::nullopt)
        {
            _selectedTrackType = tileElement->AsTrack()->GetTrackType();
            if (TrackTypeHasSpeedSetting(tileElement->AsTrack()->GetTrackType()))
                _currentBrakeSpeed2 = tileElement->AsTrack()->GetBrakeBoosterSpeed();
            _currentSeatRotationAngle = tileElement->AsTrack()->GetSeatRotation();
        }
    }

    window_ride_construction_update_possible_ride_configurations();
    window_ride_construction_update_widgets(w);
}

/**
 *
 *  rct2: 0x006C6A77
 */
void window_ride_construction_update_enabled_track_pieces()
{
    auto ride = get_ride(_currentRideIndex);
    if (ride == nullptr)
        return;

    auto rideEntry = ride->GetRideEntry();
    if (rideEntry == nullptr)
        return;

    int32_t rideType = ride_get_alternative_type(ride);
    _enabledRidePieces = GetRideTypeDescriptor(rideType).GetAvailableTrackPieces();
}

/**
 *
 *  rct2: 0x006C94D8
 */
void sub_6C94D8()
{
    ride_id_t rideIndex;
    int32_t direction, type, liftHillAndAlternativeState;
    CoordsXYZ trackPos{};

    if (_currentTrackSelectionFlags & TRACK_SELECTION_FLAG_TRACK_PLACE_ACTION_QUEUED)
    {
        return;
    }

    // Recheck if area is fine for new track.
    // Set by footpath placement
    if (_currentTrackSelectionFlags & TRACK_SELECTION_FLAG_RECHECK)
    {
        ride_construction_invalidate_current_track();
        _currentTrackSelectionFlags &= ~TRACK_SELECTION_FLAG_RECHECK;
    }

    switch (_rideConstructionState)
    {
        case RIDE_CONSTRUCTION_STATE_FRONT:
        case RIDE_CONSTRUCTION_STATE_BACK:
        {
            if (!(_currentTrackSelectionFlags & TRACK_SELECTION_FLAG_TRACK))
            {
                if (window_ride_construction_update_state(
                        &type, &direction, &rideIndex, &liftHillAndAlternativeState, &trackPos, nullptr))
                {
                    ride_construction_remove_ghosts();
                }
                else
                {
                    _currentTrackPrice = place_provisional_track_piece(
                        rideIndex, type, direction, liftHillAndAlternativeState, trackPos);
                    window_ride_construction_update_active_elements();
                }
            }

            auto curTime = platform_get_ticks();
            if (_rideConstructionNextArrowPulse >= curTime)
                break;
            _rideConstructionNextArrowPulse = curTime + ARROW_PULSE_DURATION;

            _currentTrackSelectionFlags ^= TRACK_SELECTION_FLAG_ARROW;
            trackPos = _currentTrackBegin;
            direction = _currentTrackPieceDirection;
            type = _currentTrackPieceType;
            if (direction >= 4)
                direction += 4;
            if (_rideConstructionState == RIDE_CONSTRUCTION_STATE_BACK)
                direction = direction_reverse(direction);
            gMapSelectArrowPosition = trackPos;
            gMapSelectArrowDirection = direction;
            gMapSelectFlags &= ~MAP_SELECT_FLAG_ENABLE_ARROW;
            if (_currentTrackSelectionFlags & TRACK_SELECTION_FLAG_ARROW)
                gMapSelectFlags |= MAP_SELECT_FLAG_ENABLE_ARROW;
            map_invalidate_tile_full(trackPos);
            break;
        }
        case RIDE_CONSTRUCTION_STATE_SELECTED:
        {
            auto curTime = platform_get_ticks();
            if (_rideConstructionNextArrowPulse >= curTime)
                break;
            _rideConstructionNextArrowPulse = curTime + ARROW_PULSE_DURATION;

            _currentTrackSelectionFlags ^= TRACK_SELECTION_FLAG_ARROW;
            direction = _currentTrackPieceDirection & 3;
            type = _currentTrackPieceType;
            uint16_t flags = _currentTrackSelectionFlags & TRACK_SELECTION_FLAG_ARROW ? TRACK_ELEMENT_SET_HIGHLIGHT_TRUE
                                                                                      : TRACK_ELEMENT_SET_HIGHLIGHT_FALSE;
            auto newCoords = sub_6C683D({ _currentTrackBegin, static_cast<Direction>(direction) }, type, 0, nullptr, flags);
            if (newCoords == std::nullopt)
            {
                ride_construction_remove_ghosts();
                _rideConstructionState = RIDE_CONSTRUCTION_STATE_0;
            }
            break;
        }
        case RIDE_CONSTRUCTION_STATE_MAZE_BUILD:
        case RIDE_CONSTRUCTION_STATE_MAZE_MOVE:
        case RIDE_CONSTRUCTION_STATE_MAZE_FILL:
        {
            auto curTime = platform_get_ticks();
            if (_rideConstructionNextArrowPulse >= curTime)
                break;
            _rideConstructionNextArrowPulse = curTime + ARROW_PULSE_DURATION;

            _currentTrackSelectionFlags ^= TRACK_SELECTION_FLAG_ARROW;
            trackPos = CoordsXYZ{ _currentTrackBegin.x & 0xFFE0, _currentTrackBegin.y & 0xFFE0, _currentTrackBegin.z + 15 };
            gMapSelectArrowPosition = trackPos;
            gMapSelectArrowDirection = 4;
            if (((_currentTrackBegin.x & 0x1F) | (_currentTrackBegin.y & 0x1F)) != 0)
            {
                gMapSelectArrowDirection = 6;
                if (((_currentTrackBegin.x & 0x1F) & (_currentTrackBegin.y & 0x1F)) == 0)
                {
                    gMapSelectArrowDirection = 5;
                    if ((_currentTrackBegin.y & 0x1F) == 0)
                        gMapSelectArrowDirection = 7;
                }
            }
            gMapSelectFlags &= ~MAP_SELECT_FLAG_ENABLE_ARROW;
            if (_currentTrackSelectionFlags & TRACK_SELECTION_FLAG_ARROW)
                gMapSelectFlags |= MAP_SELECT_FLAG_ENABLE_ARROW;
            map_invalidate_tile_full(trackPos);
            break;
        }
    }
}

/**
 *
 *  rct2: 0x006C84E2
 */
static void window_ride_construction_update_map_selection()
{
    int32_t trackType, trackDirection;
    CoordsXYZ trackPos{};

    map_invalidate_map_selection_tiles();
    gMapSelectFlags |= MAP_SELECT_FLAG_ENABLE_CONSTRUCT;
    gMapSelectFlags |= MAP_SELECT_FLAG_GREEN;

    switch (_rideConstructionState)
    {
        case RIDE_CONSTRUCTION_STATE_0:
            trackDirection = _currentTrackPieceDirection;
            trackType = 0;
            trackPos = _currentTrackBegin;
            break;
        case RIDE_CONSTRUCTION_STATE_SELECTED:
            trackDirection = _currentTrackPieceDirection;
            trackType = _currentTrackPieceType;
            trackPos = _currentTrackBegin;
            break;
        case RIDE_CONSTRUCTION_STATE_ENTRANCE_EXIT:
            gMapSelectionTiles.clear();
            return;
        default:
            if (window_ride_construction_update_state(&trackType, &trackDirection, nullptr, nullptr, &trackPos, nullptr))
            {
                trackDirection = _currentTrackPieceDirection;
                trackType = 0;
                trackPos = _currentTrackBegin;
            }
            break;
    }

    auto ride = get_ride(_currentRideIndex);
    if (ride != nullptr)
    {
        window_ride_construction_select_map_tiles(ride, trackType, trackDirection, trackPos);
        map_invalidate_map_selection_tiles();
    }
}

/**
 *
 *  rct2: 0x006C8648
 */
static void window_ride_construction_update_possible_ride_configurations()
{
    int32_t trackType;

    auto ride = get_ride(_currentRideIndex);
    if (ride == nullptr)
        return;

    _currentlyShowingBrakeOrBoosterSpeed = false;

    int32_t currentPossibleRideConfigurationIndex = 0;
    _numCurrentPossibleSpecialTrackPieces = 0;
    for (trackType = 0; trackType < TrackElemType::Count; trackType++)
    {
        int32_t trackTypeCategory = TrackDefinitions[trackType].type;

        if (trackTypeCategory == TRACK_NONE)
            continue;

        if (!is_track_enabled(trackTypeCategory))
        {
            continue;
        }

        int32_t slope, bank;
        if (_rideConstructionState == RIDE_CONSTRUCTION_STATE_FRONT || _rideConstructionState == RIDE_CONSTRUCTION_STATE_PLACE)
        {
            slope = TrackDefinitions[trackType].vangle_start;
            bank = TrackDefinitions[trackType].bank_start;
        }
        else if (_rideConstructionState == RIDE_CONSTRUCTION_STATE_BACK)
        {
            slope = TrackDefinitions[trackType].vangle_end;
            bank = TrackDefinitions[trackType].bank_end;
        }
        else
        {
            continue;
        }

        if (!ride->GetRideTypeDescriptor().HasFlag(RIDE_TYPE_FLAG_FLAT_RIDE))
        {
            if (TrackDefinitions[trackType].type == TRACK_HELIX_SMALL || TrackDefinitions[trackType].type == TRACK_HELIX_LARGE)
            {
                if (bank != _previousTrackBankEnd)
                {
                    if (_previousTrackBankEnd != TRACK_BANK_NONE)
                        continue;

                    if (bank != TRACK_BANK_LEFT)
                        continue;
                }
            }
        }

        if (bank == TRACK_BANK_UPSIDE_DOWN && bank != _previousTrackBankEnd)
            continue;

        _currentPossibleRideConfigurations[currentPossibleRideConfigurationIndex] = trackType;
        _currentDisabledSpecialTrackPieces |= (1 << currentPossibleRideConfigurationIndex);
        if (_currentTrackPieceDirection < 4 && slope == _previousTrackSlopeEnd && bank == _previousTrackBankEnd
            && (trackType != TrackElemType::TowerBase
                || ride->GetRideTypeDescriptor().HasFlag(RIDE_TYPE_FLAG_ALLOW_EXTRA_TOWER_BASES)))
        {
            _currentDisabledSpecialTrackPieces &= ~(1 << currentPossibleRideConfigurationIndex);
            _numCurrentPossibleSpecialTrackPieces++;
        }
        currentPossibleRideConfigurationIndex++;
    }
    _numCurrentPossibleRideConfigurations = currentPossibleRideConfigurationIndex;
}

/**
 *
 *  rct2: 0x006C87F5
 */
static void window_ride_construction_update_widgets(rct_window* w)
{
    auto ride = get_ride(_currentRideIndex);
    if (ride == nullptr)
        return;

    int32_t rideType = ride_get_alternative_type(ride);

    w->hold_down_widgets = 0;
    if (GetRideTypeDescriptor(rideType).HasFlag(RIDE_TYPE_FLAG_IS_SHOP) || !_stationConstructed)
    {
        window_ride_construction_widgets[WIDX_ENTRANCE_EXIT_GROUPBOX].type = WindowWidgetType::Empty;
        window_ride_construction_widgets[WIDX_ENTRANCE].type = WindowWidgetType::Empty;
        window_ride_construction_widgets[WIDX_EXIT].type = WindowWidgetType::Empty;
    }
    else
    {
        window_ride_construction_widgets[WIDX_ENTRANCE_EXIT_GROUPBOX].type = WindowWidgetType::Groupbox;
        window_ride_construction_widgets[WIDX_ENTRANCE].type = WindowWidgetType::Button;
        window_ride_construction_widgets[WIDX_EXIT].type = WindowWidgetType::Button;
    }

    if (_numCurrentPossibleSpecialTrackPieces == 0)
    {
        window_ride_construction_widgets[WIDX_SPECIAL_TRACK_DROPDOWN].type = WindowWidgetType::Empty;
    }
    else
    {
        window_ride_construction_widgets[WIDX_SPECIAL_TRACK_DROPDOWN].type = WindowWidgetType::Button;
    }

    if (is_track_enabled(TRACK_STRAIGHT))
    {
        window_ride_construction_widgets[WIDX_STRAIGHT].type = WindowWidgetType::FlatBtn;
    }
    else
    {
        window_ride_construction_widgets[WIDX_STRAIGHT].type = WindowWidgetType::Empty;
    }

    if (GetRideTypeDescriptor(rideType).HasFlag(RIDE_TYPE_FLAG_HAS_LARGE_CURVES))
    {
        window_ride_construction_widgets[WIDX_LEFT_CURVE_LARGE].type = WindowWidgetType::FlatBtn;
        window_ride_construction_widgets[WIDX_RIGHT_CURVE_LARGE].type = WindowWidgetType::FlatBtn;
    }
    else
    {
        window_ride_construction_widgets[WIDX_LEFT_CURVE_LARGE].type = WindowWidgetType::Empty;
        window_ride_construction_widgets[WIDX_RIGHT_CURVE_LARGE].type = WindowWidgetType::Empty;
    }

    window_ride_construction_widgets[WIDX_LEFT_CURVE].type = WindowWidgetType::Empty;
    window_ride_construction_widgets[WIDX_RIGHT_CURVE].type = WindowWidgetType::Empty;
    window_ride_construction_widgets[WIDX_LEFT_CURVE_SMALL].type = WindowWidgetType::Empty;
    window_ride_construction_widgets[WIDX_RIGHT_CURVE_SMALL].type = WindowWidgetType::Empty;
    window_ride_construction_widgets[WIDX_LEFT_CURVE_VERY_SMALL].type = WindowWidgetType::Empty;
    window_ride_construction_widgets[WIDX_RIGHT_CURVE_VERY_SMALL].type = WindowWidgetType::Empty;
    window_ride_construction_widgets[WIDX_LEFT_CURVE_SMALL].left = 28;
    window_ride_construction_widgets[WIDX_LEFT_CURVE_SMALL].right = 49;
    window_ride_construction_widgets[WIDX_RIGHT_CURVE_SMALL].left = 116;
    window_ride_construction_widgets[WIDX_RIGHT_CURVE_SMALL].right = 137;
    window_ride_construction_widgets[WIDX_LEFT_CURVE_SMALL].image = SPR_RIDE_CONSTRUCTION_LEFT_CURVE;
    window_ride_construction_widgets[WIDX_RIGHT_CURVE_SMALL].image = SPR_RIDE_CONSTRUCTION_RIGHT_CURVE;
    if (is_track_enabled(TRACK_CURVE_VERTICAL))
    {
        window_ride_construction_widgets[WIDX_LEFT_CURVE_SMALL].type = WindowWidgetType::FlatBtn;
        window_ride_construction_widgets[WIDX_LEFT_CURVE_SMALL].left = 6;
        window_ride_construction_widgets[WIDX_LEFT_CURVE_SMALL].right = 27;
        window_ride_construction_widgets[WIDX_LEFT_CURVE_SMALL].image = SPR_RIDE_CONSTRUCTION_LEFT_CURVE_SMALL;
        window_ride_construction_widgets[WIDX_RIGHT_CURVE_SMALL].type = WindowWidgetType::FlatBtn;
        window_ride_construction_widgets[WIDX_RIGHT_CURVE_SMALL].left = 138;
        window_ride_construction_widgets[WIDX_RIGHT_CURVE_SMALL].right = 159;
        window_ride_construction_widgets[WIDX_RIGHT_CURVE_SMALL].image = SPR_RIDE_CONSTRUCTION_RIGHT_CURVE_SMALL;
    }
    if (is_track_enabled(TRACK_CURVE))
    {
        window_ride_construction_widgets[WIDX_LEFT_CURVE].type = WindowWidgetType::FlatBtn;
        window_ride_construction_widgets[WIDX_RIGHT_CURVE].type = WindowWidgetType::FlatBtn;
        window_ride_construction_widgets[WIDX_LEFT_CURVE_SMALL].left = 6;
        window_ride_construction_widgets[WIDX_LEFT_CURVE_SMALL].right = 27;
        window_ride_construction_widgets[WIDX_LEFT_CURVE_SMALL].image = SPR_RIDE_CONSTRUCTION_LEFT_CURVE_SMALL;
        window_ride_construction_widgets[WIDX_RIGHT_CURVE_SMALL].left = 138;
        window_ride_construction_widgets[WIDX_RIGHT_CURVE_SMALL].right = 159;
        window_ride_construction_widgets[WIDX_RIGHT_CURVE_SMALL].image = SPR_RIDE_CONSTRUCTION_RIGHT_CURVE_SMALL;
    }
    if (is_track_enabled(TRACK_CURVE_SMALL))
    {
        window_ride_construction_widgets[WIDX_LEFT_CURVE_SMALL].type = WindowWidgetType::FlatBtn;
        window_ride_construction_widgets[WIDX_RIGHT_CURVE_SMALL].type = WindowWidgetType::FlatBtn;
    }
    if (is_track_enabled(TRACK_CURVE_VERY_SMALL))
    {
        window_ride_construction_widgets[WIDX_LEFT_CURVE_VERY_SMALL].type = WindowWidgetType::FlatBtn;
        window_ride_construction_widgets[WIDX_RIGHT_CURVE_VERY_SMALL].type = WindowWidgetType::FlatBtn;
    }

    window_ride_construction_widgets[WIDX_SLOPE_DOWN_STEEP].type = WindowWidgetType::Empty;
    window_ride_construction_widgets[WIDX_SLOPE_DOWN].type = WindowWidgetType::Empty;
    window_ride_construction_widgets[WIDX_LEVEL].type = WindowWidgetType::Empty;
    window_ride_construction_widgets[WIDX_SLOPE_UP].type = WindowWidgetType::Empty;
    window_ride_construction_widgets[WIDX_SLOPE_UP_STEEP].type = WindowWidgetType::Empty;
    window_ride_construction_widgets[WIDX_SLOPE_DOWN_STEEP].image = SPR_RIDE_CONSTRUCTION_SLOPE_DOWN_STEEP;
    window_ride_construction_widgets[WIDX_SLOPE_DOWN_STEEP].tooltip = STR_RIDE_CONSTRUCTION_STEEP_SLOPE_DOWN_TIP;
    window_ride_construction_widgets[WIDX_SLOPE_UP_STEEP].image = SPR_RIDE_CONSTRUCTION_SLOPE_UP_STEEP;
    window_ride_construction_widgets[WIDX_SLOPE_UP_STEEP].tooltip = STR_RIDE_CONSTRUCTION_STEEP_SLOPE_UP_TIP;
    if (GetRideTypeDescriptor(rideType).SupportsTrackPiece(TRACK_REVERSE_FREEFALL))
    {
        window_ride_construction_widgets[WIDX_LEVEL].type = WindowWidgetType::FlatBtn;
        window_ride_construction_widgets[WIDX_SLOPE_UP].type = WindowWidgetType::FlatBtn;
    }
    if (is_track_enabled(TRACK_SLOPE) || is_track_enabled(TRACK_SLOPE_STEEP))
    {
        window_ride_construction_widgets[WIDX_LEVEL].type = WindowWidgetType::FlatBtn;
    }
    if (is_track_enabled(TRACK_SLOPE))
    {
        window_ride_construction_widgets[WIDX_SLOPE_DOWN].type = WindowWidgetType::FlatBtn;
        window_ride_construction_widgets[WIDX_SLOPE_UP].type = WindowWidgetType::FlatBtn;
    }
    if (is_track_enabled(TRACK_HELIX_SMALL) && _currentTrackBankEnd != TRACK_BANK_NONE
        && _currentTrackSlopeEnd == TRACK_SLOPE_NONE)
    {
        if (_currentTrackCurve >= TRACK_CURVE_LEFT && _currentTrackCurve <= TRACK_CURVE_RIGHT_SMALL)
        {
            // Enable helix
            window_ride_construction_widgets[WIDX_SLOPE_DOWN_STEEP].type = WindowWidgetType::FlatBtn;
            if (rideType != RIDE_TYPE_SPLASH_BOATS && rideType != RIDE_TYPE_RIVER_RAFTS)
                window_ride_construction_widgets[WIDX_SLOPE_UP_STEEP].type = WindowWidgetType::FlatBtn;
        }
    }

    if (is_track_enabled(TRACK_SLOPE_STEEP))
    {
        window_ride_construction_widgets[WIDX_SLOPE_DOWN_STEEP].type = WindowWidgetType::FlatBtn;
        if (rideType != RIDE_TYPE_SPLASH_BOATS && rideType != RIDE_TYPE_RIVER_RAFTS)
            window_ride_construction_widgets[WIDX_SLOPE_UP_STEEP].type = WindowWidgetType::FlatBtn;
    }

    int32_t x;
    if ((is_track_enabled(TRACK_LIFT_HILL) && (_currentTrackCurve & RideConstructionSpecialPieceSelected) == 0)
        || (gCheatsEnableChainLiftOnAllTrack && ride->GetRideTypeDescriptor().HasFlag(RIDE_TYPE_FLAG_HAS_TRACK)))
    {
        window_ride_construction_widgets[WIDX_CHAIN_LIFT].type = WindowWidgetType::FlatBtn;
        x = 9;
    }
    else
    {
        window_ride_construction_widgets[WIDX_CHAIN_LIFT].type = WindowWidgetType::Empty;
        x = 23;
    }

    for (int32_t i = WIDX_SLOPE_DOWN_STEEP; i <= WIDX_SLOPE_UP_STEEP; i++)
    {
        window_ride_construction_widgets[i].left = x;
        window_ride_construction_widgets[i].right = x + 23;
        x += 24;
    }

    window_ride_construction_widgets[WIDX_SLOPE_UP_STEEP].image = SPR_RIDE_CONSTRUCTION_SLOPE_UP_STEEP;
    window_ride_construction_widgets[WIDX_SLOPE_UP_STEEP].tooltip = STR_RIDE_CONSTRUCTION_STEEP_SLOPE_UP_TIP;
    window_ride_construction_widgets[WIDX_SLOPE_DOWN_STEEP].image = SPR_RIDE_CONSTRUCTION_SLOPE_DOWN_STEEP;
    window_ride_construction_widgets[WIDX_SLOPE_DOWN_STEEP].tooltip = STR_RIDE_CONSTRUCTION_STEEP_SLOPE_DOWN_TIP;
    if (is_track_enabled(TRACK_SLOPE_VERTICAL))
    {
        if (_previousTrackSlopeEnd == TRACK_SLOPE_UP_60 || _previousTrackSlopeEnd == TRACK_SLOPE_UP_90)
        {
            int32_t originalSlopeUpSteepLeft = window_ride_construction_widgets[WIDX_SLOPE_UP_STEEP].left;
            int32_t originalSlopeUpSteepRight = window_ride_construction_widgets[WIDX_SLOPE_UP_STEEP].right;
            for (int32_t i = WIDX_SLOPE_UP_STEEP; i > WIDX_SLOPE_DOWN_STEEP; i--)
            {
                window_ride_construction_widgets[i].left = window_ride_construction_widgets[i - 1].left;
                window_ride_construction_widgets[i].right = window_ride_construction_widgets[i - 1].right;
            }
            window_ride_construction_widgets[WIDX_SLOPE_DOWN_STEEP].left = originalSlopeUpSteepLeft;
            window_ride_construction_widgets[WIDX_SLOPE_DOWN_STEEP].right = originalSlopeUpSteepRight;
            window_ride_construction_widgets[WIDX_SLOPE_DOWN_STEEP].image = SPR_RIDE_CONSTRUCTION_VERTICAL_RISE;
            window_ride_construction_widgets[WIDX_SLOPE_DOWN_STEEP].tooltip = STR_RIDE_CONSTRUCTION_VERTICAL_RISE_TIP;
        }
        else if (_previousTrackSlopeEnd == TRACK_SLOPE_DOWN_60 || _previousTrackSlopeEnd == TRACK_SLOPE_DOWN_90)
        {
            int32_t originalSlopeDownSteepLeft = window_ride_construction_widgets[WIDX_SLOPE_DOWN_STEEP].left;
            int32_t originalSlopeDownSteepRight = window_ride_construction_widgets[WIDX_SLOPE_DOWN_STEEP].right;
            for (int32_t i = WIDX_SLOPE_DOWN_STEEP; i < WIDX_SLOPE_UP_STEEP; i++)
            {
                window_ride_construction_widgets[i].left = window_ride_construction_widgets[i + 1].left;
                window_ride_construction_widgets[i].right = window_ride_construction_widgets[i + 1].right;
            }
            window_ride_construction_widgets[WIDX_SLOPE_UP_STEEP].left = originalSlopeDownSteepLeft;
            window_ride_construction_widgets[WIDX_SLOPE_UP_STEEP].right = originalSlopeDownSteepRight;
            window_ride_construction_widgets[WIDX_SLOPE_UP_STEEP].image = SPR_RIDE_CONSTRUCTION_VERTICAL_DROP;
            window_ride_construction_widgets[WIDX_SLOPE_UP_STEEP].tooltip = STR_RIDE_CONSTRUCTION_VERTICAL_DROP_TIP;
        }
    }

    if (is_track_enabled(TRACK_HELIX_LARGE_UNBANKED) && _currentTrackSlopeEnd == TRACK_SLOPE_NONE
        && _currentTrackBankEnd == TRACK_BANK_NONE
        && (_currentTrackCurve == TRACK_CURVE_LEFT || _currentTrackCurve == TRACK_CURVE_RIGHT))
    {
        window_ride_construction_widgets[WIDX_SLOPE_DOWN_STEEP].image = SPR_RIDE_CONSTRUCTION_HELIX_DOWN;
        window_ride_construction_widgets[WIDX_SLOPE_DOWN_STEEP].tooltip = STR_RIDE_CONSTRUCTION_HELIX_DOWN_TIP;
        window_ride_construction_widgets[WIDX_SLOPE_UP_STEEP].image = SPR_RIDE_CONSTRUCTION_HELIX_UP;
        window_ride_construction_widgets[WIDX_SLOPE_UP_STEEP].tooltip = STR_RIDE_CONSTRUCTION_HELIX_UP_TIP;

        int32_t tmp = window_ride_construction_widgets[WIDX_SLOPE_DOWN_STEEP].left;
        window_ride_construction_widgets[WIDX_SLOPE_DOWN_STEEP].left = window_ride_construction_widgets[WIDX_SLOPE_DOWN].left;
        window_ride_construction_widgets[WIDX_SLOPE_DOWN].left = tmp;

        tmp = window_ride_construction_widgets[WIDX_SLOPE_DOWN_STEEP].right;
        window_ride_construction_widgets[WIDX_SLOPE_DOWN_STEEP].right = window_ride_construction_widgets[WIDX_SLOPE_DOWN].right;
        window_ride_construction_widgets[WIDX_SLOPE_DOWN].right = tmp;

        tmp = window_ride_construction_widgets[WIDX_SLOPE_UP_STEEP].left;
        window_ride_construction_widgets[WIDX_SLOPE_UP_STEEP].left = window_ride_construction_widgets[WIDX_SLOPE_UP].left;
        window_ride_construction_widgets[WIDX_SLOPE_UP].left = tmp;

        tmp = window_ride_construction_widgets[WIDX_SLOPE_UP_STEEP].right;
        window_ride_construction_widgets[WIDX_SLOPE_UP_STEEP].right = window_ride_construction_widgets[WIDX_SLOPE_UP].right;
        window_ride_construction_widgets[WIDX_SLOPE_UP].right = tmp;
    }

    if ((is_track_enabled(TRACK_HELIX_LARGE) || is_track_enabled(TRACK_HELIX_SMALL))
        && (_currentTrackCurve >= TRACK_CURVE_LEFT && _currentTrackCurve <= TRACK_CURVE_RIGHT_SMALL)
        && _currentTrackSlopeEnd == TRACK_SLOPE_NONE && _currentTrackBankEnd != TRACK_BANK_NONE)
    {
        window_ride_construction_widgets[WIDX_SLOPE_DOWN_STEEP].image = SPR_RIDE_CONSTRUCTION_HELIX_DOWN;
        window_ride_construction_widgets[WIDX_SLOPE_DOWN_STEEP].tooltip = STR_RIDE_CONSTRUCTION_HELIX_DOWN_TIP;
        window_ride_construction_widgets[WIDX_SLOPE_UP_STEEP].image = SPR_RIDE_CONSTRUCTION_HELIX_UP;
        window_ride_construction_widgets[WIDX_SLOPE_UP_STEEP].tooltip = STR_RIDE_CONSTRUCTION_HELIX_UP_TIP;

        int32_t tmp = window_ride_construction_widgets[WIDX_SLOPE_DOWN_STEEP].left;
        window_ride_construction_widgets[WIDX_SLOPE_DOWN_STEEP].left = window_ride_construction_widgets[WIDX_SLOPE_DOWN].left;
        window_ride_construction_widgets[WIDX_SLOPE_DOWN].left = tmp;

        tmp = window_ride_construction_widgets[WIDX_SLOPE_DOWN_STEEP].right;
        window_ride_construction_widgets[WIDX_SLOPE_DOWN_STEEP].right = window_ride_construction_widgets[WIDX_SLOPE_DOWN].right;
        window_ride_construction_widgets[WIDX_SLOPE_DOWN].right = tmp;

        tmp = window_ride_construction_widgets[WIDX_SLOPE_UP_STEEP].left;
        window_ride_construction_widgets[WIDX_SLOPE_UP_STEEP].left = window_ride_construction_widgets[WIDX_SLOPE_UP].left;
        window_ride_construction_widgets[WIDX_SLOPE_UP].left = tmp;

        tmp = window_ride_construction_widgets[WIDX_SLOPE_UP_STEEP].right;
        window_ride_construction_widgets[WIDX_SLOPE_UP_STEEP].right = window_ride_construction_widgets[WIDX_SLOPE_UP].right;
        window_ride_construction_widgets[WIDX_SLOPE_UP].right = tmp;
    }

    window_ride_construction_widgets[WIDX_BANKING_GROUPBOX].image = STR_RIDE_CONSTRUCTION_ROLL_BANKING;
    window_ride_construction_widgets[WIDX_BANK_LEFT].image = SPR_RIDE_CONSTRUCTION_LEFT_BANK;
    window_ride_construction_widgets[WIDX_BANK_LEFT].tooltip = STR_RIDE_CONSTRUCTION_ROLL_FOR_LEFT_CURVE_TIP;
    window_ride_construction_widgets[WIDX_BANK_LEFT].left = 47;
    window_ride_construction_widgets[WIDX_BANK_LEFT].right = 70;
    window_ride_construction_widgets[WIDX_BANK_LEFT].top = 132;
    window_ride_construction_widgets[WIDX_BANK_LEFT].bottom = 155;
    window_ride_construction_widgets[WIDX_BANK_STRAIGHT].image = SPR_RIDE_CONSTRUCTION_NO_BANK;
    window_ride_construction_widgets[WIDX_BANK_STRAIGHT].tooltip = STR_RIDE_CONSTRUCTION_NO_ROLL_TIP;
    window_ride_construction_widgets[WIDX_BANK_STRAIGHT].left = 71;
    window_ride_construction_widgets[WIDX_BANK_STRAIGHT].right = 94;
    window_ride_construction_widgets[WIDX_BANK_STRAIGHT].top = 132;
    window_ride_construction_widgets[WIDX_BANK_STRAIGHT].bottom = 155;
    window_ride_construction_widgets[WIDX_BANK_RIGHT].image = SPR_RIDE_CONSTRUCTION_RIGHT_BANK;
    window_ride_construction_widgets[WIDX_BANK_RIGHT].tooltip = STR_RIDE_CONSTRUCTION_ROLL_FOR_RIGHT_CURVE_TIP;
    window_ride_construction_widgets[WIDX_BANK_RIGHT].left = 95;
    window_ride_construction_widgets[WIDX_BANK_RIGHT].right = 118;
    window_ride_construction_widgets[WIDX_BANK_RIGHT].top = 132;
    window_ride_construction_widgets[WIDX_BANK_RIGHT].bottom = 155;
    window_ride_construction_widgets[WIDX_BANK_LEFT].type = WindowWidgetType::Empty;
    window_ride_construction_widgets[WIDX_BANK_STRAIGHT].type = WindowWidgetType::Empty;
    window_ride_construction_widgets[WIDX_BANK_RIGHT].type = WindowWidgetType::Empty;
    window_ride_construction_widgets[WIDX_U_TRACK].type = WindowWidgetType::Empty;
    window_ride_construction_widgets[WIDX_O_TRACK].type = WindowWidgetType::Empty;

    bool brakesSelected = _selectedTrackType == TrackElemType::Brakes
        || _currentTrackCurve == (RideConstructionSpecialPieceSelected | TrackElemType::Brakes);
    bool boosterTrackSelected = _selectedTrackType == TrackElemType::Booster
        || _currentTrackCurve == (RideConstructionSpecialPieceSelected | TrackElemType::Booster);

    if (!brakesSelected && !boosterTrackSelected)
    {
        if (is_track_enabled(TRACK_FLAT_ROLL_BANKING))
        {
            window_ride_construction_widgets[WIDX_BANK_LEFT].type = WindowWidgetType::FlatBtn;
            window_ride_construction_widgets[WIDX_BANK_STRAIGHT].type = WindowWidgetType::FlatBtn;
            window_ride_construction_widgets[WIDX_BANK_RIGHT].type = WindowWidgetType::FlatBtn;
        }
        if (GetRideTypeDescriptor(rideType).HasFlag(RIDE_TYPE_FLAG_TRACK_ELEMENTS_HAVE_TWO_VARIETIES))
        {
            if (rideType == RIDE_TYPE_WATER_COASTER)
            {
                window_ride_construction_widgets[WIDX_U_TRACK].image = SPR_RIDE_CONSTRUCTION_RC_TRACK;
                window_ride_construction_widgets[WIDX_O_TRACK].image = SPR_RIDE_CONSTRUCTION_WATER_CHANNEL;
                window_ride_construction_widgets[WIDX_U_TRACK].tooltip = STR_RIDE_CONSTRUCTION_STANDARD_RC_TRACK_TIP;
                window_ride_construction_widgets[WIDX_O_TRACK].tooltip = STR_RIDE_CONSTRUCTION_WATER_CHANNEL_TIP;
                if ((_currentTrackCurve < TRACK_CURVE_LEFT_SMALL
                     || _currentTrackCurve == (RideConstructionSpecialPieceSelected | TrackElemType::SBendLeft)
                     || _currentTrackCurve == (RideConstructionSpecialPieceSelected | TrackElemType::SBendRight))
                    && _currentTrackSlopeEnd == TRACK_SLOPE_NONE && _currentTrackBankEnd == TRACK_BANK_NONE)
                {
                    window_ride_construction_widgets[WIDX_BANKING_GROUPBOX].text = STR_RIDE_CONSTRUCTION_TRACK_STYLE;
                    window_ride_construction_widgets[WIDX_U_TRACK].type = WindowWidgetType::FlatBtn;
                    window_ride_construction_widgets[WIDX_O_TRACK].type = WindowWidgetType::FlatBtn;
                }
            }
            else
            {
                window_ride_construction_widgets[WIDX_U_TRACK].image = SPR_RIDE_CONSTRUCTION_U_SHAPED_TRACK;
                window_ride_construction_widgets[WIDX_O_TRACK].image = SPR_RIDE_CONSTRUCTION_O_SHAPED_TRACK;
                window_ride_construction_widgets[WIDX_U_TRACK].tooltip = STR_RIDE_CONSTRUCTION_U_SHAPED_OPEN_TRACK_TIP;
                window_ride_construction_widgets[WIDX_O_TRACK].tooltip = STR_RIDE_CONSTRUCTION_O_SHAPED_ENCLOSED_TRACK_TIP;
                window_ride_construction_widgets[WIDX_BANKING_GROUPBOX].text = STR_RIDE_CONSTRUCTION_TRACK_STYLE;
                window_ride_construction_widgets[WIDX_U_TRACK].type = WindowWidgetType::FlatBtn;
                window_ride_construction_widgets[WIDX_O_TRACK].type = WindowWidgetType::FlatBtn;
            }
        }
    }
    else
    {
        if (brakesSelected)
        {
            window_ride_construction_widgets[WIDX_BANKING_GROUPBOX].text = STR_RIDE_CONSTRUCTION_BRAKE_SPEED;
            window_ride_construction_widgets[WIDX_BANK_LEFT].tooltip = STR_RIDE_CONSTRUCTION_BRAKE_SPEED_LIMIT_TIP;
            window_ride_construction_widgets[WIDX_BANK_STRAIGHT].tooltip = STR_RIDE_CONSTRUCTION_BRAKE_SPEED_LIMIT_TIP;
            window_ride_construction_widgets[WIDX_BANK_RIGHT].tooltip = STR_RIDE_CONSTRUCTION_BRAKE_SPEED_LIMIT_TIP;
        }
        else
        {
            window_ride_construction_widgets[WIDX_BANKING_GROUPBOX].text = STR_RIDE_CONSTRUCTION_BOOSTER_SPEED;
            window_ride_construction_widgets[WIDX_BANK_LEFT].tooltip = STR_RIDE_CONSTRUCTION_BOOSTER_SPEED_LIMIT_TIP;
            window_ride_construction_widgets[WIDX_BANK_STRAIGHT].tooltip = STR_RIDE_CONSTRUCTION_BOOSTER_SPEED_LIMIT_TIP;
            window_ride_construction_widgets[WIDX_BANK_RIGHT].tooltip = STR_RIDE_CONSTRUCTION_BOOSTER_SPEED_LIMIT_TIP;
        }

        _currentlyShowingBrakeOrBoosterSpeed = true;
        window_ride_construction_widgets[WIDX_BANK_LEFT].text = STR_RIDE_CONSTRUCTION_BRAKE_SPEED_VELOCITY;

        window_ride_construction_widgets[WIDX_BANK_LEFT].type = WindowWidgetType::Spinner;
        window_ride_construction_widgets[WIDX_BANK_LEFT].left = 12;
        window_ride_construction_widgets[WIDX_BANK_LEFT].right = 96;
        window_ride_construction_widgets[WIDX_BANK_LEFT].top = 138;
        window_ride_construction_widgets[WIDX_BANK_LEFT].bottom = 149;
        window_ride_construction_widgets[WIDX_BANK_STRAIGHT].type = WindowWidgetType::Button;
        window_ride_construction_widgets[WIDX_BANK_STRAIGHT].text = STR_NUMERIC_UP;
        window_ride_construction_widgets[WIDX_BANK_STRAIGHT].left = 84;
        window_ride_construction_widgets[WIDX_BANK_STRAIGHT].right = 95;
        window_ride_construction_widgets[WIDX_BANK_STRAIGHT].top = 139;
        window_ride_construction_widgets[WIDX_BANK_STRAIGHT].bottom = 148;
        window_ride_construction_widgets[WIDX_BANK_RIGHT].type = WindowWidgetType::Button;
        window_ride_construction_widgets[WIDX_BANK_RIGHT].text = STR_NUMERIC_DOWN;
        window_ride_construction_widgets[WIDX_BANK_RIGHT].left = 72;
        window_ride_construction_widgets[WIDX_BANK_RIGHT].right = 83;
        window_ride_construction_widgets[WIDX_BANK_RIGHT].top = 139;
        window_ride_construction_widgets[WIDX_BANK_RIGHT].bottom = 148;
        w->hold_down_widgets |= (1 << WIDX_BANK_STRAIGHT) | (1 << WIDX_BANK_RIGHT);
    }

    window_ride_construction_widgets[WIDX_BANKING_GROUPBOX].right = 162;
    window_ride_construction_widgets[WIDX_SEAT_ROTATION_GROUPBOX].type = WindowWidgetType::Empty;
    window_ride_construction_widgets[WIDX_SEAT_ROTATION_ANGLE_SPINNER].type = WindowWidgetType::Empty;
    window_ride_construction_widgets[WIDX_SEAT_ROTATION_ANGLE_SPINNER_UP].type = WindowWidgetType::Empty;
    window_ride_construction_widgets[WIDX_SEAT_ROTATION_ANGLE_SPINNER_DOWN].type = WindowWidgetType::Empty;
    if ((rideType == RIDE_TYPE_MULTI_DIMENSION_ROLLER_COASTER || rideType == RIDE_TYPE_MULTI_DIMENSION_ROLLER_COASTER_ALT)
        && _selectedTrackType != TrackElemType::Brakes
        && _currentTrackCurve != (RideConstructionSpecialPieceSelected | TrackElemType::Brakes))
    {
        window_ride_construction_widgets[WIDX_SEAT_ROTATION_GROUPBOX].type = WindowWidgetType::Groupbox;
        window_ride_construction_widgets[WIDX_SEAT_ROTATION_ANGLE_SPINNER].type = WindowWidgetType::Spinner;
        window_ride_construction_widgets[WIDX_SEAT_ROTATION_ANGLE_SPINNER_UP].type = WindowWidgetType::Button;
        window_ride_construction_widgets[WIDX_SEAT_ROTATION_ANGLE_SPINNER_DOWN].type = WindowWidgetType::Button;
        window_ride_construction_widgets[WIDX_BANKING_GROUPBOX].right = 92;
        if (window_ride_construction_widgets[WIDX_BANK_LEFT].type != WindowWidgetType::Spinner)
        {
            for (int32_t i = WIDX_BANK_LEFT; i <= WIDX_BANK_RIGHT; i++)
            {
                window_ride_construction_widgets[i].left -= 36;
                window_ride_construction_widgets[i].right -= 36;
            }
        }
    }

    uint64_t pressedWidgets = w->pressed_widgets
        & ((1 << WIDX_BACKGROUND) | (1 << WIDX_TITLE) | (1 << WIDX_CLOSE) | (1 << WIDX_DIRECTION_GROUPBOX)
           | (1 << WIDX_SLOPE_GROUPBOX) | (1 << WIDX_BANKING_GROUPBOX) | (1 << WIDX_CONSTRUCT) | (1 << WIDX_DEMOLISH)
           | (1 << WIDX_PREVIOUS_SECTION) | (1 << WIDX_NEXT_SECTION) | (1 << WIDX_ENTRANCE_EXIT_GROUPBOX) | (1 << WIDX_ENTRANCE)
           | (1 << WIDX_EXIT));

    window_ride_construction_widgets[WIDX_CONSTRUCT].type = WindowWidgetType::Empty;
    window_ride_construction_widgets[WIDX_DEMOLISH].type = WindowWidgetType::FlatBtn;
    window_ride_construction_widgets[WIDX_ROTATE].type = WindowWidgetType::Empty;
    if (GetRideTypeDescriptor(rideType).HasFlag(RIDE_TYPE_FLAG_CANNOT_HAVE_GAPS))
    {
        window_ride_construction_widgets[WIDX_PREVIOUS_SECTION].type = WindowWidgetType::Empty;
        window_ride_construction_widgets[WIDX_NEXT_SECTION].type = WindowWidgetType::Empty;
    }
    else
    {
        window_ride_construction_widgets[WIDX_PREVIOUS_SECTION].type = WindowWidgetType::FlatBtn;
        window_ride_construction_widgets[WIDX_NEXT_SECTION].type = WindowWidgetType::FlatBtn;
    }

    switch (_rideConstructionState)
    {
        case RIDE_CONSTRUCTION_STATE_FRONT:
            window_ride_construction_widgets[WIDX_CONSTRUCT].type = WindowWidgetType::ImgBtn;
            window_ride_construction_widgets[WIDX_NEXT_SECTION].type = WindowWidgetType::Empty;
            break;
        case RIDE_CONSTRUCTION_STATE_BACK:
            window_ride_construction_widgets[WIDX_CONSTRUCT].type = WindowWidgetType::ImgBtn;
            window_ride_construction_widgets[WIDX_PREVIOUS_SECTION].type = WindowWidgetType::Empty;
            break;
        case RIDE_CONSTRUCTION_STATE_PLACE:
            window_ride_construction_widgets[WIDX_CONSTRUCT].type = WindowWidgetType::ImgBtn;
            window_ride_construction_widgets[WIDX_DEMOLISH].type = WindowWidgetType::Empty;
            window_ride_construction_widgets[WIDX_NEXT_SECTION].type = WindowWidgetType::Empty;
            window_ride_construction_widgets[WIDX_PREVIOUS_SECTION].type = WindowWidgetType::Empty;
            window_ride_construction_widgets[WIDX_ROTATE].type = WindowWidgetType::FlatBtn;
            break;
        case RIDE_CONSTRUCTION_STATE_ENTRANCE_EXIT:
            window_ride_construction_widgets[WIDX_DEMOLISH].type = WindowWidgetType::Empty;
            window_ride_construction_widgets[WIDX_NEXT_SECTION].type = WindowWidgetType::Empty;
            window_ride_construction_widgets[WIDX_PREVIOUS_SECTION].type = WindowWidgetType::Empty;
            break;
        default:
            w->pressed_widgets = pressedWidgets;
            w->Invalidate();
            return;
    }

    rct_widgetindex widgetIndex;
    switch (_currentTrackCurve)
    {
        case TRACK_CURVE_NONE:
            widgetIndex = WIDX_STRAIGHT;
            break;
        case TRACK_CURVE_LEFT:
            widgetIndex = WIDX_LEFT_CURVE;
            break;
        case TRACK_CURVE_RIGHT:
            widgetIndex = WIDX_RIGHT_CURVE;
            break;
        case TRACK_CURVE_LEFT_SMALL:
            widgetIndex = WIDX_LEFT_CURVE_SMALL;
            break;
        case TRACK_CURVE_RIGHT_SMALL:
            widgetIndex = WIDX_RIGHT_CURVE_SMALL;
            break;
        case TRACK_CURVE_LEFT_VERY_SMALL:
            widgetIndex = WIDX_LEFT_CURVE_VERY_SMALL;
            break;
        case TRACK_CURVE_RIGHT_VERY_SMALL:
            widgetIndex = WIDX_RIGHT_CURVE_VERY_SMALL;
            break;
        case TRACK_CURVE_LEFT_LARGE:
            widgetIndex = WIDX_LEFT_CURVE_LARGE;
            break;
        case TRACK_CURVE_RIGHT_LARGE:
            widgetIndex = WIDX_RIGHT_CURVE_LARGE;
            break;
        default:
            widgetIndex = WIDX_SPECIAL_TRACK_DROPDOWN;
            break;
    }
    pressedWidgets |= (1ULL << widgetIndex);

    switch (_currentTrackSlopeEnd)
    {
        case TRACK_SLOPE_DOWN_60:
        case TRACK_SLOPE_UP_90:
            widgetIndex = WIDX_SLOPE_DOWN_STEEP;
            break;
        case TRACK_SLOPE_DOWN_25:
            widgetIndex = WIDX_SLOPE_DOWN;
            break;
        case TRACK_SLOPE_UP_25:
            widgetIndex = WIDX_SLOPE_UP;
            break;
        case TRACK_SLOPE_UP_60:
        case TRACK_SLOPE_DOWN_90:
            widgetIndex = WIDX_SLOPE_UP_STEEP;
            break;
        default:
            widgetIndex = WIDX_LEVEL;
            break;
    }
    pressedWidgets |= (1ULL << widgetIndex);

    if (!_currentlyShowingBrakeOrBoosterSpeed)
    {
        if (GetRideTypeDescriptor(rideType).HasFlag(RIDE_TYPE_FLAG_TRACK_ELEMENTS_HAVE_TWO_VARIETIES))
        {
            if (_currentTrackAlternative & RIDE_TYPE_ALTERNATIVE_TRACK_PIECES)
            {
                w->pressed_widgets |= (1ULL << WIDX_O_TRACK);
            }
            else
            {
                w->pressed_widgets |= (1ULL << WIDX_U_TRACK);
            }
        }
        switch (_currentTrackBankEnd)
        {
            case TRACK_BANK_LEFT:
                widgetIndex = WIDX_BANK_LEFT;
                break;
            case TRACK_BANK_NONE:
                widgetIndex = WIDX_BANK_STRAIGHT;
                break;
            default:
                widgetIndex = WIDX_BANK_RIGHT;
                break;
        }
        pressedWidgets |= (1ULL << widgetIndex);
    }

    if (_currentTrackLiftHill & CONSTRUCTION_LIFT_HILL_SELECTED)
        pressedWidgets |= (1 << WIDX_CHAIN_LIFT);

    w->pressed_widgets = pressedWidgets;
    w->Invalidate();
}

static void window_ride_construction_select_map_tiles(
    Ride* ride, int32_t trackType, int32_t trackDirection, const CoordsXY& tileCoords)
{
    // If the scenery tool is active, we do not display our tiles as it
    // will conflict with larger scenery objects selecting tiles
    if (scenery_tool_is_active())
    {
        return;
    }

    const rct_preview_track* trackBlock;

    trackBlock = TrackBlocks[trackType];
    trackDirection &= 3;
    gMapSelectionTiles.clear();
    while (trackBlock->index != 255)
    {
        CoordsXY offsets = { trackBlock->x, trackBlock->y };
        CoordsXY currentTileCoords = tileCoords + offsets.Rotate(trackDirection);

        gMapSelectionTiles.push_back(currentTileCoords);
        trackBlock++;
    }
}

/**
 *
 *  rct2: 0x006C776D
 */
static void window_ride_construction_show_special_track_dropdown(rct_window* w, rct_widget* widget)
{
    int32_t defaultIndex = -1;
    for (int32_t i = 0; i < _numCurrentPossibleRideConfigurations; i++)
    {
        track_type_t trackPiece = _currentPossibleRideConfigurations[i];
        rct_string_id trackPieceStringId = RideConfigurationStringIds[trackPiece];
        if (trackPieceStringId == STR_RAPIDS)
        {
            auto ride = get_ride(_currentRideIndex);
            if (ride != nullptr && (ride->type == RIDE_TYPE_MONSTER_TRUCKS || ride->type == RIDE_TYPE_CAR_RIDE))
                trackPieceStringId = STR_LOG_BUMPS;
        }
        gDropdownItemsFormat[i] = trackPieceStringId;
        if ((trackPiece | RideConstructionSpecialPieceSelected) == _currentTrackCurve)
        {
            defaultIndex = i;
        }
    }

    WindowDropdownShowTextCustomWidth(
        { w->windowPos.x + widget->left, w->windowPos.y + widget->top }, widget->height() + 1, w->colours[1], 0, 0,
        _numCurrentPossibleRideConfigurations, widget->width());

    for (int32_t i = 0; i < 32; i++)
    {
        if (_currentDisabledSpecialTrackPieces & (1 << i))
        {
            Dropdown::SetDisabled(i, true);
        }
    }
    gDropdownDefaultIndex = defaultIndex;
}

/**
 *
 *  rct2: 0x006C7630
 */
static void ride_selected_track_set_seat_rotation(int32_t seatRotation)
{
    sub_6C683D(
        { _currentTrackBegin, static_cast<Direction>(_currentTrackPieceDirection & 3) }, _currentTrackPieceType, seatRotation,
        nullptr, TRACK_ELEMENT_SET_SEAT_ROTATION);
    window_ride_construction_update_active_elements();
}

/**
 *
 *  rct2: 0x006C7502
 */
static void loc_6C7502(int32_t al)
{
    _currentTrackSlopeEnd = al;
    _currentTrackPrice = MONEY32_UNDEFINED;
    if (_rideConstructionState == RIDE_CONSTRUCTION_STATE_FRONT)
    {
        if (al != 2 && al != 4 && al != 0)
        {
            _currentTrackLiftHill &= ~CONSTRUCTION_LIFT_HILL_SELECTED;
        }
    }
    window_ride_construction_update_active_elements();
}

/**
 *
 *  rct2: 0x006C76E9
 */
static void ride_construction_set_brakes_speed(int32_t brakesSpeed)
{
    TileElement* tileElement;

    if (sub_6C683D(
            { _currentTrackBegin, static_cast<Direction>(_currentTrackPieceDirection & 3) }, _currentTrackPieceType, 0,
            &tileElement, 0)
        != std::nullopt)
    {
        auto trackSetBrakeSpeed = TrackSetBrakeSpeedAction(
            _currentTrackBegin, tileElement->AsTrack()->GetTrackType(), brakesSpeed);
        trackSetBrakeSpeed.SetCallback(
            [](const GameAction* ga, const GameActions::Result* result) { window_ride_construction_update_active_elements(); });
        GameActions::Execute(&trackSetBrakeSpeed);
        return;
    }
    window_ride_construction_update_active_elements();
}

/**
 *
 *  rct2: 0x006CC6A8
 */
void ride_construction_toolupdate_construct(const ScreenCoordsXY& screenCoords)
{
    int32_t z;
    const rct_preview_track* trackBlock;

    map_invalidate_map_selection_tiles();
    gMapSelectFlags &= ~MAP_SELECT_FLAG_ENABLE;
    gMapSelectFlags &= ~MAP_SELECT_FLAG_ENABLE_CONSTRUCT;
    gMapSelectFlags &= ~MAP_SELECT_FLAG_ENABLE_ARROW;
    auto mapCoords = ride_get_place_position_from_screen_position(screenCoords);
    if (!mapCoords)
    {
        ride_construction_invalidate_current_track();
        map_invalidate_map_selection_tiles();
        return;
    }

    z = _trackPlaceZ;
    if (z == 0)
        z = map_get_highest_z(*mapCoords);

    gMapSelectFlags |= MAP_SELECT_FLAG_ENABLE_CONSTRUCT;
    gMapSelectFlags |= MAP_SELECT_FLAG_ENABLE_ARROW;
    gMapSelectFlags &= ~MAP_SELECT_FLAG_GREEN;
    gMapSelectArrowPosition = CoordsXYZ{ *mapCoords, z };
    gMapSelectArrowDirection = _currentTrackPieceDirection;
    gMapSelectionTiles.clear();
    gMapSelectionTiles.push_back(*mapCoords);

    ride_id_t rideIndex;
    int32_t trackType, trackDirection, liftHillAndAlternativeState;
    if (window_ride_construction_update_state(
            &trackType, &trackDirection, &rideIndex, &liftHillAndAlternativeState, nullptr, nullptr))
    {
        ride_construction_invalidate_current_track();
        map_invalidate_map_selection_tiles();
        return;
    }
    _currentTrackPieceType = trackType;
    auto ride = get_ride(_currentRideIndex);
    if (ride == nullptr)
        return;

    // Re-using this other code, very slight difference from original
    //   - Original code checks for MSB mask instead of 255 on trackPart->var_00
    //   - Original code checks this first as its already set origin tile, probably just a micro optimisation
    window_ride_construction_select_map_tiles(ride, trackType, trackDirection, *mapCoords);

    gMapSelectArrowPosition.z = z;
    if (_trackPlaceZ == 0)
    {
        // Raise z above all slopes and water
        if (gMapSelectFlags & MAP_SELECT_FLAG_ENABLE_CONSTRUCT)
        {
            int32_t highestZ = 0;
            for (const auto& selectedTile : gMapSelectionTiles)
            {
                if (map_is_location_valid(selectedTile))
                {
                    z = map_get_highest_z(selectedTile);
                    if (z > highestZ)
                        highestZ = z;
                }
            }
        }
        // loc_6CC8BF:
        // z = map_get_highest_z(x >> 5, y >> 5);
    }
    // loc_6CC91B:
    trackBlock = TrackBlocks[trackType];
    int32_t bx = 0;
    do
    {
        bx = std::min<int32_t>(bx, trackBlock->z);
        trackBlock++;
    } while (trackBlock->index != 255);
    z -= bx;

    gMapSelectArrowPosition.z = z;
    _currentTrackBegin.x = mapCoords->x;
    _currentTrackBegin.y = mapCoords->y;
    _currentTrackBegin.z = z;
    if ((_currentTrackSelectionFlags & TRACK_SELECTION_FLAG_TRACK) && _currentTrackBegin == _previousTrackPiece)
    {
        map_invalidate_map_selection_tiles();
        return;
    }

    _previousTrackPiece = _currentTrackBegin;
    // search for appropriate z value for ghost, up to max ride height
    int numAttempts = (z <= MAX_TRACK_HEIGHT ? ((MAX_TRACK_HEIGHT - z) / COORDS_Z_STEP + 1) : 2);

    if (ride->type == RIDE_TYPE_MAZE)
    {
        for (int zAttempts = 0; zAttempts < numAttempts; ++zAttempts)
        {
            CoordsXYZ trackPos{};
            window_ride_construction_update_state(
                &trackType, &trackDirection, &rideIndex, &liftHillAndAlternativeState, &trackPos, nullptr);
            _currentTrackPrice = place_provisional_track_piece(
                rideIndex, trackType, trackDirection, liftHillAndAlternativeState, trackPos);
            z = trackPos.z;
            if (_currentTrackPrice != MONEY32_UNDEFINED)
                break;

            _currentTrackBegin.z -= 8;
            if (_currentTrackBegin.z < 0)
                break;

            _currentTrackBegin.z += 16;
        }

        auto intent = Intent(INTENT_ACTION_UPDATE_MAZE_CONSTRUCTION);
        context_broadcast_intent(&intent);
        map_invalidate_map_selection_tiles();
        return;
    }

    for (int zAttempts = 0; zAttempts < numAttempts; ++zAttempts)
    {
        CoordsXYZ trackPos{};
        window_ride_construction_update_state(
            &trackType, &trackDirection, &rideIndex, &liftHillAndAlternativeState, &trackPos, nullptr);
        _currentTrackPrice = place_provisional_track_piece(
            rideIndex, trackType, trackDirection, liftHillAndAlternativeState, trackPos);
        mapCoords = trackPos;
        z = trackPos.z;
        if (_currentTrackPrice != MONEY32_UNDEFINED)
            break;

        _currentTrackBegin.z -= 8;
        if (_currentTrackBegin.z < 0)
            break;

        _currentTrackBegin.z += 16;
    }

    if (_autoRotatingShop && _rideConstructionState == RIDE_CONSTRUCTION_STATE_PLACE
        && ride->GetRideTypeDescriptor().HasFlag(RIDE_TYPE_FLAG_IS_SHOP))
    {
        TileElement* pathsByDir[NumOrthogonalDirections];

        bool keepOrientation = false;
        for (int8_t i = 0; i < NumOrthogonalDirections; i++)
        {
            pathsByDir[i] = map_get_footpath_element({ *mapCoords + CoordsDirectionDelta[i], z });

            if (pathsByDir[i] && (pathsByDir[i])->AsPath()->IsSloped() && (pathsByDir[i])->AsPath()->GetSlopeDirection() != i)
            {
                pathsByDir[i] = nullptr;
            }

            // Sloped path on the level below
            if (!pathsByDir[i])
            {
                pathsByDir[i] = map_get_footpath_element({ *mapCoords + CoordsDirectionDelta[i], z - PATH_HEIGHT_STEP });

                if (pathsByDir[i]
                    && (!(pathsByDir[i])->AsPath()->IsSloped()
                        || (pathsByDir[i])->AsPath()->GetSlopeDirection() != direction_reverse(i)))
                {
                    pathsByDir[i] = nullptr;
                }
            }

            if (pathsByDir[i] && (pathsByDir[i])->AsPath()->IsQueue())
            {
                pathsByDir[i] = nullptr;
            }

            if (pathsByDir[i] && i == _currentTrackPieceDirection)
            {
                keepOrientation = true;
                break;
            }
        }

        if (!keepOrientation)
        {
            for (int8_t i = 0; i < 4; i++)
            {
                if (pathsByDir[i])
                {
                    _currentTrackPieceDirection = i;

                    CoordsXYZ trackPos{};
                    window_ride_construction_update_state(
                        &trackType, &trackDirection, &rideIndex, &liftHillAndAlternativeState, &trackPos, nullptr);
                    place_provisional_track_piece(rideIndex, trackType, trackDirection, liftHillAndAlternativeState, trackPos);
                    gMapSelectArrowDirection = _currentTrackPieceDirection;
                    break;
                }
            }
        }
    }

    window_ride_construction_update_active_elements();
    map_invalidate_map_selection_tiles();
}

/**
 *
 *  rct2: 0x006CD354
 */
void ride_construction_toolupdate_entrance_exit(const ScreenCoordsXY& screenCoords)
{
    map_invalidate_selection_rect();
    map_invalidate_map_selection_tiles();
    gMapSelectFlags &= ~MAP_SELECT_FLAG_ENABLE;
    gMapSelectFlags &= ~MAP_SELECT_FLAG_ENABLE_CONSTRUCT;
    gMapSelectFlags &= ~MAP_SELECT_FLAG_ENABLE_ARROW;
    CoordsXYZD entranceOrExitCoords = ride_get_entrance_or_exit_position_from_screen_position(screenCoords);
    if (gRideEntranceExitPlaceDirection == INVALID_DIRECTION)
    {
        ride_construction_invalidate_current_track();
        return;
    }
    gMapSelectFlags |= MAP_SELECT_FLAG_ENABLE;
    gMapSelectFlags |= MAP_SELECT_FLAG_ENABLE_ARROW;
    gMapSelectType = MAP_SELECT_TYPE_FULL;
    gMapSelectPositionA = entranceOrExitCoords;
    gMapSelectPositionB = entranceOrExitCoords;
    gMapSelectArrowPosition = entranceOrExitCoords;
    gMapSelectArrowDirection = direction_reverse(entranceOrExitCoords.direction);
    map_invalidate_selection_rect();

    entranceOrExitCoords.direction = direction_reverse(gRideEntranceExitPlaceDirection);
    StationIndex stationNum = gRideEntranceExitPlaceStationIndex;
    if (!(_currentTrackSelectionFlags & TRACK_SELECTION_FLAG_ENTRANCE_OR_EXIT)
        || entranceOrExitCoords != gRideEntranceExitGhostPosition || stationNum != gRideEntranceExitGhostStationIndex)
    {
        auto ride = get_ride(_currentRideIndex);
        if (ride != nullptr)
        {
            _currentTrackPrice = ride_entrance_exit_place_ghost(
                ride, entranceOrExitCoords, entranceOrExitCoords.direction, gRideEntranceExitPlaceType, stationNum);
        }
        window_ride_construction_update_active_elements();
    }
}

/**
 *
 *  rct2: 0x006CCA73
 */
void ride_construction_tooldown_construct(const ScreenCoordsXY& screenCoords)
{
    const CursorState* state = context_get_cursor_state();
    ride_id_t rideIndex;
    int32_t trackType, trackDirection, liftHillAndAlternativeState, z, properties, highestZ;
    rct_window* w;

    map_invalidate_map_selection_tiles();
    ride_construction_invalidate_current_track();

    CoordsXYZ mapCoords{};
    if (window_ride_construction_update_state(
            &trackType, &trackDirection, &rideIndex, &liftHillAndAlternativeState, &mapCoords, &properties))
        return;

    z = mapCoords.z;
    _currentTrackPieceType = trackType;

    // Raise z above all slopes and water
    highestZ = 0;
    if (gMapSelectFlags & MAP_SELECT_FLAG_ENABLE_CONSTRUCT)
    {
        for (const auto& selectedTile : gMapSelectionTiles)
        {
            if (!map_is_location_valid(selectedTile))
                continue;

            z = map_get_highest_z(selectedTile);
            if (z > highestZ)
                highestZ = z;
        }
    }

    gMapSelectFlags &= ~MAP_SELECT_FLAG_ENABLE;
    gMapSelectFlags &= ~MAP_SELECT_FLAG_ENABLE_CONSTRUCT;
    gMapSelectFlags &= ~MAP_SELECT_FLAG_ENABLE_ARROW;
    auto ridePlacePosition = ride_get_place_position_from_screen_position(screenCoords);
    if (!ridePlacePosition)
        return;

    mapCoords = { *ridePlacePosition, z };

    z = _trackPlaceZ;
    if (z == 0)
        z = map_get_highest_z(mapCoords);

    tool_cancel();

    auto ride = get_ride(_currentRideIndex);
    if (ride == nullptr)
        return;

    if (_trackPlaceZ == 0)
    {
        const rct_preview_track* trackBlock = TrackBlocks[_currentTrackPieceType];
        int32_t bx = 0;
        do
        {
            bx = std::min<int32_t>(bx, trackBlock->z);
            trackBlock++;
        } while (trackBlock->index != 255);
        z -= bx;

        // FIX not sure exactly why it starts trial and error place from a lower Z, but it causes issues with disable clearance
        if (!gCheatsDisableClearanceChecks && z > MINIMUM_LAND_HEIGHT_BIG)
        {
            z -= LAND_HEIGHT_STEP;
        }
    }
    else
    {
        z = _trackPlaceZ;
    }

    // search for z value to build at, up to max ride height
    int numAttempts = (z <= MAX_TRACK_HEIGHT ? ((MAX_TRACK_HEIGHT - z) / COORDS_Z_STEP + 1) : 2);

    if (ride->type == RIDE_TYPE_MAZE)
    {
        for (int32_t zAttempts = 0; zAttempts < numAttempts; ++zAttempts)
        {
            _rideConstructionState = RIDE_CONSTRUCTION_STATE_MAZE_BUILD;
            _currentTrackBegin.x = mapCoords.x;
            _currentTrackBegin.y = mapCoords.y;
            _currentTrackBegin.z = z;
            _currentTrackSelectionFlags = 0;
            auto intent = Intent(INTENT_ACTION_UPDATE_MAZE_CONSTRUCTION);
            context_broadcast_intent(&intent);
            w = window_find_by_class(WC_RIDE_CONSTRUCTION);
            if (w == nullptr)
                break;

            gDisableErrorWindowSound = true;

            _trackPlaceCost = maze_set_track(
                _currentTrackBegin.x, _currentTrackBegin.y, _currentTrackBegin.z, GAME_COMMAND_FLAG_APPLY, true, 0,
                _currentRideIndex, GC_SET_MAZE_TRACK_BUILD);

            gDisableErrorWindowSound = false;

            if (_trackPlaceCost == MONEY32_UNDEFINED)
            {
                _rideConstructionState = RIDE_CONSTRUCTION_STATE_PLACE;
                rct_string_id errorText = gGameCommandErrorText;
                z -= 8;
                if (errorText == STR_NOT_ENOUGH_CASH_REQUIRES || errorText == STR_CAN_ONLY_BUILD_THIS_UNDERWATER
                    || errorText == STR_CAN_ONLY_BUILD_THIS_ON_WATER || errorText == STR_RIDE_CANT_BUILD_THIS_UNDERWATER
                    || errorText == STR_CAN_ONLY_BUILD_THIS_ABOVE_GROUND || errorText == STR_TOO_HIGH_FOR_SUPPORTS
                    || zAttempts == (numAttempts - 1) || z < 0)
                {
                    OpenRCT2::Audio::Play(OpenRCT2::Audio::SoundId::Error, 0, state->position.x);
                    w = window_find_by_class(WC_RIDE_CONSTRUCTION);
                    if (w != nullptr)
                    {
                        tool_set(w, WIDX_CONSTRUCT, Tool::Crosshair);
                        input_set_flag(INPUT_FLAG_6, true);
                        _trackPlaceCtrlState = false;
                        _trackPlaceShiftState = false;
                    }
                    auto intent2 = Intent(INTENT_ACTION_UPDATE_MAZE_CONSTRUCTION);
                    context_broadcast_intent(&intent2);
                    break;
                }
                z += 16;
            }
            else
            {
                window_close_by_class(WC_ERROR);
                OpenRCT2::Audio::Play3D(OpenRCT2::Audio::SoundId::PlaceItem, _currentTrackBegin);
                break;
            }
        }
        return;
    }

    for (int32_t zAttempts = 0; zAttempts < numAttempts; ++zAttempts)
    {
        _rideConstructionState = RIDE_CONSTRUCTION_STATE_FRONT;
        _currentTrackBegin.x = mapCoords.x;
        _currentTrackBegin.y = mapCoords.y;
        _currentTrackBegin.z = z;
        _currentTrackSelectionFlags = 0;
        window_ride_construction_update_active_elements();
        w = window_find_by_class(WC_RIDE_CONSTRUCTION);
        if (w == nullptr)
            break;

        gDisableErrorWindowSound = true;
        window_event_mouse_up_call(w, WIDX_CONSTRUCT);
        gDisableErrorWindowSound = false;

        if (_trackPlaceCost == MONEY32_UNDEFINED)
        {
            rct_string_id errorText = gGameCommandErrorText;
            z -= 8;
            if (errorText == STR_NOT_ENOUGH_CASH_REQUIRES || errorText == STR_CAN_ONLY_BUILD_THIS_UNDERWATER
                || errorText == STR_CAN_ONLY_BUILD_THIS_ON_WATER || errorText == STR_CAN_ONLY_BUILD_THIS_ABOVE_GROUND
                || errorText == STR_TOO_HIGH_FOR_SUPPORTS || errorText == STR_TOO_HIGH
                || errorText == STR_LOCAL_AUTHORITY_WONT_ALLOW_CONSTRUCTION_ABOVE_TREE_HEIGHT || zAttempts == (numAttempts - 1)
                || z < 0)
            {
                int32_t saveTrackDirection = _currentTrackPieceDirection;
                auto saveCurrentTrackCurve = _currentTrackCurve;
                int32_t savePreviousTrackSlopeEnd = _previousTrackSlopeEnd;
                int32_t saveCurrentTrackSlopeEnd = _currentTrackSlopeEnd;
                int32_t savePreviousTrackBankEnd = _previousTrackBankEnd;
                int32_t saveCurrentTrackBankEnd = _currentTrackBankEnd;
                int32_t saveCurrentTrackAlternative = _currentTrackAlternative;
                int32_t saveCurrentTrackLiftHill = _currentTrackLiftHill;

                ride_initialise_construction_window(ride);

                _currentTrackPieceDirection = saveTrackDirection;
                _currentTrackCurve = saveCurrentTrackCurve;
                _previousTrackSlopeEnd = savePreviousTrackSlopeEnd;
                _currentTrackSlopeEnd = saveCurrentTrackSlopeEnd;
                _previousTrackBankEnd = savePreviousTrackBankEnd;
                _currentTrackBankEnd = saveCurrentTrackBankEnd;
                _currentTrackAlternative = saveCurrentTrackAlternative;
                _currentTrackLiftHill = saveCurrentTrackLiftHill;

                OpenRCT2::Audio::Play(OpenRCT2::Audio::SoundId::Error, 0, state->position.x);
                break;
            }

            z += 16;
        }
        else
        {
            break;
        }
    }
}

/**
 *
 *  rct2: 0x006CCA73
 */
static void ride_construction_tooldown_entrance_exit(const ScreenCoordsXY& screenCoords)
{
    ride_construction_invalidate_current_track();
    map_invalidate_selection_rect();
    gMapSelectFlags &= ~MAP_SELECT_FLAG_ENABLE;
    gMapSelectFlags &= ~MAP_SELECT_FLAG_ENABLE_ARROW;

    CoordsXYZD entranceOrExitCoords = ride_get_entrance_or_exit_position_from_screen_position(screenCoords);
    if (gRideEntranceExitPlaceDirection == INVALID_DIRECTION)
        return;

    auto rideEntranceExitPlaceAction = RideEntranceExitPlaceAction(
        entranceOrExitCoords, direction_reverse(gRideEntranceExitPlaceDirection), gRideEntranceExitPlaceRideIndex,
        gRideEntranceExitPlaceStationIndex, gRideEntranceExitPlaceType == ENTRANCE_TYPE_RIDE_EXIT);

    rideEntranceExitPlaceAction.SetCallback([=](const GameAction* ga, const GameActions::Result* result) {
        if (result->Error != GameActions::Status::Ok)
            return;

        OpenRCT2::Audio::Play3D(OpenRCT2::Audio::SoundId::PlaceItem, result->Position);

        auto ride = get_ride(gRideEntranceExitPlaceRideIndex);
        if (ride != nullptr && ride_are_all_possible_entrances_and_exits_built(ride))
        {
            tool_cancel();
            if (ride->GetRideTypeDescriptor().HasFlag(RIDE_TYPE_FLAG_HAS_NO_TRACK))
            {
                window_close_by_class(WC_RIDE_CONSTRUCTION);
            }
        }
        else
        {
            gRideEntranceExitPlaceType = gRideEntranceExitPlaceType ^ 1;
            window_invalidate_by_class(WC_RIDE_CONSTRUCTION);
            gCurrentToolWidget.widget_index = (gRideEntranceExitPlaceType == ENTRANCE_TYPE_RIDE_ENTRANCE)
                ? WC_RIDE_CONSTRUCTION__WIDX_ENTRANCE
                : WC_RIDE_CONSTRUCTION__WIDX_EXIT;
        }
    });
    auto res = GameActions::Execute(&rideEntranceExitPlaceAction);
}

void window_ride_construction_keyboard_shortcut_turn_left()
{
    rct_window* w = window_find_by_class(WC_RIDE_CONSTRUCTION);
    if (w == nullptr || WidgetIsDisabled(w, WIDX_STRAIGHT) || w->widgets[WIDX_STRAIGHT].type == WindowWidgetType::Empty)
    {
        return;
    }

    switch (_currentTrackCurve)
    {
        case TRACK_CURVE_LEFT_SMALL:
            if (!WidgetIsDisabled(w, WIDX_LEFT_CURVE_VERY_SMALL)
                && w->widgets[WIDX_LEFT_CURVE_VERY_SMALL].type != WindowWidgetType::Empty)
            {
                window_event_mouse_down_call(w, WIDX_LEFT_CURVE_VERY_SMALL);
            }
            break;
        case TRACK_CURVE_LEFT:
            if (!WidgetIsDisabled(w, WIDX_LEFT_CURVE_SMALL)
                && w->widgets[WIDX_LEFT_CURVE_SMALL].type != WindowWidgetType::Empty)
            {
                window_event_mouse_down_call(w, WIDX_LEFT_CURVE_SMALL);
            }
            else if (
                !WidgetIsDisabled(w, WIDX_LEFT_CURVE_VERY_SMALL)
                && w->widgets[WIDX_LEFT_CURVE_VERY_SMALL].type != WindowWidgetType::Empty)
            {
                window_event_mouse_down_call(w, WIDX_LEFT_CURVE_VERY_SMALL);
            }
            else
            {
                return;
            }
            break;
        case TRACK_CURVE_LEFT_LARGE:
            if (!WidgetIsDisabled(w, WIDX_LEFT_CURVE) && w->widgets[WIDX_LEFT_CURVE].type != WindowWidgetType::Empty)
            {
                window_event_mouse_down_call(w, WIDX_LEFT_CURVE);
            }
            else if (
                !WidgetIsDisabled(w, WIDX_LEFT_CURVE_SMALL)
                && w->widgets[WIDX_LEFT_CURVE_SMALL].type != WindowWidgetType::Empty)
            {
                window_event_mouse_down_call(w, WIDX_LEFT_CURVE_SMALL);
            }
            else if (
                !WidgetIsDisabled(w, WIDX_LEFT_CURVE_VERY_SMALL)
                && w->widgets[WIDX_LEFT_CURVE_VERY_SMALL].type != WindowWidgetType::Empty)
            {
                window_event_mouse_down_call(w, WIDX_LEFT_CURVE_VERY_SMALL);
            }
            else
            {
                return;
            }
            break;
        case TRACK_CURVE_NONE:
            if (!WidgetIsDisabled(w, WIDX_LEFT_CURVE_LARGE)
                && w->widgets[WIDX_LEFT_CURVE_LARGE].type != WindowWidgetType::Empty)
            {
                window_event_mouse_down_call(w, WIDX_LEFT_CURVE_LARGE);
            }
            else if (!WidgetIsDisabled(w, WIDX_LEFT_CURVE) && w->widgets[WIDX_LEFT_CURVE].type != WindowWidgetType::Empty)
            {
                window_event_mouse_down_call(w, WIDX_LEFT_CURVE);
            }
            else if (
                !WidgetIsDisabled(w, WIDX_LEFT_CURVE_SMALL)
                && w->widgets[WIDX_LEFT_CURVE_SMALL].type != WindowWidgetType::Empty)
            {
                window_event_mouse_down_call(w, WIDX_LEFT_CURVE_SMALL);
            }
            else if (
                !WidgetIsDisabled(w, WIDX_LEFT_CURVE_VERY_SMALL)
                && w->widgets[WIDX_LEFT_CURVE_VERY_SMALL].type != WindowWidgetType::Empty)
            {
                window_event_mouse_down_call(w, WIDX_LEFT_CURVE_VERY_SMALL);
            }
            else
            {
                return;
            }
            break;
        case TRACK_CURVE_RIGHT_LARGE:
            if (!WidgetIsDisabled(w, WIDX_STRAIGHT) && w->widgets[WIDX_STRAIGHT].type != WindowWidgetType::Empty)
            {
                window_event_mouse_down_call(w, WIDX_STRAIGHT);
            }
            else if (
                !WidgetIsDisabled(w, WIDX_LEFT_CURVE_LARGE)
                && w->widgets[WIDX_LEFT_CURVE_LARGE].type != WindowWidgetType::Empty)
            {
                window_event_mouse_down_call(w, WIDX_LEFT_CURVE_LARGE);
            }
            else if (!WidgetIsDisabled(w, WIDX_LEFT_CURVE) && w->widgets[WIDX_LEFT_CURVE].type != WindowWidgetType::Empty)
            {
                window_event_mouse_down_call(w, WIDX_LEFT_CURVE);
            }
            else if (
                !WidgetIsDisabled(w, WIDX_LEFT_CURVE_SMALL)
                && w->widgets[WIDX_LEFT_CURVE_SMALL].type != WindowWidgetType::Empty)
            {
                window_event_mouse_down_call(w, WIDX_LEFT_CURVE_SMALL);
            }
            else if (
                !WidgetIsDisabled(w, WIDX_LEFT_CURVE_VERY_SMALL)
                && w->widgets[WIDX_LEFT_CURVE_VERY_SMALL].type != WindowWidgetType::Empty)
            {
                window_event_mouse_down_call(w, WIDX_LEFT_CURVE_VERY_SMALL);
            }
            else
            {
                return;
            }
            break;
        case TRACK_CURVE_RIGHT:
            if (!WidgetIsDisabled(w, WIDX_RIGHT_CURVE_LARGE)
                && w->widgets[WIDX_RIGHT_CURVE_LARGE].type != WindowWidgetType::Empty)
            {
                window_event_mouse_down_call(w, WIDX_RIGHT_CURVE_LARGE);
            }
            else if (!WidgetIsDisabled(w, WIDX_STRAIGHT) && w->widgets[WIDX_STRAIGHT].type != WindowWidgetType::Empty)
            {
                window_event_mouse_down_call(w, WIDX_STRAIGHT);
            }
            else if (
                !WidgetIsDisabled(w, WIDX_LEFT_CURVE_LARGE)
                && w->widgets[WIDX_LEFT_CURVE_LARGE].type != WindowWidgetType::Empty)
            {
                window_event_mouse_down_call(w, WIDX_LEFT_CURVE_LARGE);
            }
            else if (!WidgetIsDisabled(w, WIDX_LEFT_CURVE) && w->widgets[WIDX_LEFT_CURVE].type != WindowWidgetType::Empty)
            {
                window_event_mouse_down_call(w, WIDX_LEFT_CURVE);
            }
            else if (
                !WidgetIsDisabled(w, WIDX_LEFT_CURVE_SMALL)
                && w->widgets[WIDX_LEFT_CURVE_SMALL].type != WindowWidgetType::Empty)
            {
                window_event_mouse_down_call(w, WIDX_LEFT_CURVE_SMALL);
            }
            else if (
                !WidgetIsDisabled(w, WIDX_LEFT_CURVE_VERY_SMALL)
                && w->widgets[WIDX_LEFT_CURVE_VERY_SMALL].type != WindowWidgetType::Empty)
            {
                window_event_mouse_down_call(w, WIDX_LEFT_CURVE_VERY_SMALL);
            }
            else
            {
                return;
            }
            break;
        case TRACK_CURVE_RIGHT_SMALL:
            if (!WidgetIsDisabled(w, WIDX_RIGHT_CURVE) && w->widgets[WIDX_RIGHT_CURVE].type != WindowWidgetType::Empty)
            {
                window_event_mouse_down_call(w, WIDX_RIGHT_CURVE);
            }
            else if (
                !WidgetIsDisabled(w, WIDX_RIGHT_CURVE_LARGE)
                && w->widgets[WIDX_RIGHT_CURVE_LARGE].type != WindowWidgetType::Empty)
            {
                window_event_mouse_down_call(w, WIDX_RIGHT_CURVE_LARGE);
            }
            else if (!WidgetIsDisabled(w, WIDX_STRAIGHT) && w->widgets[WIDX_STRAIGHT].type != WindowWidgetType::Empty)
            {
                window_event_mouse_down_call(w, WIDX_STRAIGHT);
            }
            else if (
                !WidgetIsDisabled(w, WIDX_LEFT_CURVE_LARGE)
                && w->widgets[WIDX_LEFT_CURVE_LARGE].type != WindowWidgetType::Empty)
            {
                window_event_mouse_down_call(w, WIDX_LEFT_CURVE_LARGE);
            }
            else if (!WidgetIsDisabled(w, WIDX_LEFT_CURVE) && w->widgets[WIDX_LEFT_CURVE].type != WindowWidgetType::Empty)
            {
                window_event_mouse_down_call(w, WIDX_LEFT_CURVE);
            }
            else if (
                !WidgetIsDisabled(w, WIDX_LEFT_CURVE_SMALL)
                && w->widgets[WIDX_LEFT_CURVE_SMALL].type != WindowWidgetType::Empty)
            {
                window_event_mouse_down_call(w, WIDX_LEFT_CURVE_SMALL);
            }
            else if (
                !WidgetIsDisabled(w, WIDX_LEFT_CURVE_VERY_SMALL)
                && w->widgets[WIDX_LEFT_CURVE_VERY_SMALL].type != WindowWidgetType::Empty)
            {
                window_event_mouse_down_call(w, WIDX_LEFT_CURVE_VERY_SMALL);
            }
            else
            {
                return;
            }
            break;
        case TRACK_CURVE_RIGHT_VERY_SMALL:
            if (!WidgetIsDisabled(w, WIDX_RIGHT_CURVE_SMALL)
                && w->widgets[WIDX_RIGHT_CURVE_SMALL].type != WindowWidgetType::Empty)
            {
                window_event_mouse_down_call(w, WIDX_RIGHT_CURVE_SMALL);
            }
            else if (!WidgetIsDisabled(w, WIDX_RIGHT_CURVE) && w->widgets[WIDX_RIGHT_CURVE].type != WindowWidgetType::Empty)
            {
                window_event_mouse_down_call(w, WIDX_RIGHT_CURVE);
            }
            else if (
                !WidgetIsDisabled(w, WIDX_RIGHT_CURVE_LARGE)
                && w->widgets[WIDX_RIGHT_CURVE_LARGE].type != WindowWidgetType::Empty)
            {
                window_event_mouse_down_call(w, WIDX_RIGHT_CURVE_LARGE);
            }
            else if (!WidgetIsDisabled(w, WIDX_STRAIGHT) && w->widgets[WIDX_STRAIGHT].type != WindowWidgetType::Empty)
            {
                window_event_mouse_down_call(w, WIDX_STRAIGHT);
            }
            else if (
                !WidgetIsDisabled(w, WIDX_LEFT_CURVE_LARGE)
                && w->widgets[WIDX_LEFT_CURVE_LARGE].type != WindowWidgetType::Empty)
            {
                window_event_mouse_down_call(w, WIDX_LEFT_CURVE_LARGE);
            }
            else if (!WidgetIsDisabled(w, WIDX_LEFT_CURVE) && w->widgets[WIDX_LEFT_CURVE].type != WindowWidgetType::Empty)
            {
                window_event_mouse_down_call(w, WIDX_LEFT_CURVE);
            }
            else if (
                !WidgetIsDisabled(w, WIDX_LEFT_CURVE_SMALL)
                && w->widgets[WIDX_LEFT_CURVE_SMALL].type != WindowWidgetType::Empty)
            {
                window_event_mouse_down_call(w, WIDX_LEFT_CURVE_SMALL);
            }
            else if (
                !WidgetIsDisabled(w, WIDX_LEFT_CURVE_VERY_SMALL)
                && w->widgets[WIDX_LEFT_CURVE_VERY_SMALL].type != WindowWidgetType::Empty)
            {
                window_event_mouse_down_call(w, WIDX_LEFT_CURVE_VERY_SMALL);
            }
            else
            {
                return;
            }
            break;
        default:
            return;
    }
}

void window_ride_construction_keyboard_shortcut_turn_right()
{
    rct_window* w = window_find_by_class(WC_RIDE_CONSTRUCTION);
    if (w == nullptr || WidgetIsDisabled(w, WIDX_STRAIGHT) || w->widgets[WIDX_STRAIGHT].type == WindowWidgetType::Empty)
    {
        return;
    }

    switch (_currentTrackCurve)
    {
        case TRACK_CURVE_RIGHT_SMALL:
            if (!WidgetIsDisabled(w, WIDX_RIGHT_CURVE_VERY_SMALL)
                && w->widgets[WIDX_RIGHT_CURVE_VERY_SMALL].type != WindowWidgetType::Empty)
            {
                window_event_mouse_down_call(w, WIDX_RIGHT_CURVE_VERY_SMALL);
            }
            break;
        case TRACK_CURVE_RIGHT:
            if (!WidgetIsDisabled(w, WIDX_RIGHT_CURVE_SMALL)
                && w->widgets[WIDX_RIGHT_CURVE_SMALL].type != WindowWidgetType::Empty)
            {
                window_event_mouse_down_call(w, WIDX_RIGHT_CURVE_SMALL);
            }
            else if (
                !WidgetIsDisabled(w, WIDX_RIGHT_CURVE_VERY_SMALL)
                && w->widgets[WIDX_RIGHT_CURVE_VERY_SMALL].type != WindowWidgetType::Empty)
            {
                window_event_mouse_down_call(w, WIDX_RIGHT_CURVE_VERY_SMALL);
            }
            else
            {
                return;
            }
            break;
        case TRACK_CURVE_RIGHT_LARGE:
            if (!WidgetIsDisabled(w, WIDX_RIGHT_CURVE) && w->widgets[WIDX_RIGHT_CURVE].type != WindowWidgetType::Empty)
            {
                window_event_mouse_down_call(w, WIDX_RIGHT_CURVE);
            }
            else if (
                !WidgetIsDisabled(w, WIDX_RIGHT_CURVE_SMALL)
                && w->widgets[WIDX_RIGHT_CURVE_SMALL].type != WindowWidgetType::Empty)
            {
                window_event_mouse_down_call(w, WIDX_RIGHT_CURVE_SMALL);
            }
            else if (
                !WidgetIsDisabled(w, WIDX_RIGHT_CURVE_VERY_SMALL)
                && w->widgets[WIDX_RIGHT_CURVE_VERY_SMALL].type != WindowWidgetType::Empty)
            {
                window_event_mouse_down_call(w, WIDX_RIGHT_CURVE_VERY_SMALL);
            }
            else
            {
                return;
            }
            break;
        case TRACK_CURVE_NONE:
            if (!WidgetIsDisabled(w, WIDX_RIGHT_CURVE_LARGE)
                && w->widgets[WIDX_RIGHT_CURVE_LARGE].type != WindowWidgetType::Empty)
            {
                window_event_mouse_down_call(w, WIDX_RIGHT_CURVE_LARGE);
            }
            else if (!WidgetIsDisabled(w, WIDX_LEFT_CURVE) && w->widgets[WIDX_RIGHT_CURVE].type != WindowWidgetType::Empty)
            {
                window_event_mouse_down_call(w, WIDX_RIGHT_CURVE);
            }
            else if (
                !WidgetIsDisabled(w, WIDX_RIGHT_CURVE_SMALL)
                && w->widgets[WIDX_RIGHT_CURVE_SMALL].type != WindowWidgetType::Empty)
            {
                window_event_mouse_down_call(w, WIDX_RIGHT_CURVE_SMALL);
            }
            else if (
                !WidgetIsDisabled(w, WIDX_RIGHT_CURVE_VERY_SMALL)
                && w->widgets[WIDX_RIGHT_CURVE_VERY_SMALL].type != WindowWidgetType::Empty)
            {
                window_event_mouse_down_call(w, WIDX_RIGHT_CURVE_VERY_SMALL);
            }
            else
            {
                return;
            }
            break;
        case TRACK_CURVE_LEFT_LARGE:
            if (!WidgetIsDisabled(w, WIDX_STRAIGHT) && w->widgets[WIDX_STRAIGHT].type != WindowWidgetType::Empty)
            {
                window_event_mouse_down_call(w, WIDX_STRAIGHT);
            }
            else if (
                !WidgetIsDisabled(w, WIDX_RIGHT_CURVE_LARGE)
                && w->widgets[WIDX_RIGHT_CURVE_LARGE].type != WindowWidgetType::Empty)
            {
                window_event_mouse_down_call(w, WIDX_RIGHT_CURVE_LARGE);
            }
            else if (!WidgetIsDisabled(w, WIDX_RIGHT_CURVE) && w->widgets[WIDX_RIGHT_CURVE].type != WindowWidgetType::Empty)
            {
                window_event_mouse_down_call(w, WIDX_RIGHT_CURVE);
            }
            else if (
                !WidgetIsDisabled(w, WIDX_RIGHT_CURVE_SMALL)
                && w->widgets[WIDX_RIGHT_CURVE_SMALL].type != WindowWidgetType::Empty)
            {
                window_event_mouse_down_call(w, WIDX_RIGHT_CURVE_SMALL);
            }
            else if (
                !WidgetIsDisabled(w, WIDX_RIGHT_CURVE_VERY_SMALL)
                && w->widgets[WIDX_RIGHT_CURVE_VERY_SMALL].type != WindowWidgetType::Empty)
            {
                window_event_mouse_down_call(w, WIDX_RIGHT_CURVE_VERY_SMALL);
            }
            else
            {
                return;
            }
            break;
        case TRACK_CURVE_LEFT:
            if (!WidgetIsDisabled(w, WIDX_LEFT_CURVE_LARGE)
                && w->widgets[WIDX_LEFT_CURVE_LARGE].type != WindowWidgetType::Empty)
            {
                window_event_mouse_down_call(w, WIDX_LEFT_CURVE_LARGE);
            }
            else if (!WidgetIsDisabled(w, WIDX_STRAIGHT) && w->widgets[WIDX_STRAIGHT].type != WindowWidgetType::Empty)
            {
                window_event_mouse_down_call(w, WIDX_STRAIGHT);
            }
            else if (
                !WidgetIsDisabled(w, WIDX_RIGHT_CURVE_LARGE)
                && w->widgets[WIDX_RIGHT_CURVE_LARGE].type != WindowWidgetType::Empty)
            {
                window_event_mouse_down_call(w, WIDX_RIGHT_CURVE_LARGE);
            }
            else if (!WidgetIsDisabled(w, WIDX_RIGHT_CURVE) && w->widgets[WIDX_RIGHT_CURVE].type != WindowWidgetType::Empty)
            {
                window_event_mouse_down_call(w, WIDX_RIGHT_CURVE);
            }
            else if (
                !WidgetIsDisabled(w, WIDX_RIGHT_CURVE_SMALL)
                && w->widgets[WIDX_RIGHT_CURVE_SMALL].type != WindowWidgetType::Empty)
            {
                window_event_mouse_down_call(w, WIDX_RIGHT_CURVE_SMALL);
            }
            else if (
                !WidgetIsDisabled(w, WIDX_RIGHT_CURVE_VERY_SMALL)
                && w->widgets[WIDX_RIGHT_CURVE_VERY_SMALL].type != WindowWidgetType::Empty)
            {
                window_event_mouse_down_call(w, WIDX_RIGHT_CURVE_VERY_SMALL);
            }
            else
            {
                return;
            }
            break;
        case TRACK_CURVE_LEFT_SMALL:
            if (!WidgetIsDisabled(w, WIDX_LEFT_CURVE) && w->widgets[WIDX_LEFT_CURVE].type != WindowWidgetType::Empty)
            {
                window_event_mouse_down_call(w, WIDX_LEFT_CURVE);
            }
            else if (
                !WidgetIsDisabled(w, WIDX_LEFT_CURVE_LARGE)
                && w->widgets[WIDX_LEFT_CURVE_LARGE].type != WindowWidgetType::Empty)
            {
                window_event_mouse_down_call(w, WIDX_LEFT_CURVE_LARGE);
            }
            else if (!WidgetIsDisabled(w, WIDX_STRAIGHT) && w->widgets[WIDX_STRAIGHT].type != WindowWidgetType::Empty)
            {
                window_event_mouse_down_call(w, WIDX_STRAIGHT);
            }
            else if (
                !WidgetIsDisabled(w, WIDX_RIGHT_CURVE_LARGE)
                && w->widgets[WIDX_RIGHT_CURVE_LARGE].type != WindowWidgetType::Empty)
            {
                window_event_mouse_down_call(w, WIDX_RIGHT_CURVE_LARGE);
            }
            else if (!WidgetIsDisabled(w, WIDX_RIGHT_CURVE) && w->widgets[WIDX_RIGHT_CURVE].type != WindowWidgetType::Empty)
            {
                window_event_mouse_down_call(w, WIDX_RIGHT_CURVE);
            }
            else if (
                !WidgetIsDisabled(w, WIDX_RIGHT_CURVE_SMALL)
                && w->widgets[WIDX_RIGHT_CURVE_SMALL].type != WindowWidgetType::Empty)
            {
                window_event_mouse_down_call(w, WIDX_RIGHT_CURVE_SMALL);
            }
            else if (
                !WidgetIsDisabled(w, WIDX_RIGHT_CURVE_VERY_SMALL)
                && w->widgets[WIDX_RIGHT_CURVE_VERY_SMALL].type != WindowWidgetType::Empty)
            {
                window_event_mouse_down_call(w, WIDX_RIGHT_CURVE_VERY_SMALL);
            }
            else
            {
                return;
            }
            break;
        case TRACK_CURVE_LEFT_VERY_SMALL:
            if (!WidgetIsDisabled(w, WIDX_LEFT_CURVE_SMALL)
                && w->widgets[WIDX_LEFT_CURVE_SMALL].type != WindowWidgetType::Empty)
            {
                window_event_mouse_down_call(w, WIDX_LEFT_CURVE_SMALL);
            }
            else if (!WidgetIsDisabled(w, WIDX_LEFT_CURVE) && w->widgets[WIDX_LEFT_CURVE].type != WindowWidgetType::Empty)
            {
                window_event_mouse_down_call(w, WIDX_LEFT_CURVE);
            }
            else if (
                !WidgetIsDisabled(w, WIDX_LEFT_CURVE_LARGE)
                && w->widgets[WIDX_LEFT_CURVE_LARGE].type != WindowWidgetType::Empty)
            {
                window_event_mouse_down_call(w, WIDX_LEFT_CURVE_LARGE);
            }
            else if (!WidgetIsDisabled(w, WIDX_STRAIGHT) && w->widgets[WIDX_STRAIGHT].type != WindowWidgetType::Empty)
            {
                window_event_mouse_down_call(w, WIDX_STRAIGHT);
            }
            else if (
                !WidgetIsDisabled(w, WIDX_RIGHT_CURVE_LARGE)
                && w->widgets[WIDX_RIGHT_CURVE_LARGE].type != WindowWidgetType::Empty)
            {
                window_event_mouse_down_call(w, WIDX_RIGHT_CURVE_LARGE);
            }
            else if (!WidgetIsDisabled(w, WIDX_RIGHT_CURVE) && w->widgets[WIDX_RIGHT_CURVE].type != WindowWidgetType::Empty)
            {
                window_event_mouse_down_call(w, WIDX_RIGHT_CURVE);
            }
            else if (
                !WidgetIsDisabled(w, WIDX_RIGHT_CURVE_SMALL)
                && w->widgets[WIDX_RIGHT_CURVE_SMALL].type != WindowWidgetType::Empty)
            {
                window_event_mouse_down_call(w, WIDX_RIGHT_CURVE_SMALL);
            }
            else if (
                !WidgetIsDisabled(w, WIDX_RIGHT_CURVE_VERY_SMALL)
                && w->widgets[WIDX_RIGHT_CURVE_VERY_SMALL].type != WindowWidgetType::Empty)
            {
                window_event_mouse_down_call(w, WIDX_RIGHT_CURVE_VERY_SMALL);
            }
            else
            {
                return;
            }
            break;
        default:
            return;
    }
}

void window_ride_construction_keyboard_shortcut_use_track_default()
{
    rct_window* w = window_find_by_class(WC_RIDE_CONSTRUCTION);
    if (w == nullptr || WidgetIsDisabled(w, WIDX_STRAIGHT) || w->widgets[WIDX_STRAIGHT].type == WindowWidgetType::Empty)
    {
        return;
    }

    if (!WidgetIsDisabled(w, WIDX_STRAIGHT) && w->widgets[WIDX_STRAIGHT].type != WindowWidgetType::Empty)
    {
        window_event_mouse_down_call(w, WIDX_STRAIGHT);
    }

    if (!WidgetIsDisabled(w, WIDX_LEVEL) && w->widgets[WIDX_LEVEL].type != WindowWidgetType::Empty)
    {
        window_event_mouse_down_call(w, WIDX_LEVEL);
    }

    if (!WidgetIsDisabled(w, WIDX_CHAIN_LIFT) && w->widgets[WIDX_CHAIN_LIFT].type != WindowWidgetType::Empty
        && _currentTrackLiftHill & CONSTRUCTION_LIFT_HILL_SELECTED)
    {
        window_event_mouse_down_call(w, WIDX_CHAIN_LIFT);
    }

    if (!WidgetIsDisabled(w, WIDX_BANK_STRAIGHT) && w->widgets[WIDX_BANK_STRAIGHT].type != WindowWidgetType::Empty)
    {
        window_event_mouse_down_call(w, WIDX_BANK_STRAIGHT);
    }
}

void window_ride_construction_keyboard_shortcut_slope_down()
{
    rct_window* w = window_find_by_class(WC_RIDE_CONSTRUCTION);
    if (w == nullptr || WidgetIsDisabled(w, WIDX_STRAIGHT) || w->widgets[WIDX_STRAIGHT].type == WindowWidgetType::Empty)
    {
        return;
    }

    switch (_currentTrackSlopeEnd)
    {
        case TRACK_SLOPE_DOWN_60:
            if (is_track_enabled(TRACK_SLOPE_VERTICAL) && !WidgetIsDisabled(w, WIDX_SLOPE_UP_STEEP)
                && window_ride_construction_widgets[WIDX_SLOPE_UP_STEEP].image == SPR_RIDE_CONSTRUCTION_VERTICAL_DROP
                && w->widgets[WIDX_SLOPE_UP_STEEP].type != WindowWidgetType::Empty)
            {
                window_event_mouse_down_call(w, WIDX_SLOPE_UP_STEEP);
            }
            break;
        case TRACK_SLOPE_DOWN_25:
            if (!WidgetIsDisabled(w, WIDX_SLOPE_DOWN_STEEP)
                && w->widgets[WIDX_SLOPE_DOWN_STEEP].type != WindowWidgetType::Empty)
            {
                window_event_mouse_down_call(w, WIDX_SLOPE_DOWN_STEEP);
            }
            break;
        case TRACK_SLOPE_NONE:
            if (!WidgetIsDisabled(w, WIDX_SLOPE_DOWN) && w->widgets[WIDX_SLOPE_DOWN].type != WindowWidgetType::Empty)
            {
                window_event_mouse_down_call(w, WIDX_SLOPE_DOWN);
            }
            else if (
                is_track_enabled(TRACK_SLOPE_VERTICAL)
                && window_ride_construction_widgets[WIDX_SLOPE_DOWN_STEEP].image == SPR_RIDE_CONSTRUCTION_VERTICAL_RISE)
            {
                return;
            }
            else if (
                !WidgetIsDisabled(w, WIDX_SLOPE_DOWN_STEEP)
                && w->widgets[WIDX_SLOPE_DOWN_STEEP].type != WindowWidgetType::Empty)
            {
                window_event_mouse_down_call(w, WIDX_SLOPE_DOWN_STEEP);
            }
            else
            {
                return;
            }
            break;
        case TRACK_SLOPE_UP_25:
            if (!WidgetIsDisabled(w, WIDX_LEVEL) && w->widgets[WIDX_LEVEL].type != WindowWidgetType::Empty)
            {
                window_event_mouse_down_call(w, WIDX_LEVEL);
            }
            else if (!WidgetIsDisabled(w, WIDX_SLOPE_DOWN) && w->widgets[WIDX_SLOPE_DOWN].type != WindowWidgetType::Empty)
            {
                window_event_mouse_down_call(w, WIDX_SLOPE_DOWN);
            }
            else if (
                !WidgetIsDisabled(w, WIDX_SLOPE_DOWN_STEEP)
                && w->widgets[WIDX_SLOPE_DOWN_STEEP].type != WindowWidgetType::Empty)
            {
                window_event_mouse_down_call(w, WIDX_SLOPE_DOWN_STEEP);
            }
            else
            {
                return;
            }
            break;
        case TRACK_SLOPE_UP_60:
            if (!WidgetIsDisabled(w, WIDX_SLOPE_UP) && w->widgets[WIDX_SLOPE_UP].type != WindowWidgetType::Empty)
            {
                window_event_mouse_down_call(w, WIDX_SLOPE_UP);
            }
            else if (!WidgetIsDisabled(w, WIDX_LEVEL) && w->widgets[WIDX_LEVEL].type != WindowWidgetType::Empty)
            {
                window_event_mouse_down_call(w, WIDX_LEVEL);
            }
            else if (!WidgetIsDisabled(w, WIDX_SLOPE_DOWN) && w->widgets[WIDX_SLOPE_DOWN].type != WindowWidgetType::Empty)
            {
                window_event_mouse_down_call(w, WIDX_SLOPE_DOWN);
            }
            else if (
                is_track_enabled(TRACK_SLOPE_VERTICAL)
                && window_ride_construction_widgets[WIDX_SLOPE_DOWN_STEEP].image == SPR_RIDE_CONSTRUCTION_VERTICAL_RISE)
            {
                return;
            }
            else if (
                !WidgetIsDisabled(w, WIDX_SLOPE_DOWN_STEEP)
                && w->widgets[WIDX_SLOPE_DOWN_STEEP].type != WindowWidgetType::Empty)
            {
                window_event_mouse_down_call(w, WIDX_SLOPE_DOWN_STEEP);
            }
            else
            {
                return;
            }
            break;
        case TRACK_SLOPE_UP_90:
            if (is_track_enabled(TRACK_SLOPE_VERTICAL) && !WidgetIsDisabled(w, WIDX_SLOPE_UP_STEEP)
                && window_ride_construction_widgets[WIDX_SLOPE_DOWN_STEEP].image == SPR_RIDE_CONSTRUCTION_VERTICAL_RISE
                && w->widgets[WIDX_SLOPE_DOWN_STEEP].type != WindowWidgetType::Empty)
            {
                window_event_mouse_down_call(w, WIDX_SLOPE_UP_STEEP);
            }
            break;
        default:
            return;
    }
}

void window_ride_construction_keyboard_shortcut_slope_up()
{
    rct_window* w = window_find_by_class(WC_RIDE_CONSTRUCTION);
    if (w == nullptr || WidgetIsDisabled(w, WIDX_STRAIGHT) || w->widgets[WIDX_STRAIGHT].type == WindowWidgetType::Empty)
    {
        return;
    }

    switch (_currentTrackSlopeEnd)
    {
        case TRACK_SLOPE_UP_60:
            if (is_track_enabled(TRACK_SLOPE_VERTICAL) && !WidgetIsDisabled(w, WIDX_SLOPE_DOWN_STEEP)
                && window_ride_construction_widgets[WIDX_SLOPE_DOWN_STEEP].image == SPR_RIDE_CONSTRUCTION_VERTICAL_RISE
                && w->widgets[WIDX_SLOPE_DOWN_STEEP].type != WindowWidgetType::Empty)
            {
                window_event_mouse_down_call(w, WIDX_SLOPE_DOWN_STEEP);
            }
            break;
        case TRACK_SLOPE_UP_25:
            if (!WidgetIsDisabled(w, WIDX_SLOPE_UP_STEEP) && w->widgets[WIDX_SLOPE_UP_STEEP].type != WindowWidgetType::Empty)
            {
                window_event_mouse_down_call(w, WIDX_SLOPE_UP_STEEP);
            }
            break;
        case TRACK_SLOPE_NONE:
            if (!WidgetIsDisabled(w, WIDX_SLOPE_UP) && w->widgets[WIDX_SLOPE_UP].type != WindowWidgetType::Empty)
            {
                window_event_mouse_down_call(w, WIDX_SLOPE_UP);
            }
            else if (
                is_track_enabled(TRACK_SLOPE_VERTICAL)
                && window_ride_construction_widgets[WIDX_SLOPE_UP_STEEP].image == SPR_RIDE_CONSTRUCTION_VERTICAL_DROP)
            {
                return;
            }
            else if (
                !WidgetIsDisabled(w, WIDX_SLOPE_UP_STEEP) && w->widgets[WIDX_SLOPE_UP_STEEP].type != WindowWidgetType::Empty)
            {
                window_event_mouse_down_call(w, WIDX_SLOPE_UP_STEEP);
            }
            else
            {
                return;
            }
            break;
        case TRACK_SLOPE_DOWN_25:
            if (!WidgetIsDisabled(w, WIDX_LEVEL) && w->widgets[WIDX_LEVEL].type != WindowWidgetType::Empty)
            {
                window_event_mouse_down_call(w, WIDX_LEVEL);
            }
            else if (!WidgetIsDisabled(w, WIDX_SLOPE_UP) && w->widgets[WIDX_SLOPE_UP].type != WindowWidgetType::Empty)
            {
                window_event_mouse_down_call(w, WIDX_SLOPE_UP);
            }
            else if (
                !WidgetIsDisabled(w, WIDX_SLOPE_UP_STEEP) && w->widgets[WIDX_SLOPE_UP_STEEP].type != WindowWidgetType::Empty)
            {
                window_event_mouse_down_call(w, WIDX_SLOPE_UP_STEEP);
            }
            else
            {
                return;
            }
            break;
        case TRACK_SLOPE_DOWN_60:
            if (!WidgetIsDisabled(w, WIDX_SLOPE_DOWN) && w->widgets[WIDX_SLOPE_DOWN].type != WindowWidgetType::Empty)
            {
                window_event_mouse_down_call(w, WIDX_SLOPE_DOWN);
            }
            else if (!WidgetIsDisabled(w, WIDX_LEVEL) && w->widgets[WIDX_LEVEL].type != WindowWidgetType::Empty)
            {
                window_event_mouse_down_call(w, WIDX_LEVEL);
            }
            else if (!WidgetIsDisabled(w, WIDX_SLOPE_UP) && w->widgets[WIDX_SLOPE_UP].type != WindowWidgetType::Empty)
            {
                window_event_mouse_down_call(w, WIDX_SLOPE_UP);
            }
            else if (
                is_track_enabled(TRACK_SLOPE_VERTICAL)
                && window_ride_construction_widgets[WIDX_SLOPE_UP_STEEP].image == SPR_RIDE_CONSTRUCTION_VERTICAL_DROP)
            {
                return;
            }
            else if (
                !WidgetIsDisabled(w, WIDX_SLOPE_UP_STEEP) && w->widgets[WIDX_SLOPE_UP_STEEP].type != WindowWidgetType::Empty)
            {
                window_event_mouse_down_call(w, WIDX_SLOPE_UP_STEEP);
            }
            else
            {
                return;
            }
            break;
        case TRACK_SLOPE_DOWN_90:
            if (is_track_enabled(TRACK_SLOPE_VERTICAL) && !WidgetIsDisabled(w, WIDX_SLOPE_DOWN_STEEP)
                && window_ride_construction_widgets[WIDX_SLOPE_UP_STEEP].image == SPR_RIDE_CONSTRUCTION_VERTICAL_DROP
                && w->widgets[WIDX_SLOPE_DOWN_STEEP].type != WindowWidgetType::Empty)
            {
                window_event_mouse_down_call(w, WIDX_SLOPE_DOWN_STEEP);
            }
            break;
        default:
            return;
    }
}

void window_ride_construction_keyboard_shortcut_chain_lift_toggle()
{
    rct_window* w = window_find_by_class(WC_RIDE_CONSTRUCTION);
    if (w == nullptr || WidgetIsDisabled(w, WIDX_CHAIN_LIFT) || w->widgets[WIDX_CHAIN_LIFT].type == WindowWidgetType::Empty)
    {
        return;
    }

    window_event_mouse_down_call(w, WIDX_CHAIN_LIFT);
}

void window_ride_construction_keyboard_shortcut_bank_left()
{
    rct_window* w = window_find_by_class(WC_RIDE_CONSTRUCTION);
    if (w == nullptr || WidgetIsDisabled(w, WIDX_BANK_STRAIGHT)
        || w->widgets[WIDX_BANK_STRAIGHT].type == WindowWidgetType::Empty)
    {
        return;
    }

    switch (_currentTrackBankEnd)
    {
        case TRACK_BANK_NONE:
            if (!WidgetIsDisabled(w, WIDX_BANK_LEFT) && w->widgets[WIDX_BANK_LEFT].type != WindowWidgetType::Empty)
            {
                window_event_mouse_down_call(w, WIDX_BANK_LEFT);
            }
            break;
        case TRACK_BANK_RIGHT:
            if (!WidgetIsDisabled(w, WIDX_BANK_STRAIGHT) && w->widgets[WIDX_BANK_STRAIGHT].type != WindowWidgetType::Empty)
            {
                window_event_mouse_down_call(w, WIDX_BANK_STRAIGHT);
            }
            else if (!WidgetIsDisabled(w, WIDX_BANK_LEFT) && w->widgets[WIDX_BANK_LEFT].type != WindowWidgetType::Empty)
            {
                window_event_mouse_down_call(w, WIDX_BANK_LEFT);
            }
            else
            {
                return;
            }
            break;
        default:
            return;
    }
}

void window_ride_construction_keyboard_shortcut_bank_right()
{
    rct_window* w = window_find_by_class(WC_RIDE_CONSTRUCTION);
    if (w == nullptr || WidgetIsDisabled(w, WIDX_BANK_STRAIGHT)
        || w->widgets[WIDX_BANK_STRAIGHT].type == WindowWidgetType::Empty)
    {
        return;
    }

    switch (_currentTrackBankEnd)
    {
        case TRACK_BANK_NONE:
            if (!WidgetIsDisabled(w, WIDX_BANK_RIGHT) && w->widgets[WIDX_BANK_RIGHT].type != WindowWidgetType::Empty)
            {
                window_event_mouse_down_call(w, WIDX_BANK_RIGHT);
            }
            break;
        case TRACK_BANK_LEFT:
            if (!WidgetIsDisabled(w, WIDX_BANK_STRAIGHT) && w->widgets[WIDX_BANK_STRAIGHT].type != WindowWidgetType::Empty)
            {
                window_event_mouse_down_call(w, WIDX_BANK_STRAIGHT);
            }
            else if (!WidgetIsDisabled(w, WIDX_BANK_RIGHT) && w->widgets[WIDX_BANK_RIGHT].type != WindowWidgetType::Empty)
            {
                window_event_mouse_down_call(w, WIDX_BANK_RIGHT);
            }
            else
            {
                return;
            }
            break;
        default:
            return;
    }
}

void window_ride_construction_keyboard_shortcut_previous_track()
{
    rct_window* w = window_find_by_class(WC_RIDE_CONSTRUCTION);
    if (w == nullptr || WidgetIsDisabled(w, WIDX_PREVIOUS_SECTION)
        || w->widgets[WIDX_PREVIOUS_SECTION].type == WindowWidgetType::Empty)
    {
        return;
    }

    window_event_mouse_up_call(w, WIDX_PREVIOUS_SECTION);
}

void window_ride_construction_keyboard_shortcut_next_track()
{
    rct_window* w = window_find_by_class(WC_RIDE_CONSTRUCTION);
    if (w == nullptr || WidgetIsDisabled(w, WIDX_NEXT_SECTION) || w->widgets[WIDX_NEXT_SECTION].type == WindowWidgetType::Empty)
    {
        return;
    }

    window_event_mouse_up_call(w, WIDX_NEXT_SECTION);
}

void window_ride_construction_keyboard_shortcut_build_current()
{
    rct_window* w = window_find_by_class(WC_RIDE_CONSTRUCTION);
    if (w == nullptr || WidgetIsDisabled(w, WIDX_CONSTRUCT) || w->widgets[WIDX_CONSTRUCT].type == WindowWidgetType::Empty)
    {
        return;
    }

    window_event_mouse_up_call(w, WIDX_CONSTRUCT);
}

void window_ride_construction_keyboard_shortcut_demolish_current()
{
    rct_window* w = window_find_by_class(WC_RIDE_CONSTRUCTION);
    if (w == nullptr || WidgetIsDisabled(w, WIDX_DEMOLISH) || w->widgets[WIDX_DEMOLISH].type == WindowWidgetType::Empty)
    {
        return;
    }

    window_event_mouse_up_call(w, WIDX_DEMOLISH);
}

static bool track_piece_direction_is_diagonal(const uint8_t direction)
{
    return direction >= 4;
}<|MERGE_RESOLUTION|>--- conflicted
+++ resolved
@@ -1981,11 +1981,7 @@
     else
     {
         gRideEntranceExitPlaceType = ENTRANCE_TYPE_RIDE_ENTRANCE;
-<<<<<<< HEAD
-        gRideEntranceExitPlaceRideIndex = w->number % MAX_RIDES;
-=======
         gRideEntranceExitPlaceRideIndex = static_cast<ride_id_t>(w->number);
->>>>>>> 1aec3205
         gRideEntranceExitPlaceStationIndex = 0;
         input_set_flag(INPUT_FLAG_6, true);
         ride_construction_invalidate_current_track();
