--- conflicted
+++ resolved
@@ -41,11 +41,8 @@
 
 static std::vector<std::pair<ObjectType, ObjectEntryIndex>> _dropdownEntries;
 
-<<<<<<< HEAD
-=======
 static PathConstructFlags FootpathCreateConstructFlags(ObjectEntryIndex& type);
 
->>>>>>> de85a178
 // clang-format off
 enum
 {
@@ -186,11 +183,7 @@
 static void window_footpath_remove();
 static void window_footpath_set_enabled_and_pressed_widgets();
 static void footpath_get_next_path_info(ObjectEntryIndex* type, CoordsXYZ& footpathLoc, int32_t* slope);
-<<<<<<< HEAD
-static bool footpath_select_default();
-=======
 static bool FootpathSelectDefault();
->>>>>>> de85a178
 
 /**
  *
@@ -198,11 +191,7 @@
  */
 rct_window* window_footpath_open()
 {
-<<<<<<< HEAD
-    if (!footpath_select_default())
-=======
     if (!FootpathSelectDefault())
->>>>>>> de85a178
     {
         // No path objects to select from, don't open window
         return nullptr;
@@ -381,7 +370,6 @@
             gFootpathSelection.LegacyPath = OBJECT_ENTRY_INDEX_NULL;
             gFootpathSelection.QueueSurface = entryIndex.second;
         }
-<<<<<<< HEAD
     }
     else if (widgetIndex == WIDX_RAILINGS_TYPE)
     {
@@ -391,13 +379,6 @@
     {
         return;
     }
-=======
-    }
-    else
-    {
-        return;
-    }
->>>>>>> de85a178
 
     footpath_provisional_update();
     _window_footpath_cost = MONEY32_UNDEFINED;
@@ -466,11 +447,6 @@
  */
 static void window_footpath_update_provisional_path_for_bridge_mode(rct_window* w)
 {
-<<<<<<< HEAD
-    int32_t slope;
-
-=======
->>>>>>> de85a178
     if (_footpathConstructionMode != PATH_CONSTRUCTION_MODE_BRIDGE_OR_TUNNEL)
     {
         return;
@@ -492,18 +468,7 @@
         CoordsXYZ footpathLoc;
         int32_t slope;
         footpath_get_next_path_info(&type, footpathLoc, &slope);
-<<<<<<< HEAD
-        PathConstructFlags pathConstructFlags = 0;
-        if (gFootpathSelection.IsQueueSelected)
-            pathConstructFlags |= PathConstructFlag::IsQueue;
-        if (gFootpathSelection.LegacyPath != OBJECT_ENTRY_INDEX_NULL)
-        {
-            pathConstructFlags |= PathConstructFlag::IsPathObject;
-            type = gFootpathSelection.LegacyPath;
-        }
-=======
         auto pathConstructFlags = FootpathCreateConstructFlags(type);
->>>>>>> de85a178
 
         _window_footpath_cost = footpath_provisional_set(type, railings, footpathLoc, slope, pathConstructFlags);
         widget_invalidate(w, WIDX_CONSTRUCT);
@@ -518,10 +483,7 @@
 
         gProvisionalFootpath.Flags ^= PROVISIONAL_PATH_FLAG_SHOW_ARROW;
         CoordsXYZ footpathLoc;
-<<<<<<< HEAD
-=======
         int32_t slope;
->>>>>>> de85a178
         footpath_get_next_path_info(nullptr, footpathLoc, &slope);
         gMapSelectArrowPosition = footpathLoc;
         gMapSelectArrowDirection = _footpathConstructDirection;
@@ -608,21 +570,13 @@
         // Set footpath and queue type button images
         auto pathImage = static_cast<uint32_t>(SPR_NONE);
         auto queueImage = static_cast<uint32_t>(SPR_NONE);
-<<<<<<< HEAD
-        auto pathEntry = get_path_surface_entry(gFootpathSelection.NormalSurface);
-=======
         auto pathEntry = GetPathSurfaceEntry(gFootpathSelection.NormalSurface);
->>>>>>> de85a178
         if (pathEntry != nullptr)
         {
             pathImage = pathEntry->PreviewImageId;
         }
 
-<<<<<<< HEAD
-        pathEntry = get_path_surface_entry(gFootpathSelection.QueueSurface);
-=======
         pathEntry = GetPathSurfaceEntry(gFootpathSelection.QueueSurface);
->>>>>>> de85a178
         if (pathEntry != nullptr)
         {
             queueImage = pathEntry->PreviewImageId;
@@ -630,19 +584,16 @@
 
         window_footpath_widgets[WIDX_FOOTPATH_TYPE].image = pathImage;
         window_footpath_widgets[WIDX_QUEUELINE_TYPE].image = queueImage;
-<<<<<<< HEAD
 
         // Set railing
         auto railingsImage = static_cast<uint32_t>(SPR_NONE);
-        auto railingsEntry = get_path_railings_entry(gFootpathSelection.Railings);
+        auto railingsEntry = GetPathRailingsEntry(gFootpathSelection.Railings);
         if (railingsEntry != nullptr)
         {
             railingsImage = railingsEntry->PreviewImageId;
         }
         window_footpath_widgets[WIDX_RAILINGS_TYPE].image = railingsImage;
         window_footpath_widgets[WIDX_RAILINGS_TYPE].type = WindowWidgetType::FlatBtn;
-=======
->>>>>>> de85a178
     }
     else
     {
@@ -662,12 +613,9 @@
 
         window_footpath_widgets[WIDX_FOOTPATH_TYPE].image = pathImage;
         window_footpath_widgets[WIDX_QUEUELINE_TYPE].image = queueImage;
-<<<<<<< HEAD
 
         // Hide railing button
         window_footpath_widgets[WIDX_RAILINGS_TYPE].type = WindowWidgetType::Empty;
-=======
->>>>>>> de85a178
     }
 }
 
@@ -698,11 +646,7 @@
         if (gFootpathSelection.LegacyPath == OBJECT_ENTRY_INDEX_NULL)
         {
             auto selectedPath = gFootpathSelection.GetSelectedSurface();
-<<<<<<< HEAD
-            const auto* pathType = get_path_surface_entry(selectedPath);
-=======
             const auto* pathType = GetPathSurfaceEntry(selectedPath);
->>>>>>> de85a178
             if (pathType != nullptr)
             {
                 baseImage = pathType->BaseImageId;
@@ -777,8 +721,6 @@
             continue;
         }
         if ((pathType->Flags & FOOTPATH_ENTRY_FLAG_SHOW_ONLY_IN_SCENARIO_EDITOR) && !showEditorPaths)
-<<<<<<< HEAD
-=======
         {
             continue;
         }
@@ -808,47 +750,12 @@
 
         auto pathEntry = reinterpret_cast<const rct_footpath_entry*>(pathObj->GetLegacyData());
         if ((pathEntry->flags & FOOTPATH_ENTRY_FLAG_SHOW_ONLY_IN_SCENARIO_EDITOR) && !showEditorPaths)
->>>>>>> de85a178
         {
             continue;
         }
-        if (showQueues != ((pathType->Flags & FOOTPATH_ENTRY_FLAG_IS_QUEUE) != 0))
-        {
-            continue;
-        }
-        if (gFootpathSelection.LegacyPath == OBJECT_ENTRY_INDEX_NULL
-            && i == (showQueues ? gFootpathSelection.QueueSurface : gFootpathSelection.NormalSurface))
-        {
-            defaultIndex = numPathTypes;
-        }
-
-<<<<<<< HEAD
-        gDropdownItemsFormat[numPathTypes] = STR_NONE;
-        gDropdownItemsArgs[numPathTypes] = pathType->PreviewImageId;
-        _dropdownEntries.push_back({ ObjectType::FootpathSurface, i });
-        numPathTypes++;
-    }
-
-    for (ObjectEntryIndex i = 0; i < MAX_PATH_OBJECTS; i++)
-    {
-        auto* pathObj = static_cast<FootpathObject*>(objManager.GetLoadedObject(ObjectType::Paths, i));
-        if (pathObj == nullptr)
-        {
-            continue;
-        }
-
-        auto pathEntry = reinterpret_cast<const rct_footpath_entry*>(pathObj->GetLegacyData());
-        if ((pathEntry->flags & FOOTPATH_ENTRY_FLAG_SHOW_ONLY_IN_SCENARIO_EDITOR) && !showEditorPaths)
-        {
-            continue;
-        }
 
         if (gFootpathSelection.LegacyPath != OBJECT_ENTRY_INDEX_NULL && gFootpathSelection.LegacyPath == i)
         {
-=======
-        if (gFootpathSelection.LegacyPath != OBJECT_ENTRY_INDEX_NULL && gFootpathSelection.LegacyPath == i)
-        {
->>>>>>> de85a178
             defaultIndex = numPathTypes;
         }
 
@@ -864,7 +771,6 @@
         36, itemsPerRow);
     if (defaultIndex)
         gDropdownDefaultIndex = static_cast<int32_t>(*defaultIndex);
-<<<<<<< HEAD
 }
 
 static void window_footpath_show_railings_types_dialog(rct_window* w, rct_widget* widget)
@@ -876,7 +782,7 @@
     std::optional<size_t> defaultIndex;
     for (int32_t i = 0; i < MAX_FOOTPATH_RAILINGS_OBJECTS; i++)
     {
-        const auto* railingsEntry = get_path_railings_entry(i);
+        const auto* railingsEntry = GetPathRailingsEntry(i);
         if (railingsEntry == nullptr)
         {
             continue;
@@ -898,8 +804,6 @@
         47, 36, itemsPerRow);
     if (defaultIndex)
         gDropdownDefaultIndex = static_cast<int32_t>(*defaultIndex);
-=======
->>>>>>> de85a178
 }
 
 /**
@@ -996,22 +900,8 @@
             z += PATH_HEIGHT_STEP;
         }
 
-<<<<<<< HEAD
-        PathConstructFlags constructFlags = 0;
-        auto pathType = gFootpathSelection.GetSelectedSurface();
-        if (gFootpathSelection.IsQueueSelected)
-        {
-            constructFlags |= PathConstructFlag::IsQueue;
-        }
-        if (gFootpathSelection.LegacyPath != OBJECT_ENTRY_INDEX_NULL)
-        {
-            constructFlags |= PathConstructFlag::IsPathObject;
-            pathType = gFootpathSelection.LegacyPath;
-        }
-=======
         auto pathType = gFootpathSelection.GetSelectedSurface();
         auto constructFlags = FootpathCreateConstructFlags(pathType);
->>>>>>> de85a178
         _window_footpath_cost = footpath_provisional_set(
             pathType, gFootpathSelection.Railings, { info.Loc, z }, slope, constructFlags);
         window_invalidate_by_class(WC_FOOTPATH);
@@ -1110,21 +1000,8 @@
     // Try and place path
     gGameCommandErrorTitle = STR_CANT_BUILD_FOOTPATH_HERE;
     auto selectedType = gFootpathSelection.GetSelectedSurface();
-<<<<<<< HEAD
-    PathConstructFlags constructFlags = 0;
-    if (gFootpathSelection.IsQueueSelected)
-    {
-        constructFlags |= PathConstructFlag::IsQueue;
-    }
-    if (gFootpathSelection.LegacyPath != OBJECT_ENTRY_INDEX_NULL)
-    {
-        constructFlags |= PathConstructFlag::IsPathObject;
-        selectedType = gFootpathSelection.LegacyPath;
-    }
-=======
     PathConstructFlags constructFlags = FootpathCreateConstructFlags(selectedType);
 
->>>>>>> de85a178
     auto footpathPlaceAction = FootpathPlaceAction(
         { info.Loc, z }, slope, selectedType, gFootpathSelection.Railings, INVALID_DIRECTION, constructFlags);
     footpathPlaceAction.SetCallback([](const GameAction* ga, const GameActions::Result* result) {
@@ -1216,19 +1093,8 @@
     footpath_get_next_path_info(&type, footpathLoc, &slope);
 
     gGameCommandErrorTitle = STR_CANT_BUILD_FOOTPATH_HERE;
-<<<<<<< HEAD
-    PathConstructFlags constructFlags = 0;
-    if (gFootpathSelection.IsQueueSelected)
-        constructFlags |= PathConstructFlag::IsQueue;
-    if (gFootpathSelection.LegacyPath != OBJECT_ENTRY_INDEX_NULL)
-    {
-        constructFlags |= PathConstructFlag::IsPathObject;
-        type = gFootpathSelection.LegacyPath;
-    }
-=======
     PathConstructFlags constructFlags = FootpathCreateConstructFlags(type);
 
->>>>>>> de85a178
     auto footpathPlaceAction = FootpathPlaceAction(
         footpathLoc, slope, type, gFootpathSelection.Railings, _footpathConstructDirection, constructFlags);
     footpathPlaceAction.SetCallback([=](const GameAction* ga, const GameActions::Result* result) {
@@ -1488,20 +1354,12 @@
     }
 }
 
-<<<<<<< HEAD
-static ObjectEntryIndex footpath_get_default_surface(bool queue)
-=======
 static ObjectEntryIndex FootpathGetDefaultSurface(bool queue)
->>>>>>> de85a178
 {
     bool showEditorPaths = ((gScreenFlags & SCREEN_FLAGS_SCENARIO_EDITOR) || gCheatsSandboxMode);
     for (ObjectEntryIndex i = 0; i < MAX_FOOTPATH_SURFACE_OBJECTS; i++)
     {
-<<<<<<< HEAD
-        auto pathEntry = get_path_surface_entry(i);
-=======
         auto pathEntry = GetPathSurfaceEntry(i);
->>>>>>> de85a178
         if (pathEntry != nullptr)
         {
             if (!showEditorPaths && (pathEntry->Flags & FOOTPATH_ENTRY_FLAG_SHOW_ONLY_IN_SCENARIO_EDITOR))
@@ -1517,19 +1375,11 @@
     return OBJECT_ENTRY_INDEX_NULL;
 }
 
-<<<<<<< HEAD
-static ObjectEntryIndex footpath_get_default_railing()
+static ObjectEntryIndex FootpathGetDefaultRailings()
 {
     for (ObjectEntryIndex i = 0; i < MAX_FOOTPATH_RAILINGS_OBJECTS; i++)
     {
-        const auto* railingEntry = get_path_railings_entry(i);
-=======
-static ObjectEntryIndex FootpathGetDefaultRailings()
-{
-    for (ObjectEntryIndex i = 0; i < MAX_FOOTPATH_RAILINGS_OBJECTS; i++)
-    {
         const auto* railingEntry = GetPathRailingsEntry(i);
->>>>>>> de85a178
         if (railingEntry != nullptr)
         {
             return i;
@@ -1538,10 +1388,9 @@
     return OBJECT_ENTRY_INDEX_NULL;
 }
 
-<<<<<<< HEAD
-static bool footpath_is_surface_okay(ObjectEntryIndex index, bool queue)
-{
-    auto pathEntry = get_path_surface_entry(index);
+static bool FootpathIsSurfaceEntryOkay(ObjectEntryIndex index, bool queue)
+{
+    auto pathEntry = GetPathSurfaceEntry(index);
     if (pathEntry != nullptr)
     {
         bool showEditorPaths = ((gScreenFlags & SCREEN_FLAGS_SCENARIO_EDITOR) || gCheatsSandboxMode);
@@ -1557,7 +1406,7 @@
     return false;
 }
 
-static bool footpath_is_legacy_path_okay(ObjectEntryIndex index)
+static bool FootpathIsLegacyPathEntryOkay(ObjectEntryIndex index)
 {
     bool showEditorPaths = ((gScreenFlags & SCREEN_FLAGS_SCENARIO_EDITOR) || gCheatsSandboxMode);
     auto& objManager = OpenRCT2::GetContext()->GetObjectManager();
@@ -1570,11 +1419,11 @@
     return false;
 }
 
-static ObjectEntryIndex footpath_get_default_legacy_path()
+static ObjectEntryIndex FootpathGetDefaultLegacyPath()
 {
     for (ObjectEntryIndex i = 0; i < MAX_PATH_OBJECTS; i++)
     {
-        if (footpath_is_legacy_path_okay(i))
+        if (FootpathIsLegacyPathEntryOkay(i))
         {
             return i;
         }
@@ -1582,35 +1431,35 @@
     return OBJECT_ENTRY_INDEX_NULL;
 }
 
-static bool footpath_select_default()
+static bool FootpathSelectDefault()
 {
     // Select default footpath
-    auto surfaceIndex = footpath_get_default_surface(false);
-    if (footpath_is_surface_okay(gFootpathSelection.NormalSurface, false))
+    auto surfaceIndex = FootpathGetDefaultSurface(false);
+    if (FootpathIsSurfaceEntryOkay(gFootpathSelection.NormalSurface, false))
     {
         surfaceIndex = gFootpathSelection.NormalSurface;
     }
 
     // Select default queue
-    auto queueIndex = footpath_get_default_surface(true);
-    if (footpath_is_surface_okay(gFootpathSelection.QueueSurface, true))
+    auto queueIndex = FootpathGetDefaultSurface(true);
+    if (FootpathIsSurfaceEntryOkay(gFootpathSelection.QueueSurface, true))
     {
         queueIndex = gFootpathSelection.QueueSurface;
     }
 
     // Select default railing
-    auto railingIndex = footpath_get_default_railing();
-    const auto* railingEntry = get_path_railings_entry(gFootpathSelection.Railings);
+    auto railingIndex = FootpathGetDefaultRailings();
+    const auto* railingEntry = GetPathRailingsEntry(gFootpathSelection.Railings);
     if (railingEntry != nullptr)
     {
         railingIndex = gFootpathSelection.Railings;
     }
 
     // Select default legacy path
-    auto legacyPathIndex = footpath_get_default_legacy_path();
+    auto legacyPathIndex = FootpathGetDefaultLegacyPath();
     if (gFootpathSelection.LegacyPath != OBJECT_ENTRY_INDEX_NULL)
     {
-        if (footpath_is_legacy_path_okay(gFootpathSelection.LegacyPath))
+        if (FootpathIsLegacyPathEntryOkay(gFootpathSelection.LegacyPath))
         {
             // Keep legacy path selected
             legacyPathIndex = gFootpathSelection.LegacyPath;
@@ -1640,108 +1489,6 @@
     gFootpathSelection.QueueSurface = queueIndex;
     gFootpathSelection.Railings = railingIndex;
     return true;
-=======
-static bool FootpathIsSurfaceEntryOkay(ObjectEntryIndex index, bool queue)
-{
-    auto pathEntry = GetPathSurfaceEntry(index);
-    if (pathEntry != nullptr)
-    {
-        bool showEditorPaths = ((gScreenFlags & SCREEN_FLAGS_SCENARIO_EDITOR) || gCheatsSandboxMode);
-        if (!showEditorPaths && (pathEntry->Flags & FOOTPATH_ENTRY_FLAG_SHOW_ONLY_IN_SCENARIO_EDITOR))
-        {
-            return false;
-        }
-        if (queue == ((pathEntry->Flags & FOOTPATH_ENTRY_FLAG_IS_QUEUE) != 0))
-        {
-            return true;
-        }
-    }
-    return false;
-}
-
-static bool FootpathIsLegacyPathEntryOkay(ObjectEntryIndex index)
-{
-    bool showEditorPaths = ((gScreenFlags & SCREEN_FLAGS_SCENARIO_EDITOR) || gCheatsSandboxMode);
-    auto& objManager = OpenRCT2::GetContext()->GetObjectManager();
-    auto footpathObj = static_cast<FootpathObject*>(objManager.GetLoadedObject(ObjectType::Paths, index));
-    if (footpathObj != nullptr)
-    {
-        auto pathEntry = reinterpret_cast<rct_footpath_entry*>(footpathObj->GetLegacyData());
-        return showEditorPaths || !(pathEntry->flags & FOOTPATH_ENTRY_FLAG_SHOW_ONLY_IN_SCENARIO_EDITOR);
-    }
-    return false;
-}
-
-static ObjectEntryIndex FootpathGetDefaultLegacyPath()
-{
-    for (ObjectEntryIndex i = 0; i < MAX_PATH_OBJECTS; i++)
-    {
-        if (FootpathIsLegacyPathEntryOkay(i))
-        {
-            return i;
-        }
-    }
-    return OBJECT_ENTRY_INDEX_NULL;
-}
-
-static bool FootpathSelectDefault()
-{
-    // Select default footpath
-    auto surfaceIndex = FootpathGetDefaultSurface(false);
-    if (FootpathIsSurfaceEntryOkay(gFootpathSelection.NormalSurface, false))
-    {
-        surfaceIndex = gFootpathSelection.NormalSurface;
-    }
-
-    // Select default queue
-    auto queueIndex = FootpathGetDefaultSurface(true);
-    if (FootpathIsSurfaceEntryOkay(gFootpathSelection.QueueSurface, true))
-    {
-        queueIndex = gFootpathSelection.QueueSurface;
-    }
-
-    // Select default railing
-    auto railingIndex = FootpathGetDefaultRailings();
-    const auto* railingEntry = GetPathRailingsEntry(gFootpathSelection.Railings);
-    if (railingEntry != nullptr)
-    {
-        railingIndex = gFootpathSelection.Railings;
-    }
-
-    // Select default legacy path
-    auto legacyPathIndex = FootpathGetDefaultLegacyPath();
-    if (gFootpathSelection.LegacyPath != OBJECT_ENTRY_INDEX_NULL)
-    {
-        if (FootpathIsLegacyPathEntryOkay(gFootpathSelection.LegacyPath))
-        {
-            // Keep legacy path selected
-            legacyPathIndex = gFootpathSelection.LegacyPath;
-        }
-        else
-        {
-            // Reset legacy path, we default to a surface (if there are any)
-            gFootpathSelection.LegacyPath = OBJECT_ENTRY_INDEX_NULL;
-        }
-    }
-
-    if (surfaceIndex == OBJECT_ENTRY_INDEX_NULL)
-    {
-        if (legacyPathIndex == OBJECT_ENTRY_INDEX_NULL)
-        {
-            // No surfaces or legacy paths available
-            return false;
-        }
-        else
-        {
-            // No surfaces available, so default to legacy path
-            gFootpathSelection.LegacyPath = legacyPathIndex;
-        }
-    }
-
-    gFootpathSelection.NormalSurface = surfaceIndex;
-    gFootpathSelection.QueueSurface = queueIndex;
-    gFootpathSelection.Railings = railingIndex;
-    return true;
 }
 
 static PathConstructFlags FootpathCreateConstructFlags(ObjectEntryIndex& type)
@@ -1755,7 +1502,6 @@
         type = gFootpathSelection.LegacyPath;
     }
     return pathConstructFlags;
->>>>>>> de85a178
 }
 
 void window_footpath_keyboard_shortcut_turn_left()
