/*****************************************************************************
 * Copyright (c) 2014-2020 OpenRCT2 developers
 *
 * For a complete list of all authors, please refer to contributors.md
 * Interested in contributing? Visit https://github.com/OpenRCT2/OpenRCT2
 *
 * OpenRCT2 is licensed under the GNU General Public License version 3.
 *****************************************************************************/

#include <algorithm>
#include <iterator>
#include <openrct2-ui/interface/LandTool.h>
#include <openrct2-ui/interface/Viewport.h>
#include <openrct2-ui/interface/Widget.h>
#include <openrct2-ui/windows/Window.h>
#include <openrct2/Cheats.h>
#include <openrct2/Context.h>
#include <openrct2/Game.h>
#include <openrct2/Input.h>
#include <openrct2/OpenRCT2.h>
#include <openrct2/actions/LandSetRightsAction.h>
#include <openrct2/actions/PlaceParkEntranceAction.h>
#include <openrct2/actions/PlacePeepSpawnAction.h>
#include <openrct2/actions/SurfaceSetStyleAction.h>
#include <openrct2/audio/audio.h>
#include <openrct2/localisation/Localisation.h>
#include <openrct2/ride/RideData.h>
#include <openrct2/ride/Track.h>
#include <openrct2/ride/TrainManager.h>
#include <openrct2/ride/Vehicle.h>
#include <openrct2/world/EntityList.h>
#include <openrct2/world/Entrance.h>
#include <openrct2/world/Footpath.h>
#include <openrct2/world/Scenery.h>
#include <openrct2/world/Sprite.h>
#include <openrct2/world/Surface.h>
#include <vector>

static constexpr uint16_t MapColour2(uint8_t colourA, uint8_t colourB)
{
    return (colourA << 8) | colourB;
}
static constexpr uint16_t MapColour(uint8_t colour)
{
    return MapColour2(colour, colour);
}
static constexpr uint16_t MapColourUnowned(uint16_t colour)
{
    return MapColour2((colour & 0xFF00) >> 8, PALETTE_INDEX_10);
}

constexpr int32_t MAP_WINDOW_MAP_SIZE = MAXIMUM_MAP_SIZE_TECHNICAL * 2;

static constexpr const rct_string_id WINDOW_TITLE = STR_MAP_LABEL;
static constexpr const int32_t WH = 259;
static constexpr const int32_t WW = 245;

constexpr uint8_t DefaultPeepMapColour = PALETTE_INDEX_20;
constexpr uint8_t GuestMapColour = PALETTE_INDEX_172;
constexpr uint8_t GuestMapColourAlternate = PALETTE_INDEX_21;
constexpr uint8_t StaffMapColour = PALETTE_INDEX_138;
constexpr uint8_t StaffMapColourAlternate = PALETTE_INDEX_10;

// Some functions manipulate coordinates on the map. These are the coordinates of the pixels in the
// minimap. In order to distinguish those from actual coordinates, we use a separate name.
using MapCoordsXY = TileCoordsXY;

// clang-format off
enum {
    PAGE_PEEPS,
    PAGE_RIDES
};

enum WINDOW_MAP_WIDGET_IDX {
    WIDX_BACKGROUND,
    WIDX_TITLE,
    WIDX_CLOSE,
    WIDX_RESIZE = 3,
    WIDX_PEOPLE_TAB = 4,
    WIDX_RIDES_TAB = 5,
    WIDX_MAP = 6,
    WIDX_MAP_SIZE_SPINNER = 7,
    WIDX_MAP_SIZE_SPINNER_UP = 8,
    WIDX_MAP_SIZE_SPINNER_DOWN = 9,
    WIDX_SET_LAND_RIGHTS = 10,
    WIDX_BUILD_PARK_ENTRANCE = 11,
    WIDX_PEOPLE_STARTING_POSITION = 12,
    WIDX_LAND_TOOL = 13,
    WIDX_LAND_TOOL_SMALLER = 14,
    WIDX_LAND_TOOL_LARGER = 15,
    WIDX_LAND_OWNED_CHECKBOX = 16,
    WIDX_CONSTRUCTION_RIGHTS_OWNED_CHECKBOX = 17,
    WIDX_LAND_SALE_CHECKBOX = 18,
    WIDX_CONSTRUCTION_RIGHTS_SALE_CHECKBOX = 19,
    WIDX_ROTATE_90 = 20,
    WIDX_MAP_GENERATOR = 21
};

validate_global_widx(WC_MAP, WIDX_ROTATE_90);

static rct_widget window_map_widgets[] = {
    WINDOW_SHIM(WINDOW_TITLE, WW, WH),
    MakeWidget        ({  0,  43}, {245, 215}, WindowWidgetType::Resize,    WindowColour::Secondary                                                                                  ),
    MakeRemapWidget   ({  3,  17}, { 31,  27}, WindowWidgetType::ColourBtn, WindowColour::Secondary, SPR_TAB,                         STR_SHOW_PEOPLE_ON_MAP_TIP                     ),
    MakeRemapWidget   ({ 34,  17}, { 31,  27}, WindowWidgetType::ColourBtn, WindowColour::Secondary, SPR_TAB,                         STR_SHOW_RIDES_STALLS_ON_MAP_TIP               ),
    MakeWidget        ({  3,  46}, {239, 180}, WindowWidgetType::Scroll,    WindowColour::Secondary, SCROLL_BOTH                                                                     ),
    MakeSpinnerWidgets({104, 229}, { 95,  12}, WindowWidgetType::Spinner,   WindowColour::Secondary, STR_MAP_SIZE_VALUE                                                              ), // NB: 3 widgets
    MakeWidget        ({  4,   1}, { 24,  24}, WindowWidgetType::FlatBtn,   WindowColour::Secondary, SPR_BUY_LAND_RIGHTS,             STR_SELECT_PARK_OWNED_LAND_TIP                 ),
    MakeWidget        ({  4,   1}, { 24,  24}, WindowWidgetType::FlatBtn,   WindowColour::Secondary, SPR_PARK_ENTRANCE,               STR_BUILD_PARK_ENTRANCE_TIP                    ),
    MakeWidget        ({ 28,   1}, { 24,  24}, WindowWidgetType::FlatBtn,   WindowColour::Secondary, 0xFFFFFFFF,                      STR_SET_STARTING_POSITIONS_TIP                 ),
    MakeWidget        ({  4,  17}, { 44,  32}, WindowWidgetType::ImgBtn,    WindowColour::Secondary, SPR_LAND_TOOL_SIZE_0                                                            ),
    MakeRemapWidget   ({  5,  18}, { 16,  16}, WindowWidgetType::TrnBtn,    WindowColour::Secondary, SPR_LAND_TOOL_DECREASE,          STR_ADJUST_SMALLER_LAND_TIP                    ),
    MakeRemapWidget   ({ 31,  32}, { 16,  16}, WindowWidgetType::TrnBtn,    WindowColour::Secondary, SPR_LAND_TOOL_INCREASE,          STR_ADJUST_LARGER_LAND_TIP                     ),
    MakeWidget        ({ 58, 197}, {184,  12}, WindowWidgetType::Checkbox,  WindowColour::Secondary, STR_LAND_OWNED,                  STR_SET_LAND_TO_BE_OWNED_TIP                   ),
    MakeWidget        ({ 58, 197}, {184,  12}, WindowWidgetType::Checkbox,  WindowColour::Secondary, STR_CONSTRUCTION_RIGHTS_OWNED,   STR_SET_CONSTRUCTION_RIGHTS_TO_BE_OWNED_TIP    ),
    MakeWidget        ({ 58, 197}, {184,  12}, WindowWidgetType::Checkbox,  WindowColour::Secondary, STR_LAND_SALE,                   STR_SET_LAND_TO_BE_AVAILABLE_TIP               ),
    MakeWidget        ({ 58, 197}, {174,  12}, WindowWidgetType::Checkbox,  WindowColour::Secondary, STR_CONSTRUCTION_RIGHTS_SALE,    STR_SET_CONSTRUCTION_RIGHTS_TO_BE_AVAILABLE_TIP),
    MakeWidget        ({218,  45}, { 24,  24}, WindowWidgetType::FlatBtn,   WindowColour::Secondary, SPR_ROTATE_ARROW,                STR_ROTATE_OBJECTS_90                          ),
    MakeWidget        ({110, 189}, {131,  14}, WindowWidgetType::Button,    WindowColour::Secondary, STR_MAPGEN_WINDOW_TITLE,         STR_MAP_GENERATOR_TIP                          ),
    { WIDGETS_END },
};

// used in transforming viewport view coordinates to minimap coordinates
// rct2: 0x00981BBC
static constexpr const ScreenCoordsXY MiniMapOffsets[] = {
    {     MAXIMUM_MAP_SIZE_TECHNICAL - 8,                              0 },
    { 2 * MAXIMUM_MAP_SIZE_TECHNICAL - 8,     MAXIMUM_MAP_SIZE_TECHNICAL },
    {     MAXIMUM_MAP_SIZE_TECHNICAL - 8, 2 * MAXIMUM_MAP_SIZE_TECHNICAL },
    {                              0 - 8,     MAXIMUM_MAP_SIZE_TECHNICAL }
};

/** rct2: 0x00981BCC */
static constexpr const uint16_t RideKeyColours[] = {
    MapColour(PALETTE_INDEX_61),   // COLOUR_KEY_RIDE
    MapColour(PALETTE_INDEX_42),   // COLOUR_KEY_FOOD
    MapColour(PALETTE_INDEX_20),   // COLOUR_KEY_DRINK
    MapColour(PALETTE_INDEX_209),  // COLOUR_KEY_SOUVENIR
    MapColour(PALETTE_INDEX_136),  // COLOUR_KEY_KIOSK
    MapColour(PALETTE_INDEX_102),  // COLOUR_KEY_FIRST_AID
    MapColour(PALETTE_INDEX_55),   // COLOUR_KEY_CASH_MACHINE
    MapColour(PALETTE_INDEX_161),  // COLOUR_KEY_TOILETS
};

static void window_map_close(rct_window *w);
static void window_map_resize(rct_window *w);
static void window_map_mouseup(rct_window *w, rct_widgetindex widgetIndex);
static void window_map_mousedown(rct_window *w, rct_widgetindex widgetIndex, rct_widget* widget);
static void window_map_update(rct_window *w);
static void window_map_toolupdate(rct_window* w, rct_widgetindex widgetIndex, const ScreenCoordsXY& screenCoords);
static void window_map_tooldown(rct_window* w, rct_widgetindex widgetIndex, const ScreenCoordsXY& screenCoords);
static void window_map_tooldrag(rct_window* w, rct_widgetindex widgetIndex, const ScreenCoordsXY& screenCoords);
static void window_map_toolabort(rct_window *w, rct_widgetindex widgetIndex);
static void window_map_scrollgetsize(rct_window *w, int32_t scrollIndex, int32_t *width, int32_t *height);
static void window_map_scrollmousedown(rct_window *w, int32_t scrollIndex, const ScreenCoordsXY& screenCoords);
static void window_map_textinput(rct_window *w, rct_widgetindex widgetIndex, char *text);
static void window_map_invalidate(rct_window *w);
static void window_map_paint(rct_window *w, rct_drawpixelinfo *dpi);
static void window_map_scrollpaint(rct_window *w, rct_drawpixelinfo *dpi, int32_t scrollIndex);

static rct_window_event_list window_map_events([](auto& events)
{
    events.close = &window_map_close;
    events.mouse_up = &window_map_mouseup;
    events.resize = &window_map_resize;
    events.mouse_down = &window_map_mousedown;
    events.update = &window_map_update;
    events.tool_update = &window_map_toolupdate;
    events.tool_down = &window_map_tooldown;
    events.tool_drag = &window_map_tooldrag;
    events.tool_abort = &window_map_toolabort;
    events.get_scroll_size = &window_map_scrollgetsize;
    events.scroll_mousedown = &window_map_scrollmousedown;
    events.scroll_mousedrag = &window_map_scrollmousedown;
    events.text_input = &window_map_textinput;
    events.invalidate = &window_map_invalidate;
    events.paint = &window_map_paint;
    events.scroll_paint = &window_map_scrollpaint;
});
// clang-format on

/** rct2: 0x00F1AD61 */
static uint8_t _activeTool;

/** rct2: 0x00F1AD6C */
static uint32_t _currentLine;

/** rct2: 0x00F1AD68 */
static std::vector<uint8_t> _mapImageData;

static uint16_t _landRightsToolSize;

static void window_map_init_map();
static void window_map_centre_on_view_point();
static void window_map_show_default_scenario_editor_buttons(rct_window* w);
static void window_map_draw_tab_images(rct_window* w, rct_drawpixelinfo* dpi);
static void window_map_paint_peep_overlay(rct_drawpixelinfo* dpi);
static void window_map_paint_train_overlay(rct_drawpixelinfo* dpi);
static void window_map_paint_hud_rectangle(rct_drawpixelinfo* dpi);
static void window_map_inputsize_land(rct_window* w);
static void window_map_inputsize_map(rct_window* w);

static void window_map_set_land_rights_tool_update(const ScreenCoordsXY& screenCoords);
static void window_map_place_park_entrance_tool_update(const ScreenCoordsXY& screenCoords);
static void window_map_set_peep_spawn_tool_update(const ScreenCoordsXY& screenCoords);
static void window_map_place_park_entrance_tool_down(const ScreenCoordsXY& screenCoords);
static void window_map_set_peep_spawn_tool_down(const ScreenCoordsXY& screenCoords);
static void map_window_increase_map_size();
static void map_window_decrease_map_size();
static void map_window_set_pixels(rct_window* w);

static CoordsXY map_window_screen_to_map(ScreenCoordsXY screenCoords);

/**
 *
 *  rct2: 0x0068C88A
 */
rct_window* window_map_open()
{
    rct_window* w;

    // Check if window is already open
    w = window_bring_to_front_by_class(WC_MAP);
    if (w != nullptr)
    {
        w->selected_tab = 0;
        w->list_information_type = 0;
        return w;
    }

    try
    {
        _mapImageData.resize(MAP_WINDOW_MAP_SIZE * MAP_WINDOW_MAP_SIZE);
    }
    catch (const std::bad_alloc&)
    {
        return nullptr;
    }

    w = WindowCreateAutoPos(245, 259, &window_map_events, WC_MAP, WF_10);
    w->widgets = window_map_widgets;
    w->enabled_widgets = (1ULL << WIDX_CLOSE) | (1ULL << WIDX_PEOPLE_TAB) | (1ULL << WIDX_RIDES_TAB)
        | (1ULL << WIDX_MAP_SIZE_SPINNER) | (1ULL << WIDX_MAP_SIZE_SPINNER_UP) | (1ULL << WIDX_MAP_SIZE_SPINNER_DOWN)
        | (1ULL << WIDX_LAND_TOOL) | (1ULL << WIDX_LAND_TOOL_SMALLER) | (1ULL << WIDX_LAND_TOOL_LARGER)
        | (1ULL << WIDX_SET_LAND_RIGHTS) | (1ULL << WIDX_LAND_OWNED_CHECKBOX)
        | (1ULL << WIDX_CONSTRUCTION_RIGHTS_OWNED_CHECKBOX) | (1ULL << WIDX_LAND_SALE_CHECKBOX)
        | (1ULL << WIDX_CONSTRUCTION_RIGHTS_SALE_CHECKBOX) | (1ULL << WIDX_BUILD_PARK_ENTRANCE) | (1ULL << WIDX_ROTATE_90)
        | (1ULL << WIDX_PEOPLE_STARTING_POSITION) | (1ULL << WIDX_MAP_GENERATOR);

    w->hold_down_widgets = (1ULL << WIDX_MAP_SIZE_SPINNER_UP) | (1ULL << WIDX_MAP_SIZE_SPINNER_DOWN)
        | (1ULL << WIDX_LAND_TOOL_LARGER) | (1ULL << WIDX_LAND_TOOL_SMALLER);

    WindowInitScrollWidgets(w);

    w->map.rotation = get_current_rotation();

    window_map_init_map();
    gWindowSceneryRotation = 0;
    window_map_centre_on_view_point();

    // Reset land rights tool size
    _landRightsToolSize = 1;

    return w;
}

void window_map_reset()
{
    rct_window* w;

    // Check if window is even opened
    w = window_bring_to_front_by_class(WC_MAP);
    if (w == nullptr)
    {
        return;
    }

    window_map_init_map();
    window_map_centre_on_view_point();
}

/**
 *
 *  rct2: 0x0068D0F1
 */
static void window_map_close(rct_window* w)
{
    _mapImageData.clear();
    _mapImageData.shrink_to_fit();
    if ((input_test_flag(INPUT_FLAG_TOOL_ACTIVE)) && gCurrentToolWidget.window_classification == w->classification
        && gCurrentToolWidget.window_number == w->number)
    {
        tool_cancel();
    }
}

/**
 *
 *  rct2: 0x0068CFC1
 */
static void window_map_mouseup(rct_window* w, rct_widgetindex widgetIndex)
{
    switch (widgetIndex)
    {
        case WIDX_CLOSE:
            window_close(w);
            break;
        case WIDX_SET_LAND_RIGHTS:
            w->Invalidate();
            if (tool_set(w, widgetIndex, Tool::UpArrow))
                break;
            _activeTool = 2;
            // Prevent mountain tool size.
            _landRightsToolSize = std::max<uint16_t>(MINIMUM_TOOL_SIZE, _landRightsToolSize);
            show_gridlines();
            show_land_rights();
            show_construction_rights();
            break;
        case WIDX_LAND_OWNED_CHECKBOX:
            _activeTool ^= 2;

            if (_activeTool & 2)
                _activeTool &= 0xF2;

            w->Invalidate();
            break;
        case WIDX_LAND_SALE_CHECKBOX:
            _activeTool ^= 8;

            if (_activeTool & 8)
                _activeTool &= 0xF8;

            w->Invalidate();
            break;
        case WIDX_CONSTRUCTION_RIGHTS_OWNED_CHECKBOX:
            _activeTool ^= 1;

            if (_activeTool & 1)
                _activeTool &= 0xF1;

            w->Invalidate();
            break;
        case WIDX_CONSTRUCTION_RIGHTS_SALE_CHECKBOX:
            _activeTool ^= 4;

            if (_activeTool & 4)
                _activeTool &= 0xF4;

            w->Invalidate();
            break;
        case WIDX_BUILD_PARK_ENTRANCE:
            w->Invalidate();
            if (tool_set(w, widgetIndex, Tool::UpArrow))
                break;

            gParkEntranceGhostExists = false;
            input_set_flag(INPUT_FLAG_6, true);

            show_gridlines();
            show_land_rights();
            show_construction_rights();
            break;
        case WIDX_ROTATE_90:
            gWindowSceneryRotation = (gWindowSceneryRotation + 1) & 3;
            break;
        case WIDX_PEOPLE_STARTING_POSITION:
            if (tool_set(w, widgetIndex, Tool::UpArrow))
                break;

            show_gridlines();
            show_land_rights();
            show_construction_rights();
            break;
        case WIDX_LAND_TOOL:
            window_map_inputsize_land(w);
            break;
        case WIDX_MAP_SIZE_SPINNER:
            window_map_inputsize_map(w);
            break;
        case WIDX_MAP_GENERATOR:
            context_open_window(WC_MAPGEN);
            break;
        default:
            if (widgetIndex >= WIDX_PEOPLE_TAB && widgetIndex <= WIDX_RIDES_TAB)
            {
                widgetIndex -= WIDX_PEOPLE_TAB;
                if (widgetIndex == w->selected_tab)
                    break;

                w->selected_tab = widgetIndex;
                w->list_information_type = 0;
            }
    }
}

/**
 *
 *  rct2: 0x0068D7DC
 */
static void window_map_resize(rct_window* w)
{
    w->flags |= WF_RESIZABLE;
    w->min_width = 245;
    w->max_width = 800;
    w->min_height = 259;
    w->max_height = 560;
}

/**
 *
 *  rct2: 0x0068D040
 */
static void window_map_mousedown(rct_window* w, rct_widgetindex widgetIndex, rct_widget* widget)
{
    switch (widgetIndex)
    {
        case WIDX_MAP_SIZE_SPINNER_UP:
            map_window_increase_map_size();
            break;
        case WIDX_MAP_SIZE_SPINNER_DOWN:
            map_window_decrease_map_size();
            break;
        case WIDX_LAND_TOOL_SMALLER:
            // Decrement land rights tool size
            _landRightsToolSize = std::max(MINIMUM_TOOL_SIZE, _landRightsToolSize - 1);

            w->Invalidate();
            break;
        case WIDX_LAND_TOOL_LARGER:
            // Increment land rights tool size
            _landRightsToolSize = std::min(MAXIMUM_TOOL_SIZE, _landRightsToolSize + 1);

            w->Invalidate();
            break;
    }
}

/**
 *
 *  rct2: 0x0068D7FB
 */
static void window_map_update(rct_window* w)
{
    if (get_current_rotation() != w->map.rotation)
    {
        w->map.rotation = get_current_rotation();
        window_map_init_map();
        window_map_centre_on_view_point();
    }

    for (int32_t i = 0; i < 16; i++)
        map_window_set_pixels(w);

    w->Invalidate();

    // Update tab animations
    w->list_information_type++;
    switch (w->selected_tab)
    {
        case PAGE_PEEPS:
            if (w->list_information_type >= 32)
            {
                w->list_information_type = 0;
            }
            break;
        case PAGE_RIDES:
            if (w->list_information_type >= 64)
            {
                w->list_information_type = 0;
            }
            break;
    }
}

/**
 *
 *  rct2: 0x0068D093
 */
static void window_map_toolupdate(rct_window* w, rct_widgetindex widgetIndex, const ScreenCoordsXY& screenCoords)
{
    switch (widgetIndex)
    {
        case WIDX_SET_LAND_RIGHTS:
            window_map_set_land_rights_tool_update(screenCoords);
            break;
        case WIDX_BUILD_PARK_ENTRANCE:
            window_map_place_park_entrance_tool_update(screenCoords);
            break;
        case WIDX_PEOPLE_STARTING_POSITION:
            window_map_set_peep_spawn_tool_update(screenCoords);
            break;
    }
}

/**
 *
 *  rct2: 0x0068D074
 */
static void window_map_tooldown(rct_window* w, rct_widgetindex widgetIndex, const ScreenCoordsXY& screenCoords)
{
    switch (widgetIndex)
    {
        case WIDX_BUILD_PARK_ENTRANCE:
            window_map_place_park_entrance_tool_down(screenCoords);
            break;
        case WIDX_PEOPLE_STARTING_POSITION:
            window_map_set_peep_spawn_tool_down(screenCoords);
            break;
    }
}

/**
 *
 *  rct2: 0x0068D088
 */
static void window_map_tooldrag(rct_window* w, rct_widgetindex widgetIndex, const ScreenCoordsXY& screenCoords)
{
    switch (widgetIndex)
    {
        case WIDX_SET_LAND_RIGHTS:
            if (gMapSelectFlags & MAP_SELECT_FLAG_ENABLE)
            {
                auto landSetRightsAction = LandSetRightsAction(
                    { gMapSelectPositionA.x, gMapSelectPositionA.y, gMapSelectPositionB.x, gMapSelectPositionB.y },
                    LandSetRightSetting::SetOwnershipWithChecks, _activeTool << 4);
                GameActions::Execute(&landSetRightsAction);
            }
            break;
    }
}

/**
 *
 *  rct2: 0x0068D055
 */
static void window_map_toolabort(rct_window* w, rct_widgetindex widgetIndex)
{
    switch (widgetIndex)
    {
        case WIDX_SET_LAND_RIGHTS:
            w->Invalidate();
            hide_gridlines();
            hide_land_rights();
            hide_construction_rights();
            break;
        case WIDX_BUILD_PARK_ENTRANCE:
            park_entrance_remove_ghost();
            w->Invalidate();
            hide_gridlines();
            hide_land_rights();
            hide_construction_rights();
            break;
        case WIDX_PEOPLE_STARTING_POSITION:
            w->Invalidate();
            hide_gridlines();
            hide_land_rights();
            hide_construction_rights();
            break;
    }
}

/**
 *
 *  rct2: 0x0068D7CC
 */
static void window_map_scrollgetsize(rct_window* w, int32_t scrollIndex, int32_t* width, int32_t* height)
{
    window_map_invalidate(w);

    *width = MAP_WINDOW_MAP_SIZE;
    *height = MAP_WINDOW_MAP_SIZE;
}

/**
 *
 *  rct2: 0x0068D726
 */
static void window_map_scrollmousedown(rct_window* w, int32_t scrollIndex, const ScreenCoordsXY& screenCoords)
{
    CoordsXY c = map_window_screen_to_map(screenCoords);
    auto mapCoords = CoordsXY{ std::clamp(c.x, 0, MAXIMUM_MAP_SIZE_BIG - 1), std::clamp(c.y, 0, MAXIMUM_MAP_SIZE_BIG - 1) };
    auto mapZ = tile_element_height(mapCoords);

    rct_window* mainWindow = window_get_main();
    if (mainWindow != nullptr)
    {
        window_scroll_to_location(mainWindow, { mapCoords, mapZ });
    }

    if (land_tool_is_active())
    {
        // Set land terrain
        int32_t landToolSize = std::max<int32_t>(1, gLandToolSize);
        int32_t size = (landToolSize * 32) - 32;
        int32_t radius = (landToolSize * 16) - 16;

        mapCoords = (mapCoords - CoordsXY{ radius, radius }).ToTileStart();
        map_invalidate_selection_rect();
        gMapSelectFlags |= MAP_SELECT_FLAG_ENABLE;
        gMapSelectType = MAP_SELECT_TYPE_FULL;
        gMapSelectPositionA = mapCoords;
        gMapSelectPositionB = mapCoords + CoordsXY{ size, size };
        map_invalidate_selection_rect();

        auto surfaceSetStyleAction = SurfaceSetStyleAction(
            { gMapSelectPositionA.x, gMapSelectPositionA.y, gMapSelectPositionB.x, gMapSelectPositionB.y },
            gLandToolTerrainSurface, gLandToolTerrainEdge);
        GameActions::Execute(&surfaceSetStyleAction);
    }
    else if (WidgetIsActiveTool(w, WIDX_SET_LAND_RIGHTS))
    {
        // Set land rights
        int32_t landRightsToolSize = std::max<int32_t>(1, _landRightsToolSize);
        int32_t size = (landRightsToolSize * 32) - 32;
        int32_t radius = (landRightsToolSize * 16) - 16;
        mapCoords = (mapCoords - CoordsXY{ radius, radius }).ToTileStart();

        map_invalidate_selection_rect();
        gMapSelectFlags |= MAP_SELECT_FLAG_ENABLE;
        gMapSelectType = MAP_SELECT_TYPE_FULL;
        gMapSelectPositionA = mapCoords;
        gMapSelectPositionB = mapCoords + CoordsXY{ size, size };
        map_invalidate_selection_rect();

        auto landSetRightsAction = LandSetRightsAction(
            { gMapSelectPositionA.x, gMapSelectPositionA.y, gMapSelectPositionB.x, gMapSelectPositionB.y },
            LandSetRightSetting::SetOwnershipWithChecks, _activeTool << 4);
        GameActions::Execute(&landSetRightsAction);
    }
}

static void window_map_textinput(rct_window* w, rct_widgetindex widgetIndex, char* text)
{
    int32_t size;
    char* end;

    if (text == nullptr)
        return;

    switch (widgetIndex)
    {
        case WIDX_LAND_TOOL:
            size = strtol(text, &end, 10);
            if (*end == '\0')
            {
                size = std::clamp(size, MINIMUM_TOOL_SIZE, MAXIMUM_TOOL_SIZE);
                _landRightsToolSize = size;
                w->Invalidate();
            }
            break;
        case WIDX_MAP_SIZE_SPINNER:
            size = strtol(text, &end, 10);
            if (*end == '\0')
            {
                // The practical size is 2 lower than the technical size
                size += 2;
                size = std::clamp(size, MINIMUM_MAP_SIZE_TECHNICAL, MAXIMUM_MAP_SIZE_TECHNICAL);

                int32_t currentSize = gMapSize;
                while (size < currentSize)
                {
                    map_window_decrease_map_size();
                    currentSize--;
                }
                while (size > currentSize)
                {
                    map_window_increase_map_size();
                    currentSize++;
                }
                w->Invalidate();
            }
            break;
    }
}

/**
 *
 *  rct2: 0x0068CA8F
 */
static void window_map_invalidate(rct_window* w)
{
    uint64_t pressedWidgets;
    int32_t i, height;

    // Set the pressed widgets
    pressedWidgets = w->pressed_widgets;
    pressedWidgets &= (1ULL << WIDX_PEOPLE_TAB);
    pressedWidgets &= (1ULL << WIDX_RIDES_TAB);
    pressedWidgets &= (1ULL << WIDX_MAP);
    pressedWidgets &= (1ULL << WIDX_LAND_OWNED_CHECKBOX);
    pressedWidgets &= (1ULL << WIDX_CONSTRUCTION_RIGHTS_OWNED_CHECKBOX);
    pressedWidgets &= (1ULL << WIDX_LAND_SALE_CHECKBOX);
    pressedWidgets &= (1ULL << WIDX_CONSTRUCTION_RIGHTS_SALE_CHECKBOX);

    pressedWidgets |= (1ULL << (WIDX_PEOPLE_TAB + w->selected_tab));
    pressedWidgets |= (1ULL << WIDX_LAND_TOOL);

    if (_activeTool & (1 << 3))
        pressedWidgets |= (1ULL << WIDX_LAND_SALE_CHECKBOX);

    if (_activeTool & (1 << 2))
        pressedWidgets |= (1ULL << WIDX_CONSTRUCTION_RIGHTS_SALE_CHECKBOX);

    if (_activeTool & (1 << 1))
        pressedWidgets |= (1ULL << WIDX_LAND_OWNED_CHECKBOX);

    if (_activeTool & (1 << 0))
        pressedWidgets |= (1ULL << WIDX_CONSTRUCTION_RIGHTS_OWNED_CHECKBOX);

    w->pressed_widgets = pressedWidgets;

    // Resize widgets to window size
    w->widgets[WIDX_BACKGROUND].right = w->width - 1;
    w->widgets[WIDX_BACKGROUND].bottom = w->height - 1;
    w->widgets[WIDX_RESIZE].right = w->width - 1;
    w->widgets[WIDX_RESIZE].bottom = w->height - 1;
    w->widgets[WIDX_TITLE].right = w->width - 2;
    w->widgets[WIDX_CLOSE].left = w->width - 2 - 11;
    w->widgets[WIDX_CLOSE].right = w->width - 2 - 11 + 10;
    w->widgets[WIDX_MAP].right = w->width - 4;

    if ((gScreenFlags & SCREEN_FLAGS_SCENARIO_EDITOR) || gCheatsSandboxMode)
        w->widgets[WIDX_MAP].bottom = w->height - 1 - 72;
    else if (w->selected_tab == PAGE_RIDES)
        w->widgets[WIDX_MAP].bottom = w->height - 1 - (4 * LIST_ROW_HEIGHT + 4);
    else
        w->widgets[WIDX_MAP].bottom = w->height - 1 - 14;

    w->widgets[WIDX_MAP_SIZE_SPINNER].top = w->height - 15;
    w->widgets[WIDX_MAP_SIZE_SPINNER].bottom = w->height - 4;
    w->widgets[WIDX_MAP_SIZE_SPINNER_UP].top = w->height - 14;
    w->widgets[WIDX_MAP_SIZE_SPINNER_UP].bottom = w->height - 5;
    w->widgets[WIDX_MAP_SIZE_SPINNER_DOWN].top = w->height - 14;
    w->widgets[WIDX_MAP_SIZE_SPINNER_DOWN].bottom = w->height - 5;

    w->widgets[WIDX_SET_LAND_RIGHTS].top = w->height - 70;
    w->widgets[WIDX_SET_LAND_RIGHTS].bottom = w->height - 70 + 23;
    w->widgets[WIDX_BUILD_PARK_ENTRANCE].top = w->height - 46;
    w->widgets[WIDX_BUILD_PARK_ENTRANCE].bottom = w->height - 46 + 23;
    w->widgets[WIDX_ROTATE_90].top = w->height - 46;
    w->widgets[WIDX_ROTATE_90].bottom = w->height - 46 + 23;
    w->widgets[WIDX_PEOPLE_STARTING_POSITION].top = w->height - 46;
    w->widgets[WIDX_PEOPLE_STARTING_POSITION].bottom = w->height - 46 + 23;

    w->widgets[WIDX_LAND_TOOL].top = w->height - 42;
    w->widgets[WIDX_LAND_TOOL].bottom = w->height - 42 + 30;
    w->widgets[WIDX_LAND_TOOL_SMALLER].top = w->height - 41;
    w->widgets[WIDX_LAND_TOOL_SMALLER].bottom = w->height - 41 + 15;
    w->widgets[WIDX_LAND_TOOL_LARGER].top = w->height - 27;
    w->widgets[WIDX_LAND_TOOL_LARGER].bottom = w->height - 27 + 15;

    w->widgets[WIDX_MAP_GENERATOR].top = w->height - 69;
    w->widgets[WIDX_MAP_GENERATOR].bottom = w->height - 69 + 13;

    // Land tool mode (4 checkboxes)
    height = w->height - 55;
    for (i = 0; i < 4; i++)
    {
        w->widgets[WIDX_LAND_OWNED_CHECKBOX + i].top = height;
        height += 11;
        w->widgets[WIDX_LAND_OWNED_CHECKBOX + i].bottom = height;
        height += 2;
    }

    // Disable all scenario editor related widgets
    for (i = WIDX_MAP_SIZE_SPINNER; i <= WIDX_MAP_GENERATOR; i++)
    {
        w->widgets[i].type = WindowWidgetType::Empty;
    }

    if ((gScreenFlags & SCREEN_FLAGS_SCENARIO_EDITOR) || gCheatsSandboxMode)
    {
        // scenario editor: build park entrance selected, show rotate button
        if ((input_test_flag(INPUT_FLAG_TOOL_ACTIVE)) && gCurrentToolWidget.window_classification == WC_MAP
            && gCurrentToolWidget.widget_index == WIDX_BUILD_PARK_ENTRANCE)
        {
            w->widgets[WIDX_ROTATE_90].type = WindowWidgetType::FlatBtn;
        }

        // Always show set land rights button
        w->widgets[WIDX_SET_LAND_RIGHTS].type = WindowWidgetType::FlatBtn;

        // If any tool is active
        if ((input_test_flag(INPUT_FLAG_TOOL_ACTIVE)) && gCurrentToolWidget.window_classification == WC_MAP)
        {
            // if not in set land rights mode: show the default scenario editor buttons
            if (gCurrentToolWidget.widget_index != WIDX_SET_LAND_RIGHTS)
            {
                window_map_show_default_scenario_editor_buttons(w);
            }
            else
            { // if in set land rights mode: show land tool buttons + modes
                w->widgets[WIDX_LAND_TOOL].type = WindowWidgetType::ImgBtn;
                w->widgets[WIDX_LAND_TOOL_SMALLER].type = WindowWidgetType::TrnBtn;
                w->widgets[WIDX_LAND_TOOL_LARGER].type = WindowWidgetType::TrnBtn;

                for (i = 0; i < 4; i++)
                    w->widgets[WIDX_LAND_OWNED_CHECKBOX + i].type = WindowWidgetType::Checkbox;

                w->widgets[WIDX_LAND_TOOL].image = LandTool::SizeToSpriteIndex(_landRightsToolSize);
            }
        }
        else
        {
            // if no tool is active: show the default scenario editor buttons
            window_map_show_default_scenario_editor_buttons(w);
        }
    }
}

/**
 *
 *  rct2: 0x0068CDA9
 */
static void window_map_paint(rct_window* w, rct_drawpixelinfo* dpi)
{
    WindowDrawWidgets(w, dpi);
    window_map_draw_tab_images(w, dpi);

    auto screenCoords = w->windowPos
        + ScreenCoordsXY{ window_map_widgets[WIDX_LAND_TOOL].midX(), window_map_widgets[WIDX_LAND_TOOL].midY() };

    // Draw land tool size
    if (WidgetIsActiveTool(w, WIDX_SET_LAND_RIGHTS) && _landRightsToolSize > MAX_TOOL_SIZE_WITH_SPRITE)
    {
        DrawTextBasic(
            dpi, screenCoords - ScreenCoordsXY{ 0, 2 }, STR_LAND_TOOL_SIZE_VALUE, &_landRightsToolSize,
            { TextAlignment::CENTRE });
    }
    screenCoords.y = w->windowPos.y + window_map_widgets[WIDX_LAND_TOOL].bottom + 5;

    // People starting position (scenario editor only)
    if (w->widgets[WIDX_PEOPLE_STARTING_POSITION].type != WindowWidgetType::Empty)
    {
        screenCoords = w->windowPos
            + ScreenCoordsXY{ w->widgets[WIDX_PEOPLE_STARTING_POSITION].left + 12,
                              w->widgets[WIDX_PEOPLE_STARTING_POSITION].top + 18 };
        gfx_draw_sprite(dpi, ImageId(SPR_6410, COLOUR_BRIGHT_RED, COLOUR_LIGHT_BROWN), screenCoords);
    }

    if (!(gScreenFlags & SCREEN_FLAGS_SCENARIO_EDITOR) && !gCheatsSandboxMode)
    {
        // Render the map legend
        if (w->selected_tab == PAGE_RIDES)
        {
            screenCoords = w->windowPos + ScreenCoordsXY{ 4, w->widgets[WIDX_MAP].bottom + 2 };

            static rct_string_id mapLabels[] = {
                STR_MAP_RIDE,       STR_MAP_FOOD_STALL, STR_MAP_DRINK_STALL,  STR_MAP_SOUVENIR_STALL,
                STR_MAP_INFO_KIOSK, STR_MAP_FIRST_AID,  STR_MAP_CASH_MACHINE, STR_MAP_TOILET,
            };

            for (uint32_t i = 0; i < std::size(RideKeyColours); i++)
            {
                gfx_fill_rect(
                    dpi, { screenCoords + ScreenCoordsXY{ 0, 2 }, screenCoords + ScreenCoordsXY{ 6, 8 } }, RideKeyColours[i]);
                DrawTextBasic(dpi, screenCoords + ScreenCoordsXY{ LIST_ROW_HEIGHT, 0 }, mapLabels[i], w);
                screenCoords.y += LIST_ROW_HEIGHT;
                if (i == 3)
                {
                    screenCoords += { 118, -(LIST_ROW_HEIGHT * 4) };
                }
            }
        }
    }
    else if (!WidgetIsActiveTool(w, WIDX_SET_LAND_RIGHTS))
    {
        DrawTextBasic(
            dpi, w->windowPos + ScreenCoordsXY{ 4, w->widgets[WIDX_MAP_SIZE_SPINNER].top + 1 }, STR_MAP_SIZE, {},
            { w->colours[1] });
    }
}

/**
 *
 *  rct2: 0x0068CF23
 */
static void window_map_scrollpaint(rct_window* w, rct_drawpixelinfo* dpi, int32_t scrollIndex)
{
    gfx_clear(dpi, PALETTE_INDEX_10);

    rct_g1_element g1temp = {};
    g1temp.offset = _mapImageData.data();
    g1temp.width = MAP_WINDOW_MAP_SIZE;
    g1temp.height = MAP_WINDOW_MAP_SIZE;
    g1temp.x_offset = -8;
    g1temp.y_offset = -8;
    gfx_set_g1_element(SPR_TEMP, &g1temp);
    drawing_engine_invalidate_image(SPR_TEMP);
    gfx_draw_sprite(dpi, ImageId(SPR_TEMP), { 0, 0 });

    if (w->selected_tab == PAGE_PEEPS)
    {
        window_map_paint_peep_overlay(dpi);
    }
    else
    {
        window_map_paint_train_overlay(dpi);
    }
    window_map_paint_hud_rectangle(dpi);
}

/**
 *
 *  rct2: 0x0068CA6C
 */
static void window_map_init_map()
{
    std::fill(_mapImageData.begin(), _mapImageData.end(), PALETTE_INDEX_10);
    _currentLine = 0;
}

/**
 *
 *  rct2: 0x0068C990
 */
static void window_map_centre_on_view_point()
{
    rct_window* w = window_get_main();
    rct_window* w_map;
    int16_t ax, bx, cx, dx;
    int16_t bp, di;

    if (w == nullptr || w->viewport == nullptr)
        return;

    w_map = window_find_by_class(WC_MAP);
    if (w_map == nullptr)
        return;

    auto offset = MiniMapOffsets[get_current_rotation()];

    // calculate centre view point of viewport and transform it to minimap coordinates

    cx = ((w->viewport->view_width >> 1) + w->viewport->viewPos.x) >> 5;
    dx = ((w->viewport->view_height >> 1) + w->viewport->viewPos.y) >> 4;
    cx += offset.x;
    dx += offset.y;

    // calculate width and height of minimap

    ax = w_map->widgets[WIDX_MAP].width() - 11;
    bx = w_map->widgets[WIDX_MAP].height() - 11;
    bp = ax;
    di = bx;

    ax >>= 1;
    bx >>= 1;
    cx = std::max(cx - ax, 0);
    dx = std::max(dx - bx, 0);

    bp = w_map->scrolls[0].h_right - bp;
    di = w_map->scrolls[0].v_bottom - di;

    if (bp < 0 && (bp - cx) < 0)
        cx = 0;

    if (di < 0 && (di - dx) < 0)
        dx = 0;

    w_map->scrolls[0].h_left = cx;
    w_map->scrolls[0].v_top = dx;
    WidgetScrollUpdateThumbs(w_map, WIDX_MAP);
}

/**
 *
 *  rct2: 0x0068CD35 (part of 0x0068CA8F)
 */
static void window_map_show_default_scenario_editor_buttons(rct_window* w)
{
    w->widgets[WIDX_BUILD_PARK_ENTRANCE].type = WindowWidgetType::FlatBtn;
    w->widgets[WIDX_PEOPLE_STARTING_POSITION].type = WindowWidgetType::FlatBtn;
    w->widgets[WIDX_MAP_SIZE_SPINNER].type = WindowWidgetType::Spinner;
    w->widgets[WIDX_MAP_SIZE_SPINNER_UP].type = WindowWidgetType::Button;
    w->widgets[WIDX_MAP_SIZE_SPINNER_DOWN].type = WindowWidgetType::Button;

    // Only show this in the scenario editor, even when in sandbox mode.
    if (gScreenFlags & SCREEN_FLAGS_SCENARIO_EDITOR)
        w->widgets[WIDX_MAP_GENERATOR].type = WindowWidgetType::Button;

    auto ft = Formatter::Common();
    ft.Increment(2);
    ft.Add<uint16_t>(gMapSize - 2);
}

static void window_map_inputsize_land(rct_window* w)
{
    TextInputDescriptionArgs[0] = MINIMUM_TOOL_SIZE;
    TextInputDescriptionArgs[1] = MAXIMUM_TOOL_SIZE;
    window_text_input_open(w, WIDX_LAND_TOOL, STR_SELECTION_SIZE, STR_ENTER_SELECTION_SIZE, STR_NONE, STR_NONE, 3);
}

static void window_map_inputsize_map(rct_window* w)
{
    TextInputDescriptionArgs[0] = MINIMUM_MAP_SIZE_PRACTICAL;
    TextInputDescriptionArgs[1] = MAXIMUM_MAP_SIZE_PRACTICAL;
    window_text_input_open(w, WIDX_MAP_SIZE_SPINNER, STR_MAP_SIZE_2, STR_ENTER_MAP_SIZE, STR_NONE, STR_NONE, 4);
}

static void window_map_draw_tab_images(rct_window* w, rct_drawpixelinfo* dpi)
{
    uint32_t image;

    // Guest tab image (animated)
    image = SPR_TAB_GUESTS_0;
    if (w->selected_tab == PAGE_PEEPS)
        image += w->list_information_type / 4;

    gfx_draw_sprite(
        dpi, ImageId(image),
        w->windowPos + ScreenCoordsXY{ w->widgets[WIDX_PEOPLE_TAB].left, w->widgets[WIDX_PEOPLE_TAB].top });

    // Ride/stall tab image (animated)
    image = SPR_TAB_RIDE_0;
    if (w->selected_tab == PAGE_RIDES)
        image += w->list_information_type / 4;

    gfx_draw_sprite(
        dpi, ImageId(image), w->windowPos + ScreenCoordsXY{ w->widgets[WIDX_RIDES_TAB].left, w->widgets[WIDX_RIDES_TAB].top });
}

/**
 *
 * part of window_map_paint_peep_overlay and window_map_paint_train_overlay
 */
static MapCoordsXY window_map_transform_to_map_coords(CoordsXY c)
{
    int32_t x = c.x, y = c.y;

    switch (get_current_rotation())
    {
        case 3:
            std::swap(x, y);
            x = MAXIMUM_MAP_SIZE_BIG - 1 - x;
            break;
        case 2:
            x = MAXIMUM_MAP_SIZE_BIG - 1 - x;
            y = MAXIMUM_MAP_SIZE_BIG - 1 - y;
            break;
        case 1:
            std::swap(x, y);
            y = MAXIMUM_MAP_SIZE_BIG - 1 - y;
            break;
        case 0:
            break;
    }
    x /= 32;
    y /= 32;

    return { -x + y + MAXIMUM_MAP_SIZE_TECHNICAL - 8, x + y - 8 };
}

static void DrawMapPeepPixel(Peep* peep, const uint8_t flashColour, rct_drawpixelinfo* dpi)
{
    if (peep->x == LOCATION_NULL)
        return;

    MapCoordsXY c = window_map_transform_to_map_coords({ peep->x, peep->y });
    auto leftTop = ScreenCoordsXY{ c.x, c.y };
    auto rightBottom = leftTop;
    uint8_t colour = DefaultPeepMapColour;
    if (sprite_get_flashing(peep))
    {
        colour = flashColour;
        // If flashing then map peep pixel size is increased (by moving left top downwards)
        if (flashColour != DefaultPeepMapColour)
        {
            leftTop.x--;
        }
    }

    gfx_fill_rect(dpi, { leftTop, rightBottom }, colour);
}

static uint8_t MapGetGuestFlashColour()
{
    uint8_t colour = DefaultPeepMapColour;
    if ((gWindowMapFlashingFlags & MapFlashingFlags::FlashGuests) != 0)
    {
        colour = GuestMapColour;
        if ((gWindowMapFlashingFlags & MapFlashingFlags::SwitchColour) == 0)
            colour = GuestMapColourAlternate;
    }
    return colour;
}

static uint8_t MapGetStaffFlashColour()
{
    uint8_t colour = DefaultPeepMapColour;
    if ((gWindowMapFlashingFlags & MapFlashingFlags::FlashStaff) != 0)
    {
        colour = StaffMapColour;
        if ((gWindowMapFlashingFlags & MapFlashingFlags::SwitchColour) == 0)
            colour = StaffMapColourAlternate;
    }
    return colour;
}

/**
 *
 *  rct2: 0x0068DADA
 */
static void window_map_paint_peep_overlay(rct_drawpixelinfo* dpi)
{
    auto flashColour = MapGetGuestFlashColour();
    for (auto guest : EntityList<Guest>())
    {
        DrawMapPeepPixel(guest, flashColour, dpi);
    }
    flashColour = MapGetStaffFlashColour();
    for (auto staff : EntityList<Staff>())
    {
        DrawMapPeepPixel(staff, flashColour, dpi);
    }
}

/**
 *
 *  rct2: 0x0068DBC1
 */
static void window_map_paint_train_overlay(rct_drawpixelinfo* dpi)
{
    for (auto train : TrainManager::View())
    {
        for (Vehicle* vehicle = train; vehicle != nullptr; vehicle = GetEntity<Vehicle>(vehicle->next_vehicle_on_train))
        {
            if (vehicle->x == LOCATION_NULL)
                continue;

            MapCoordsXY c = window_map_transform_to_map_coords({ vehicle->x, vehicle->y });

            gfx_fill_rect(dpi, { { c.x, c.y }, { c.x, c.y } }, PALETTE_INDEX_171);
        }
    }
}

/**
 * The call to gfx_fill_rect was originally wrapped in sub_68DABD which made sure that arguments were ordered correctly,
 * but it doesn't look like it's ever necessary here so the call was removed.
 *
 *  rct2: 0x0068D8CE
 */
static void window_map_paint_hud_rectangle(rct_drawpixelinfo* dpi)
{
    rct_window* main_window = window_get_main();
    if (main_window == nullptr)
        return;

    rct_viewport* viewport = main_window->viewport;
    if (viewport == nullptr)
        return;

    auto offset = MiniMapOffsets[get_current_rotation()];
    auto leftTop = ScreenCoordsXY{ (viewport->viewPos.x >> 5) + offset.x, (viewport->viewPos.y >> 4) + offset.y };
    auto rightBottom = ScreenCoordsXY{ ((viewport->viewPos.x + viewport->view_width) >> 5) + offset.x,
                                       ((viewport->viewPos.y + viewport->view_height) >> 4) + offset.y };
    auto rightTop = ScreenCoordsXY{ rightBottom.x, leftTop.y };
    auto leftBottom = ScreenCoordsXY{ leftTop.x, rightBottom.y };

    // top horizontal lines
    gfx_fill_rect(dpi, { leftTop, leftTop + ScreenCoordsXY{ 3, 0 } }, PALETTE_INDEX_56);
    gfx_fill_rect(dpi, { rightTop - ScreenCoordsXY{ 3, 0 }, rightTop }, PALETTE_INDEX_56);

    // left vertical lines
    gfx_fill_rect(dpi, { leftTop, leftTop + ScreenCoordsXY{ 0, 3 } }, PALETTE_INDEX_56);
    gfx_fill_rect(dpi, { leftBottom - ScreenCoordsXY{ 0, 3 }, leftBottom }, PALETTE_INDEX_56);

    // bottom horizontal lines
    gfx_fill_rect(dpi, { leftBottom, leftBottom + ScreenCoordsXY{ 3, 0 } }, PALETTE_INDEX_56);
    gfx_fill_rect(dpi, { rightBottom - ScreenCoordsXY{ 3, 0 }, rightBottom }, PALETTE_INDEX_56);

    // right vertical lines
    gfx_fill_rect(dpi, { rightTop, rightTop + ScreenCoordsXY{ 0, 3 } }, PALETTE_INDEX_56);
    gfx_fill_rect(dpi, { rightBottom - ScreenCoordsXY{ 0, 3 }, rightBottom }, PALETTE_INDEX_56);
}

/**
 *
 *  rct2: 0x0068D24E
 */
static void window_map_set_land_rights_tool_update(const ScreenCoordsXY& screenCoords)
{
    rct_viewport* viewport;

    map_invalidate_selection_rect();
    gMapSelectFlags &= ~MAP_SELECT_FLAG_ENABLE;
    auto mapCoords = screen_get_map_xy(screenCoords, &viewport);
    if (!mapCoords)
        return;

    gMapSelectFlags |= MAP_SELECT_FLAG_ENABLE;
    gMapSelectType = MAP_SELECT_TYPE_FULL;

    int32_t landRightsToolSize = _landRightsToolSize;
    if (landRightsToolSize == 0)
        landRightsToolSize = 1;

    int32_t size = (landRightsToolSize * 32) - 32;
    int32_t radius = (landRightsToolSize * 16) - 16;
    mapCoords->x = (mapCoords->x - radius) & 0xFFE0;
    mapCoords->y = (mapCoords->y - radius) & 0xFFE0;
    gMapSelectPositionA = *mapCoords;
    gMapSelectPositionB.x = mapCoords->x + size;
    gMapSelectPositionB.y = mapCoords->y + size;
    map_invalidate_selection_rect();
}

/**
 *
 *  rct2: 0x00666EEF
 */
static CoordsXYZD place_park_entrance_get_map_position(const ScreenCoordsXY& screenCoords)
{
    CoordsXYZD parkEntranceMapPosition{ 0, 0, 0, INVALID_DIRECTION };
    const CoordsXY mapCoords = ViewportInteractionGetTileStartAtCursor(screenCoords);
    parkEntranceMapPosition = { mapCoords.x, mapCoords.y, 0, INVALID_DIRECTION };
    if (parkEntranceMapPosition.isNull())
        return parkEntranceMapPosition;

    auto surfaceElement = map_get_surface_element_at(mapCoords);
    if (surfaceElement == nullptr)
    {
        parkEntranceMapPosition.setNull();
        return parkEntranceMapPosition;
    }

    parkEntranceMapPosition.z = surfaceElement->GetWaterHeight();
    if (parkEntranceMapPosition.z == 0)
    {
        parkEntranceMapPosition.z = surfaceElement->GetBaseZ();
        if ((surfaceElement->GetSlope() & TILE_ELEMENT_SLOPE_ALL_CORNERS_UP) != 0)
        {
            parkEntranceMapPosition.z += 16;
            if (surfaceElement->GetSlope() & TILE_ELEMENT_SLOPE_DOUBLE_HEIGHT)
            {
                parkEntranceMapPosition.z += 16;
            }
        }
    }
    parkEntranceMapPosition.direction = (gWindowSceneryRotation - get_current_rotation()) & 3;
    return parkEntranceMapPosition;
}

/**
 *
 *  rct2: 0x00666FD0
 */
static void window_map_place_park_entrance_tool_update(const ScreenCoordsXY& screenCoords)
{
    int32_t sideDirection;

    map_invalidate_selection_rect();
    map_invalidate_map_selection_tiles();
    gMapSelectFlags &= ~MAP_SELECT_FLAG_ENABLE;
    gMapSelectFlags &= ~MAP_SELECT_FLAG_ENABLE_ARROW;
    gMapSelectFlags &= ~MAP_SELECT_FLAG_ENABLE_CONSTRUCT;
    CoordsXYZD parkEntrancePosition = place_park_entrance_get_map_position(screenCoords);
    if (parkEntrancePosition.isNull())
    {
        park_entrance_remove_ghost();
        return;
    }

    sideDirection = (parkEntrancePosition.direction + 1) & 3;
    gMapSelectionTiles.clear();
    gMapSelectionTiles.push_back({ parkEntrancePosition.x, parkEntrancePosition.y });
    gMapSelectionTiles.push_back({ parkEntrancePosition.x + CoordsDirectionDelta[sideDirection].x,
                                   parkEntrancePosition.y + CoordsDirectionDelta[sideDirection].y });
    gMapSelectionTiles.push_back({ parkEntrancePosition.x - CoordsDirectionDelta[sideDirection].x,
                                   parkEntrancePosition.y - CoordsDirectionDelta[sideDirection].y });

    gMapSelectArrowPosition = parkEntrancePosition;
    gMapSelectArrowDirection = parkEntrancePosition.direction;

    gMapSelectFlags |= MAP_SELECT_FLAG_ENABLE_CONSTRUCT | MAP_SELECT_FLAG_ENABLE_ARROW;
    map_invalidate_map_selection_tiles();
    if (gParkEntranceGhostExists && parkEntrancePosition == gParkEntranceGhostPosition)
    {
        return;
    }

    park_entrance_remove_ghost();
    park_entrance_place_ghost(parkEntrancePosition);
}

/**
 *
 *  rct2: 0x0068D4E9
 */
static void window_map_set_peep_spawn_tool_update(const ScreenCoordsXY& screenCoords)
{
    int32_t mapZ, direction;
    TileElement* tileElement;

    map_invalidate_selection_rect();
    gMapSelectFlags &= ~MAP_SELECT_FLAG_ENABLE;
    gMapSelectFlags &= ~MAP_SELECT_FLAG_ENABLE_ARROW;
    auto mapCoords = footpath_bridge_get_info_from_pos(screenCoords, &direction, &tileElement);
    if (mapCoords.isNull())
        return;

    mapZ = tileElement->GetBaseZ();
    if (tileElement->GetType() == TILE_ELEMENT_TYPE_SURFACE)
    {
        if ((tileElement->AsSurface()->GetSlope() & TILE_ELEMENT_SLOPE_ALL_CORNERS_UP) != 0)
            mapZ += 16;
        if (tileElement->AsSurface()->GetSlope() & TILE_ELEMENT_SLOPE_DOUBLE_HEIGHT)
            mapZ += 16;
    }

    gMapSelectFlags |= MAP_SELECT_FLAG_ENABLE;
    gMapSelectFlags |= MAP_SELECT_FLAG_ENABLE_ARROW;
    gMapSelectType = MAP_SELECT_TYPE_FULL;
    gMapSelectPositionA = mapCoords;
    gMapSelectPositionB = mapCoords;
    gMapSelectArrowPosition = CoordsXYZ{ mapCoords, mapZ };
    gMapSelectArrowDirection = direction_reverse(direction);
    map_invalidate_selection_rect();
}

/**
 *
 *  rct2: 0x006670A4
 */
static void window_map_place_park_entrance_tool_down(const ScreenCoordsXY& screenCoords)
{
    park_entrance_remove_ghost();

    CoordsXYZD parkEntrancePosition = place_park_entrance_get_map_position(screenCoords);
    if (!parkEntrancePosition.isNull())
    {
        auto gameAction = PlaceParkEntranceAction(parkEntrancePosition, gFootpathSelectedId);
        auto result = GameActions::Execute(&gameAction);
        if (result->Error == GameActions::Status::Ok)
        {
            OpenRCT2::Audio::Play3D(OpenRCT2::Audio::SoundId::PlaceItem, result->Position);
        }
    }
}

/**
 *
 *  rct2: 0x0068D573
 */
static void window_map_set_peep_spawn_tool_down(const ScreenCoordsXY& screenCoords)
{
    TileElement* tileElement;
    int32_t mapZ, direction;

    // Verify footpath exists at location, and retrieve coordinates
    auto mapCoords = footpath_get_coordinates_from_pos(screenCoords, &direction, &tileElement);
    if (mapCoords.isNull())
        return;

    mapZ = tileElement->GetBaseZ();

    auto gameAction = PlacePeepSpawnAction({ mapCoords, mapZ, static_cast<Direction>(direction) });
    auto result = GameActions::Execute(&gameAction);
    if (result->Error == GameActions::Status::Ok)
    {
        OpenRCT2::Audio::Play3D(OpenRCT2::Audio::SoundId::PlaceItem, result->Position);
    }
}

/**
 *
 *  rct2: 0x0068D641
 */
static void map_window_increase_map_size()
{
    if (gMapSize >= MAXIMUM_MAP_SIZE_TECHNICAL)
    {
        context_show_error(STR_CANT_INCREASE_MAP_SIZE_ANY_FURTHER, STR_NONE, {});
        return;
    }

    gMapSize++;
    map_extend_boundary_surface();
    window_map_init_map();
    window_map_centre_on_view_point();
    gfx_invalidate_screen();
}

/**
 *
 *  rct2: 0x0068D6B4
 */
static void map_window_decrease_map_size()
{
    if (gMapSize < 16)
    {
        context_show_error(STR_CANT_DECREASE_MAP_SIZE_ANY_FURTHER, STR_NONE, {});
        return;
    }

    gMapSize--;
    map_remove_out_of_range_elements();
    window_map_init_map();
    window_map_centre_on_view_point();
    gfx_invalidate_screen();
}

static constexpr const uint16_t WaterColour = MapColour(PALETTE_INDEX_195);
static constexpr const uint16_t TerrainColour[] = {
    MapColour(PALETTE_INDEX_73),                     // TERRAIN_GRASS
    MapColour(PALETTE_INDEX_40),                     // TERRAIN_SAND
    MapColour(PALETTE_INDEX_108),                    // TERRAIN_DIRT
    MapColour(PALETTE_INDEX_12),                     // TERRAIN_ROCK
    MapColour(PALETTE_INDEX_62),                     // TERRAIN_MARTIAN
    MapColour2(PALETTE_INDEX_10, PALETTE_INDEX_16),  // TERRAIN_CHECKERBOARD
    MapColour2(PALETTE_INDEX_73, PALETTE_INDEX_108), // TERRAIN_GRASS_CLUMPS
    MapColour(PALETTE_INDEX_141),                    // TERRAIN_ICE
    MapColour2(PALETTE_INDEX_172, PALETTE_INDEX_10), // TERRAIN_GRID_RED
    MapColour2(PALETTE_INDEX_54, PALETTE_INDEX_10),  // TERRAIN_GRID_YELLOW
    MapColour2(PALETTE_INDEX_162, PALETTE_INDEX_10), // TERRAIN_GRID_BLUE
    MapColour2(PALETTE_INDEX_102, PALETTE_INDEX_10), // TERRAIN_GRID_GREEN
    MapColour(PALETTE_INDEX_111),                    // TERRAIN_SAND_DARK
    MapColour(PALETTE_INDEX_222),                    // TERRAIN_SAND_LIGHT
};

static constexpr const uint16_t ElementTypeMaskColour[] = {
    0xFFFF, // TILE_ELEMENT_TYPE_SURFACE
    0x0000, // TILE_ELEMENT_TYPE_PATH
    0x00FF, // TILE_ELEMENT_TYPE_TRACK
    0xFF00, // TILE_ELEMENT_TYPE_SMALL_SCENERY
    0x0000, // TILE_ELEMENT_TYPE_ENTRANCE
    0xFFFF, // TILE_ELEMENT_TYPE_WALL
    0x0000, // TILE_ELEMENT_TYPE_LARGE_SCENERY
    0xFFFF, // TILE_ELEMENT_TYPE_BANNER
};

static constexpr const uint16_t ElementTypeAddColour[] = {
    MapColour(PALETTE_INDEX_0),                     // TILE_ELEMENT_TYPE_SURFACE
    MapColour(PALETTE_INDEX_17),                    // TILE_ELEMENT_TYPE_PATH
    MapColour2(PALETTE_INDEX_183, PALETTE_INDEX_0), // TILE_ELEMENT_TYPE_TRACK
    MapColour2(PALETTE_INDEX_0, PALETTE_INDEX_99),  // TILE_ELEMENT_TYPE_SMALL_SCENERY
    MapColour(PALETTE_INDEX_186),                   // TILE_ELEMENT_TYPE_ENTRANCE
    MapColour(PALETTE_INDEX_0),                     // TILE_ELEMENT_TYPE_WALL
    MapColour(PALETTE_INDEX_99),                    // TILE_ELEMENT_TYPE_LARGE_SCENERY
    MapColour(PALETTE_INDEX_0),                     // TILE_ELEMENT_TYPE_BANNER
};

static uint16_t map_window_get_pixel_colour_peep(const CoordsXY& c)
{
    auto* surfaceElement = map_get_surface_element_at(c);
    if (surfaceElement == nullptr)
        return 0;
    uint16_t colour = TerrainColour[surfaceElement->GetSurfaceStyle()];
    if (surfaceElement->GetWaterHeight() > 0)
        colour = WaterColour;

    if (!(surfaceElement->GetOwnership() & OWNERSHIP_OWNED))
        colour = MapColourUnowned(colour);

    const int32_t maxSupportedTileElementType = static_cast<int32_t>(std::size(ElementTypeAddColour));
    auto tileElement = reinterpret_cast<TileElement*>(surfaceElement);
    while (!(tileElement++)->IsLastForTile())
    {
        if (tileElement->IsGhost())
        {
            colour = MapColour(PALETTE_INDEX_21);
            break;
        }

        int32_t tileElementType = tileElement->GetType() >> 2;
        if (tileElementType >= maxSupportedTileElementType)
        {
            tileElementType = TILE_ELEMENT_TYPE_SURFACE >> 2;
        }
        colour &= ElementTypeMaskColour[tileElementType];
        colour |= ElementTypeAddColour[tileElementType];
    }

    return colour;
}

static uint16_t map_window_get_pixel_colour_ride(const CoordsXY& c)
{
    Ride* ride;
    uint16_t colourA = 0;                           // highlight colour
    uint16_t colourB = MapColour(PALETTE_INDEX_13); // surface colour (dark grey)

    // as an improvement we could use first_element to show underground stuff?
    TileElement* tileElement = reinterpret_cast<TileElement*>(map_get_surface_element_at(c));
    do
    {
        if (tileElement == nullptr)
            break;

        if (tileElement->IsGhost())
        {
            colourA = MapColour(PALETTE_INDEX_21);
            break;
        }

        switch (tileElement->GetType())
        {
            case TILE_ELEMENT_TYPE_SURFACE:
                if (tileElement->AsSurface()->GetWaterHeight() > 0)
                    // Why is this a different water colour as above (195)?
                    colourB = MapColour(PALETTE_INDEX_194);
                if (!(tileElement->AsSurface()->GetOwnership() & OWNERSHIP_OWNED))
                    colourB = MapColourUnowned(colourB);
                break;
            case TILE_ELEMENT_TYPE_PATH:
                colourA = MapColour(PALETTE_INDEX_14); // lighter grey
                break;
            case TILE_ELEMENT_TYPE_ENTRANCE:
                if (tileElement->AsEntrance()->GetEntranceType() == ENTRANCE_TYPE_PARK_ENTRANCE)
                    break;
                ride = get_ride(tileElement->AsEntrance()->GetRideIndex());
                if (ride != nullptr)
                {
                    const auto& colourKey = ride->GetRideTypeDescriptor().ColourKey;
                    colourA = RideKeyColours[static_cast<size_t>(colourKey)];
                }
                break;
            case TILE_ELEMENT_TYPE_TRACK:
                ride = get_ride(tileElement->AsTrack()->GetRideIndex());
                if (ride != nullptr)
                {
                    const auto& colourKey = ride->GetRideTypeDescriptor().ColourKey;
                    colourA = RideKeyColours[static_cast<size_t>(colourKey)];
                }

                break;
        }
    } while (!(tileElement++)->IsLastForTile());

    if (colourA != 0)
        return colourA;

    return colourB;
}

static void map_window_set_pixels(rct_window* w)
{
    uint16_t colour = 0;
    int32_t x = 0, y = 0, dx = 0, dy = 0;

    int32_t pos = (_currentLine * (MAP_WINDOW_MAP_SIZE - 1)) + MAXIMUM_MAP_SIZE_TECHNICAL - 1;
    auto destinationPosition = ScreenCoordsXY{ pos % MAP_WINDOW_MAP_SIZE, pos / MAP_WINDOW_MAP_SIZE };
    auto destination = _mapImageData.data() + (destinationPosition.y * MAP_WINDOW_MAP_SIZE) + destinationPosition.x;
    switch (get_current_rotation())
    {
        case 0:
            x = _currentLine * COORDS_XY_STEP;
            y = 0;
            dx = 0;
            dy = COORDS_XY_STEP;
            break;
        case 1:
            x = MAXIMUM_TILE_START_XY;
            y = _currentLine * COORDS_XY_STEP;
            dx = -COORDS_XY_STEP;
            dy = 0;
            break;
        case 2:
            x = MAXIMUM_MAP_SIZE_BIG - ((_currentLine + 1) * COORDS_XY_STEP);
            y = MAXIMUM_TILE_START_XY;
            dx = 0;
            dy = -COORDS_XY_STEP;
            break;
        case 3:
            x = 0;
            y = MAXIMUM_MAP_SIZE_BIG - ((_currentLine + 1) * COORDS_XY_STEP);
            dx = COORDS_XY_STEP;
            dy = 0;
            break;
    }

    for (int32_t i = 0; i < MAXIMUM_MAP_SIZE_TECHNICAL; i++)
    {
<<<<<<< HEAD
        if (x > 0 && y > 0 && x < GetMapSizeUnits() && y < GetMapSizeUnits())
=======
        if (!map_is_edge({ x, y }))
>>>>>>> 4760642f
        {
            switch (w->selected_tab)
            {
                case PAGE_PEEPS:
                    colour = map_window_get_pixel_colour_peep({ x, y });
                    break;
                case PAGE_RIDES:
                    colour = map_window_get_pixel_colour_ride({ x, y });
                    break;
            }
            destination[0] = (colour >> 8) & 0xFF;
            destination[1] = colour;
        }
        x += dx;
        y += dy;

        destinationPosition.x++;
        destinationPosition.y++;
        destination = _mapImageData.data() + (destinationPosition.y * MAP_WINDOW_MAP_SIZE) + destinationPosition.x;
    }
    _currentLine++;
    if (_currentLine >= MAXIMUM_MAP_SIZE_TECHNICAL)
        _currentLine = 0;
}

static CoordsXY map_window_screen_to_map(ScreenCoordsXY screenCoords)
{
    screenCoords.x = ((screenCoords.x + 8) - MAXIMUM_MAP_SIZE_TECHNICAL) / 2;
    screenCoords.y = ((screenCoords.y + 8)) / 2;
    auto location = TileCoordsXY(screenCoords.y - screenCoords.x, screenCoords.x + screenCoords.y).ToCoordsXY();

    switch (get_current_rotation())
    {
        case 0:
            return location;
        case 1:
            return { MAXIMUM_MAP_SIZE_BIG - 1 - location.y, location.x };
        case 2:
            return { MAXIMUM_MAP_SIZE_BIG - 1 - location.x, MAXIMUM_MAP_SIZE_BIG - 1 - location.y };
        case 3:
            return { location.y, MAXIMUM_MAP_SIZE_BIG - 1 - location.x };
    }

    return { 0, 0 }; // unreachable
}<|MERGE_RESOLUTION|>--- conflicted
+++ resolved
@@ -1571,11 +1571,7 @@
 
     for (int32_t i = 0; i < MAXIMUM_MAP_SIZE_TECHNICAL; i++)
     {
-<<<<<<< HEAD
-        if (x > 0 && y > 0 && x < GetMapSizeUnits() && y < GetMapSizeUnits())
-=======
         if (!map_is_edge({ x, y }))
->>>>>>> 4760642f
         {
             switch (w->selected_tab)
             {
