--- conflicted
+++ resolved
@@ -781,11 +781,7 @@
 // Cached overall view for each ride
 // (Re)calculated when the ride window is opened
 struct ride_overall_view {
-<<<<<<< HEAD
-    int32_t x, y, z;
-=======
     CoordsXYZ loc;
->>>>>>> 938792e6
     uint8_t zoom;
 };
 
