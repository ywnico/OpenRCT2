--- conflicted
+++ resolved
@@ -185,20 +185,12 @@
 constexpr int32_t BS = 24;
 
 // Column offsets for the table headers
-<<<<<<< HEAD
-constexpr int32_t COL_X_TYPE = 3;                // Type
-constexpr int32_t COL_X_BH = COL_X_TYPE + 292;   // Base height
-constexpr int32_t COL_X_CH = COL_X_BH + 20;      // Clearance height
-constexpr int32_t COL_X_IF = COL_X_CH + 20;      // Invisibility flag
-constexpr int32_t COL_X_GF = COL_X_IF + 20;      // Ghost flag
-constexpr int32_t COL_X_LF = COL_X_GF + 12;      // Last for tile flag
-=======
 constexpr int32_t COL_X_TYPE = 3;              // Type
-constexpr int32_t COL_X_BH = COL_X_TYPE + 312; // Base height
+constexpr int32_t COL_X_BH = COL_X_TYPE + 292; // Base height
 constexpr int32_t COL_X_CH = COL_X_BH + 20;    // Clearance height
-constexpr int32_t COL_X_GF = COL_X_CH + 20;    // Ghost flag
+constexpr int32_t COL_X_IF = COL_X_CH + 20;    // Invisibility flag
+constexpr int32_t COL_X_GF = COL_X_IF + 20;    // Ghost flag
 constexpr int32_t COL_X_LF = COL_X_GF + 12;    // Last for tile flag
->>>>>>> 557d4119
 
 constexpr int32_t PADDING_BOTTOM = 15;
 constexpr int32_t GROUPBOX_PADDING = 6;
@@ -402,10 +394,6 @@
     { WALL_GBDT, WALL_GBDB, WALL_GBPT, WALL_GBPB, STR_TILE_INSPECTOR_GROUPBOX_WALL_INFO },
     { LAR_GBDT, LAR_GBDB, LAR_GBPT, LAR_GBPB, STR_TILE_INSPECTOR_GROUPBOX_LARGE_SCENERY_INFO },
     { BAN_GBDT, BAN_GBDB, BAN_GBPT, BAN_GBPB, STR_TILE_INSPECTOR_GROUPBOX_BANNER_INFO },
-<<<<<<< HEAD
-=======
-    { COR_GBDT, COR_GBDB, COR_GBPT, COR_GBPB, STR_TILE_INSPECTOR_GROUPBOX_CORRUPT_INFO },
->>>>>>> 557d4119
 };
 
 static constexpr int32_t ViewportInteractionFlags = EnumsToFlags(
