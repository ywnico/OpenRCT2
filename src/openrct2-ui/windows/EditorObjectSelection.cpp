/*****************************************************************************
 * Copyright (c) 2014-2020 OpenRCT2 developers
 *
 * For a complete list of all authors, please refer to contributors.md
 * Interested in contributing? Visit https://github.com/OpenRCT2/OpenRCT2
 *
 * OpenRCT2 is licensed under the GNU General Public License version 3.
 *****************************************************************************/

#include <algorithm>
#include <cctype>
#include <openrct2-ui/interface/Dropdown.h>
#include <openrct2-ui/interface/Widget.h>
#include <openrct2-ui/windows/Window.h>
#include <openrct2/Context.h>
#include <openrct2/Editor.h>
#include <openrct2/EditorObjectSelectionSession.h>
#include <openrct2/Game.h>
#include <openrct2/OpenRCT2.h>
#include <openrct2/actions/LoadOrQuitAction.h>
#include <openrct2/audio/audio.h>
#include <openrct2/config/Config.h>
#include <openrct2/core/String.hpp>
#include <openrct2/drawing/Drawing.h>
#include <openrct2/localisation/Localisation.h>
#include <openrct2/object/MusicObject.h>
#include <openrct2/object/ObjectList.h>
#include <openrct2/object/ObjectManager.h>
#include <openrct2/object/ObjectRepository.h>
#include <openrct2/object/RideObject.h>
#include <openrct2/object/SceneryGroupObject.h>
#include <openrct2/platform/platform.h>
#include <openrct2/ride/RideData.h>
#include <openrct2/scenario/Scenario.h>
#include <openrct2/sprites.h>
#include <openrct2/title/TitleScreen.h>
#include <openrct2/util/Util.h>
#include <openrct2/windows/Intent.h>
#include <string>
#include <vector>

// clang-format off
enum
{
    FILTER_RCT1 = (1 << 0),
    FILTER_AA = (1 << 1),
    FILTER_LL = (1 << 2),
    FILTER_RCT2 = (1 << 3),
    FILTER_WW = (1 << 4),
    FILTER_TT = (1 << 5),
    FILTER_OO = (1 << 6),
    FILTER_CUSTOM = (1 << 7),

    FILTER_RIDE_TRANSPORT = (1 << 8),
    FILTER_RIDE_GENTLE = (1 << 9),
    FILTER_RIDE_COASTER = (1 << 10),
    FILTER_RIDE_THRILL = (1 << 11),
    FILTER_RIDE_WATER = (1 << 12),
    FILTER_RIDE_STALL = (1 << 13),

    FILTER_SELECTED = (1 << 14),
    FILTER_NONSELECTED = (1 << 15),

    FILTER_RIDES = FILTER_RIDE_TRANSPORT | FILTER_RIDE_GENTLE | FILTER_RIDE_COASTER | FILTER_RIDE_THRILL | FILTER_RIDE_WATER | FILTER_RIDE_STALL,
    FILTER_ALL = FILTER_RIDES | FILTER_RCT1 | FILTER_AA | FILTER_LL | FILTER_RCT2 | FILTER_WW | FILTER_TT | FILTER_OO | FILTER_CUSTOM | FILTER_SELECTED | FILTER_NONSELECTED,
};

static constexpr uint8_t _numSourceGameItems = 8;

static uint32_t _filter_flags;
static uint16_t _filter_object_counts[EnumValue(ObjectType::Count)];

static char _filter_string[MAX_PATH];

#define _FILTER_ALL ((_filter_flags & FILTER_ALL) == FILTER_ALL)
#define _FILTER_RCT1 (_filter_flags & FILTER_RCT1)
#define _FILTER_AA (_filter_flags & FILTER_AA)
#define _FILTER_LL (_filter_flags & FILTER_LL)
#define _FILTER_RCT2 (_filter_flags & FILTER_RCT2)
#define _FILTER_WW (_filter_flags & FILTER_WW)
#define _FILTER_TT (_filter_flags & FILTER_TT)
#define _FILTER_OO (_filter_flags & FILTER_OO)
#define _FILTER_CUSTOM (_filter_flags & FILTER_CUSTOM)
#define _FILTER_SELECTED (_filter_flags & FILTER_SELECTED)
#define _FILTER_NONSELECTED (_filter_flags & FILTER_NONSELECTED)

static constexpr const rct_string_id WINDOW_TITLE = STR_OBJECT_SELECTION;
static constexpr const int32_t WH = 400;
static constexpr const int32_t WW = 755;

struct ObjectPageDesc
{
    rct_string_id Caption;
    uint32_t Image;
    bool IsAdvanced;
};

static constexpr const ObjectPageDesc ObjectSelectionPages[] = {
    { STR_OBJECT_SELECTION_RIDE_VEHICLES_ATTRACTIONS,   SPR_TAB_RIDE_16,            false },
    { STR_OBJECT_SELECTION_SMALL_SCENERY,               SPR_TAB_SCENERY_TREES,      true  },
    { STR_OBJECT_SELECTION_LARGE_SCENERY,               SPR_TAB_SCENERY_URBAN,      true  },
    { STR_OBJECT_SELECTION_WALLS_FENCES,                SPR_TAB_SCENERY_WALLS,      true  },
    { STR_OBJECT_SELECTION_PATH_SIGNS,                  SPR_TAB_SCENERY_SIGNAGE,    true  },
    { STR_OBJECT_SELECTION_FOOTPATHS,                   SPR_TAB_SCENERY_PATHS,      true  },
    { STR_OBJECT_SELECTION_PATH_EXTRAS,                 SPR_TAB_SCENERY_PATH_ITEMS, false },
    { STR_OBJECT_SELECTION_SCENERY_GROUPS,              SPR_TAB_SCENERY_STATUES,    false },
    { STR_OBJECT_SELECTION_PARK_ENTRANCE,               SPR_TAB_PARK,               false },
    { STR_OBJECT_SELECTION_WATER,                       SPR_TAB_WATER,              false },

    // Dummy place holder for string objects
    { STR_NONE,                   static_cast<uint32_t>(SPR_NONE),                  false },

    { STR_OBJECT_SELECTION_TERRAIN_SURFACES,            SPR_G2_TAB_LAND,            true  },
    { STR_OBJECT_SELECTION_TERRAIN_EDGES,               SPR_G2_TAB_LAND,            true  },
    { STR_OBJECT_SELECTION_STATIONS,                    SPR_TAB_PARK,               true  },
    { STR_OBJECT_SELECTION_MUSIC,                       SPR_TAB_MUSIC_0,            false },
    { STR_OBJECT_SELECTION_FOOTPATH_SURFACES,           SPR_TAB_SCENERY_PATHS,      false },
    { STR_OBJECT_SELECTION_FOOTPATH_RAILINGS,           SPR_G2_PATH_RAILINGS_TAB,   false },
};

#pragma region Widgets

enum WINDOW_EDITOR_OBJECT_SELECTION_WIDGET_IDX {
    WIDX_BACKGROUND,
    WIDX_TITLE,
    WIDX_CLOSE,
    WIDX_TAB_CONTENT_PANEL,
    WIDX_ADVANCED,
    WIDX_LIST,
    WIDX_PREVIEW,
    WIDX_INSTALL_TRACK,
    WIDX_FILTER_DROPDOWN,
    WIDX_FILTER_TEXT_BOX,
    WIDX_FILTER_CLEAR_BUTTON,
    WIDX_FILTER_RIDE_TAB_FRAME,
    WIDX_FILTER_RIDE_TAB_ALL,
    WIDX_FILTER_RIDE_TAB_TRANSPORT,
    WIDX_FILTER_RIDE_TAB_GENTLE,
    WIDX_FILTER_RIDE_TAB_COASTER,
    WIDX_FILTER_RIDE_TAB_THRILL,
    WIDX_FILTER_RIDE_TAB_WATER,
    WIDX_FILTER_RIDE_TAB_STALL,
    WIDX_LIST_SORT_TYPE,
    WIDX_LIST_SORT_RIDE,
    WIDX_TAB_1,
};

validate_global_widx(WC_EDITOR_OBJECT_SELECTION, WIDX_TAB_1);

static bool _window_editor_object_selection_widgets_initialised;
static std::vector<rct_widget> _window_editor_object_selection_widgets = {
    WINDOW_SHIM(WINDOW_TITLE, WW, WH),
    MakeWidget({  0, 43}, {WW, 357}, WindowWidgetType::Resize,       WindowColour::Secondary                                                                  ),
    MakeWidget({470, 22}, {122,  14}, WindowWidgetType::Button,       WindowColour::Primary,   STR_OBJECT_SELECTION_ADVANCED, STR_OBJECT_SELECTION_ADVANCED_TIP),
    MakeWidget({  4, 60}, {288, 327}, WindowWidgetType::Scroll,       WindowColour::Secondary, SCROLL_VERTICAL                                                 ),
    MakeWidget({391, 45}, {114, 115}, WindowWidgetType::FlatBtn,      WindowColour::Secondary                                                                  ),
    MakeWidget({470, 22}, {122,  14}, WindowWidgetType::Button,       WindowColour::Primary,   STR_INSTALL_NEW_TRACK_DESIGN,  STR_INSTALL_NEW_TRACK_DESIGN_TIP ),
    MakeWidget({350, 22}, {114,  14}, WindowWidgetType::Button,       WindowColour::Primary,   STR_OBJECT_FILTER,             STR_OBJECT_FILTER_TIP            ),
    MakeWidget({  4, 45}, {211,  14}, WindowWidgetType::TextBox,     WindowColour::Secondary                                                                  ),
    MakeWidget({218, 45}, { 70,  14}, WindowWidgetType::Button,       WindowColour::Secondary, STR_OBJECT_SEARCH_CLEAR                                         ),
    MakeWidget({  3, 73}, {285,   4}, WindowWidgetType::ImgBtn,       WindowColour::Secondary                                                                  ),
    MakeTab   ({  3, 47},                                                                                       STR_OBJECT_FILTER_ALL_RIDES_TIP  ),
    MakeTab   ({ 34, 47},                                                                                       STR_TRANSPORT_RIDES_TIP          ),
    MakeTab   ({ 65, 47},                                                                                       STR_GENTLE_RIDES_TIP             ),
    MakeTab   ({ 96, 47},                                                                                       STR_ROLLER_COASTERS_TIP          ),
    MakeTab   ({127, 47},                                                                                       STR_THRILL_RIDES_TIP             ),
    MakeTab   ({158, 47},                                                                                       STR_WATER_RIDES_TIP              ),
    MakeTab   ({189, 47},                                                                                       STR_SHOPS_STALLS_TIP             ),
    MakeWidget({  4, 80}, {145,  14}, WindowWidgetType::TableHeader, WindowColour::Secondary                                                                  ),
    MakeWidget({149, 80}, {143,  14}, WindowWidgetType::TableHeader, WindowColour::Secondary                                                                  ),

    MakeTab   ({  3, 17},                                                                                       STR_STRING_DEFINED_TOOLTIP       ),
    // Copied object type times...

    { WIDGETS_END }
};

#pragma endregion

#pragma region Events

static void window_editor_object_selection_close(rct_window *w);
static void window_editor_object_selection_mouseup(rct_window *w, rct_widgetindex widgetIndex);
static void window_editor_object_selection_resize(rct_window *w);
static void window_editor_object_selection_mousedown(rct_window *w, rct_widgetindex widgetIndex, rct_widget* widget);
static void window_editor_object_selection_dropdown(rct_window *w, rct_widgetindex widgetIndex, int32_t dropdownIndex);
static void window_editor_object_selection_update(rct_window *w);
static void window_editor_object_selection_scrollgetsize(rct_window *w, int32_t scrollIndex, int32_t *width, int32_t *height);
static void window_editor_object_selection_scroll_mousedown(rct_window *w, int32_t scrollIndex, const ScreenCoordsXY& screenCoords);
static void window_editor_object_selection_scroll_mouseover(rct_window *w, int32_t scrollIndex, const ScreenCoordsXY& screenCoords);
static OpenRCT2String window_editor_object_selection_tooltip(rct_window* w, const rct_widgetindex widgetIndex, const rct_string_id fallback);
static void window_editor_object_selection_invalidate(rct_window *w);
static void window_editor_object_selection_paint(rct_window *w, rct_drawpixelinfo *dpi);
static void window_editor_object_selection_scrollpaint(rct_window *w, rct_drawpixelinfo *dpi, int32_t scrollIndex);
static void window_editor_object_selection_textinput(rct_window *w, rct_widgetindex widgetIndex, char *text);

static rct_window_event_list window_editor_object_selection_events([](auto& events)
{
    events.close = &window_editor_object_selection_close;
    events.mouse_up = &window_editor_object_selection_mouseup;
    events.resize = &window_editor_object_selection_resize;
    events.mouse_down = &window_editor_object_selection_mousedown;
    events.dropdown = &window_editor_object_selection_dropdown;
    events.update = &window_editor_object_selection_update;
    events.get_scroll_size = &window_editor_object_selection_scrollgetsize;
    events.scroll_mousedown = &window_editor_object_selection_scroll_mousedown;
    events.scroll_mouseover = &window_editor_object_selection_scroll_mouseover;
    events.text_input = &window_editor_object_selection_textinput;
    events.tooltip = &window_editor_object_selection_tooltip;
    events.invalidate = &window_editor_object_selection_invalidate;
    events.paint = &window_editor_object_selection_paint;
    events.scroll_paint = &window_editor_object_selection_scrollpaint;
});
// clang-format on

#pragma endregion

static constexpr const int32_t window_editor_object_selection_animation_loops[] = { 20, 32, 10, 72, 24, 28, 16 };
static constexpr const int32_t window_editor_object_selection_animation_divisor[] = { 4, 8, 2, 4, 4, 4, 2 };

static void window_editor_object_set_page(rct_window* w, int32_t page);
static void window_editor_object_selection_set_pressed_tab(rct_window* w);
static int32_t get_object_from_object_selection(ObjectType object_type, int32_t y);
static void window_editor_object_selection_manage_tracks();
static void editor_load_selected_objects();
static bool filter_selected(uint8_t objectFlags);
static bool filter_string(const ObjectRepositoryItem* item);
static bool filter_source(const ObjectRepositoryItem* item);
static bool filter_chunks(const ObjectRepositoryItem* item);
static void filter_update_counts();

static std::string object_get_description(const Object* object);
static ObjectType get_selected_object_type(rct_window* w);

enum
{
    RIDE_SORT_TYPE,
    RIDE_SORT_RIDE
};

enum
{
    DDIX_FILTER_RCT1,
    DDIX_FILTER_AA,
    DDIX_FILTER_LL,
    DDIX_FILTER_RCT2,
    DDIX_FILTER_WW,
    DDIX_FILTER_TT,
    DDIX_FILTER_OO,
    DDIX_FILTER_CUSTOM,
    DDIX_FILTER_SEPARATOR,
    DDIX_FILTER_SELECTED,
    DDIX_FILTER_NONSELECTED,
};

struct list_item
{
    const ObjectRepositoryItem* repositoryItem;
    std::unique_ptr<rct_object_filters> filter;
    uint8_t* flags;
};

static rct_string_id get_ride_type_string_id(const ObjectRepositoryItem* item);

using sortFunc_t = bool (*)(const list_item&, const list_item&);

static std::vector<list_item> _listItems;
static int32_t _listSortType = RIDE_SORT_TYPE;
static bool _listSortDescending = false;
static std::unique_ptr<Object> _loadedObject;

static void visible_list_dispose()
{
    _listItems.clear();
    _listItems.shrink_to_fit();
}

static bool visible_list_sort_ride_name(const list_item& a, const list_item& b)
{
    auto nameA = a.repositoryItem->Name.c_str();
    auto nameB = b.repositoryItem->Name.c_str();
    return strcmp(nameA, nameB) < 0;
}

static bool visible_list_sort_ride_type(const list_item& a, const list_item& b)
{
    auto rideTypeA = language_get_string(get_ride_type_string_id(a.repositoryItem));
    auto rideTypeB = language_get_string(get_ride_type_string_id(b.repositoryItem));
    int32_t result = String::Compare(rideTypeA, rideTypeB);
    return result != 0 ? result < 0 : visible_list_sort_ride_name(a, b);
}

static void visible_list_refresh(rct_window* w)
{
    int32_t numObjects = static_cast<int32_t>(object_repository_get_items_count());

    visible_list_dispose();
    w->selected_list_item = -1;

    const ObjectRepositoryItem* items = object_repository_get_items();
    for (int32_t i = 0; i < numObjects; i++)
    {
        uint8_t selectionFlags = _objectSelectionFlags[i];
        const ObjectRepositoryItem* item = &items[i];
        if (item->Type == get_selected_object_type(w) && !(selectionFlags & OBJECT_SELECTION_FLAG_6) && filter_source(item)
            && filter_string(item) && filter_chunks(item) && filter_selected(selectionFlags))
        {
            auto filter = std::make_unique<rct_object_filters>();
            filter->ride.category[0] = 0;
            filter->ride.category[1] = 0;
            filter->ride.ride_type = 0;

            list_item currentListItem;
            currentListItem.repositoryItem = item;
            currentListItem.filter = std::move(filter);
            currentListItem.flags = &_objectSelectionFlags[i];
            _listItems.push_back(std::move(currentListItem));
        }
    }

    if (_listItems.empty())
    {
        visible_list_dispose();
    }
    else
    {
        sortFunc_t sortFunc = nullptr;
        switch (_listSortType)
        {
            case RIDE_SORT_TYPE:
                sortFunc = visible_list_sort_ride_type;
                break;
            case RIDE_SORT_RIDE:
                sortFunc = visible_list_sort_ride_name;
                break;
            default:
                log_warning("Wrong sort type %d, leaving list as-is.", _listSortType);
                break;
        }
        if (sortFunc != nullptr)
        {
            std::sort(_listItems.begin(), _listItems.end(), sortFunc);
            if (_listSortDescending)
            {
                std::reverse(_listItems.begin(), _listItems.end());
            }
        }
    }
    w->Invalidate();
}

static void window_editor_object_selection_init_widgets()
{
    auto& widgets = _window_editor_object_selection_widgets;
    if (!_window_editor_object_selection_widgets_initialised)
    {
        _window_editor_object_selection_widgets_initialised = true;
        auto tabWidget = widgets[widgets.size() - 2];
        for (size_t i = 1; i < std::size(ObjectSelectionPages); i++)
        {
            widgets.insert(widgets.end() - 1, tabWidget);
        }
    }
}

/**
 *
 *  rct2: 0x006AA64E
 */
rct_window* window_editor_object_selection_open()
{
    window_editor_object_selection_init_widgets();

    auto window = window_bring_to_front_by_class(WC_EDITOR_OBJECT_SELECTION);
    if (window != nullptr)
        return window;

    sub_6AB211();
    reset_selected_object_count_and_size();

    window = WindowCreateCentred(
        WW, WH, &window_editor_object_selection_events, WC_EDITOR_OBJECT_SELECTION, WF_10 | WF_RESIZABLE);
    window->widgets = _window_editor_object_selection_widgets.data();
    window->widgets[WIDX_FILTER_TEXT_BOX].string = _filter_string;

    window->enabled_widgets = (1ULL << WIDX_ADVANCED) | (1ULL << WIDX_INSTALL_TRACK) | (1ULL << WIDX_FILTER_DROPDOWN)
        | (1ULL << WIDX_FILTER_TEXT_BOX) | (1ULL << WIDX_FILTER_CLEAR_BUTTON) | (1ULL << WIDX_CLOSE)
        | (1ULL << WIDX_LIST_SORT_TYPE) | (1UL << WIDX_LIST_SORT_RIDE);

    _filter_flags = gConfigInterface.object_selection_filter_flags;
    std::fill_n(_filter_string, sizeof(_filter_string), 0x00);

    for (size_t i = WIDX_TAB_1; i < WIDX_TAB_1 + std::size(ObjectSelectionPages); i++)
    {
        window->enabled_widgets |= (1LL << i);
    }
    WindowInitScrollWidgets(window);

    window->selected_tab = 0;
    window->selected_list_item = -1;
    window->min_width = WW;
    window->min_height = WH;
    window->max_width = 1200;
    window->max_height = 1000;

    visible_list_refresh(window);

    return window;
}

/**
 *
 *  rct2: 0x006AB199
 */
static void window_editor_object_selection_close(rct_window* w)
{
    unload_unselected_objects();
    editor_load_selected_objects();
    editor_object_flags_free();

    if (_loadedObject != nullptr)
        _loadedObject->Unload();

    if (gScreenFlags & SCREEN_FLAGS_EDITOR)
    {
        research_populate_list_random();
    }
    else
    {
        // Used for in-game object selection cheat
        // This resets the ride selection list and resets research to 0 on current item
        gSilentResearch = true;
        research_reset_current_item();
        gSilentResearch = false;
    }

    auto intent = Intent(INTENT_ACTION_REFRESH_NEW_RIDES);
    context_broadcast_intent(&intent);

    visible_list_dispose();

    intent = Intent(INTENT_ACTION_REFRESH_SCENERY);
    context_broadcast_intent(&intent);
}

/**
 *
 *  rct2: 0x006AAFAB
 */
static void window_editor_object_selection_mouseup(rct_window* w, rct_widgetindex widgetIndex)
{
    switch (widgetIndex)
    {
        case WIDX_CLOSE:
            window_close(w);
            if (gScreenFlags & SCREEN_FLAGS_EDITOR)
            {
                finish_object_selection();
            }
            if (gScreenFlags & SCREEN_FLAGS_TRACK_MANAGER)
            {
                game_unload_scripts();
                title_load();
            }
            break;
        case WIDX_FILTER_RIDE_TAB_ALL:
            _filter_flags |= FILTER_RIDES;
            gConfigInterface.object_selection_filter_flags = _filter_flags;
            config_save_default();

            filter_update_counts();
            visible_list_refresh(w);

            w->selected_list_item = -1;
            w->scrolls[0].v_top = 0;
            w->Invalidate();
            break;
        case WIDX_FILTER_RIDE_TAB_TRANSPORT:
        case WIDX_FILTER_RIDE_TAB_GENTLE:
        case WIDX_FILTER_RIDE_TAB_COASTER:
        case WIDX_FILTER_RIDE_TAB_THRILL:
        case WIDX_FILTER_RIDE_TAB_WATER:
        case WIDX_FILTER_RIDE_TAB_STALL:
            _filter_flags &= ~FILTER_RIDES;
            _filter_flags |= (1 << (widgetIndex - WIDX_FILTER_RIDE_TAB_TRANSPORT + _numSourceGameItems));
            gConfigInterface.object_selection_filter_flags = _filter_flags;
            config_save_default();

            filter_update_counts();
            visible_list_refresh(w);

            w->selected_list_item = -1;
            w->scrolls[0].v_top = 0;
            w->frame_no = 0;
            w->Invalidate();
            break;

        case WIDX_ADVANCED:
            w->list_information_type ^= 1;
            w->Invalidate();
            break;

        case WIDX_INSTALL_TRACK:
        {
            if (w->selected_list_item != -1)
            {
                w->selected_list_item = -1;
            }
            w->Invalidate();

            auto intent = Intent(WC_LOADSAVE);
            intent.putExtra(INTENT_EXTRA_LOADSAVE_TYPE, LOADSAVETYPE_LOAD | LOADSAVETYPE_TRACK);
            context_open_intent(&intent);
            break;
        }
        case WIDX_FILTER_TEXT_BOX:
            window_start_textbox(w, widgetIndex, STR_STRING, _filter_string, sizeof(_filter_string));
            break;
        case WIDX_FILTER_CLEAR_BUTTON:
            std::fill_n(_filter_string, sizeof(_filter_string), 0x00);
            filter_update_counts();
            w->scrolls->v_top = 0;
            visible_list_refresh(w);
            w->Invalidate();
            break;
        case WIDX_LIST_SORT_TYPE:
            if (_listSortType == RIDE_SORT_TYPE)
            {
                _listSortDescending = !_listSortDescending;
            }
            else
            {
                _listSortType = RIDE_SORT_TYPE;
                _listSortDescending = false;
            }
            visible_list_refresh(w);
            break;
        case WIDX_LIST_SORT_RIDE:
            if (_listSortType == RIDE_SORT_RIDE)
            {
                _listSortDescending = !_listSortDescending;
            }
            else
            {
                _listSortType = RIDE_SORT_RIDE;
                _listSortDescending = false;
            }
            visible_list_refresh(w);
            break;
        default:
            if (widgetIndex >= WIDX_TAB_1 && static_cast<size_t>(widgetIndex) < WIDX_TAB_1 + std::size(ObjectSelectionPages))
            {
                window_editor_object_set_page(w, widgetIndex - WIDX_TAB_1);
            }
            break;
    }
}

static void window_editor_object_selection_resize(rct_window* w)
{
    window_set_resize(w, WW, WH, 1200, 1000);
}

void window_editor_object_selection_mousedown(rct_window* w, rct_widgetindex widgetIndex, rct_widget* widget)
{
    int32_t numSelectionItems = 0;

    switch (widgetIndex)
    {
        case WIDX_FILTER_DROPDOWN:

            gDropdownItemsFormat[DDIX_FILTER_RCT1] = STR_TOGGLE_OPTION;
            gDropdownItemsFormat[DDIX_FILTER_AA] = STR_TOGGLE_OPTION;
            gDropdownItemsFormat[DDIX_FILTER_LL] = STR_TOGGLE_OPTION;
            gDropdownItemsFormat[DDIX_FILTER_RCT2] = STR_TOGGLE_OPTION;
            gDropdownItemsFormat[DDIX_FILTER_WW] = STR_TOGGLE_OPTION;
            gDropdownItemsFormat[DDIX_FILTER_TT] = STR_TOGGLE_OPTION;
            gDropdownItemsFormat[DDIX_FILTER_OO] = STR_TOGGLE_OPTION;
            gDropdownItemsFormat[DDIX_FILTER_CUSTOM] = STR_TOGGLE_OPTION;

            gDropdownItemsArgs[DDIX_FILTER_RCT1] = STR_SCENARIO_CATEGORY_RCT1;
            gDropdownItemsArgs[DDIX_FILTER_AA] = STR_SCENARIO_CATEGORY_RCT1_AA;
            gDropdownItemsArgs[DDIX_FILTER_LL] = STR_SCENARIO_CATEGORY_RCT1_LL;
            gDropdownItemsArgs[DDIX_FILTER_RCT2] = STR_ROLLERCOASTER_TYCOON_2_DROPDOWN;
            gDropdownItemsArgs[DDIX_FILTER_WW] = STR_OBJECT_FILTER_WW;
            gDropdownItemsArgs[DDIX_FILTER_TT] = STR_OBJECT_FILTER_TT;
            gDropdownItemsArgs[DDIX_FILTER_OO] = STR_OBJECT_FILTER_OPENRCT2_OFFICIAL;
            gDropdownItemsArgs[DDIX_FILTER_CUSTOM] = STR_OBJECT_FILTER_CUSTOM;

            // Track manager cannot select multiple, so only show selection filters if not in track manager
            if (!(gScreenFlags & SCREEN_FLAGS_TRACK_MANAGER))
            {
                numSelectionItems = 3;
                gDropdownItemsFormat[DDIX_FILTER_SEPARATOR] = 0;
                gDropdownItemsFormat[DDIX_FILTER_SELECTED] = STR_TOGGLE_OPTION;
                gDropdownItemsFormat[DDIX_FILTER_NONSELECTED] = STR_TOGGLE_OPTION;
                gDropdownItemsArgs[DDIX_FILTER_SEPARATOR] = STR_NONE;
                gDropdownItemsArgs[DDIX_FILTER_SELECTED] = STR_SELECTED_ONLY;
                gDropdownItemsArgs[DDIX_FILTER_NONSELECTED] = STR_NON_SELECTED_ONLY;
            }

            WindowDropdownShowText(
                { w->windowPos.x + widget->left, w->windowPos.y + widget->top }, widget->height() + 1,
                w->colours[widget->colour], Dropdown::Flag::StayOpen, _numSourceGameItems + numSelectionItems);

            for (int32_t i = 0; i < _numSourceGameItems; i++)
            {
                if (_filter_flags & (1 << i))
                {
                    Dropdown::SetChecked(i, true);
                }
            }

            if (!(gScreenFlags & SCREEN_FLAGS_TRACK_MANAGER))
            {
                Dropdown::SetChecked(DDIX_FILTER_SELECTED, _FILTER_SELECTED != 0);
                Dropdown::SetChecked(DDIX_FILTER_NONSELECTED, _FILTER_NONSELECTED != 0);
            }
            break;
    }
}

static void window_editor_object_selection_dropdown(rct_window* w, rct_widgetindex widgetIndex, int32_t dropdownIndex)
{
    if (dropdownIndex == -1)
        return;

    switch (widgetIndex)
    {
        case WIDX_FILTER_DROPDOWN:
            if (dropdownIndex == DDIX_FILTER_SELECTED)
            {
                _filter_flags ^= FILTER_SELECTED;
                _filter_flags &= ~FILTER_NONSELECTED;
            }
            else if (dropdownIndex == DDIX_FILTER_NONSELECTED)
            {
                _filter_flags ^= FILTER_NONSELECTED;
                _filter_flags &= ~FILTER_SELECTED;
            }
            else
            {
                _filter_flags ^= (1 << dropdownIndex);
            }
            gConfigInterface.object_selection_filter_flags = _filter_flags;
            config_save_default();

            filter_update_counts();
            w->scrolls->v_top = 0;

            visible_list_refresh(w);
            w->Invalidate();
            break;
    }
}

/**
 *
 *  rct2: 0x006AB031
 */
static void window_editor_object_selection_scrollgetsize(rct_window* w, int32_t scrollIndex, int32_t* width, int32_t* height)
{
    *height = static_cast<int32_t>(_listItems.size() * SCROLLABLE_ROW_HEIGHT);
}

/**
 *
 *  rct2: 0x006AB0B6
 */
static void window_editor_object_selection_scroll_mousedown(
    rct_window* w, int32_t scrollIndex, const ScreenCoordsXY& screenCoords)
{
    // Used for in-game object selection cheat to prevent crashing the game
    // when windows attempt to draw objects that don't exist any more
    window_close_all_except_class(WC_EDITOR_OBJECT_SELECTION);

    int32_t selected_object = get_object_from_object_selection(get_selected_object_type(w), screenCoords.y);
    if (selected_object == -1)
        return;

    list_item* listItem = &_listItems[selected_object];
    uint8_t object_selection_flags = *listItem->flags;
    if (object_selection_flags & OBJECT_SELECTION_FLAG_6)
        return;

    w->Invalidate();

    const CursorState* state = context_get_cursor_state();
    OpenRCT2::Audio::Play(OpenRCT2::Audio::SoundId::Click1, 0, state->position.x);

    if (gScreenFlags & SCREEN_FLAGS_TRACK_MANAGER)
    {
        if (!window_editor_object_selection_select_object(0, INPUT_FLAG_EDITOR_OBJECT_SELECT, listItem->repositoryItem))
            return;

        // Close any other open windows such as options/colour schemes to prevent a crash.
        window_close_all();
        // window_close(w);

        // This function calls window_track_list_open
        window_editor_object_selection_manage_tracks();
        return;
    }

    int32_t flags = INPUT_FLAG_EDITOR_OBJECT_1 | INPUT_FLAG_EDITOR_OBJECT_SELECT_OBJECTS_IN_SCENERY_GROUP;
    // If already selected
    if (!(object_selection_flags & OBJECT_SELECTION_FLAG_SELECTED))
        flags |= INPUT_FLAG_EDITOR_OBJECT_SELECT;

    _maxObjectsWasHit = false;
    if (!window_editor_object_selection_select_object(0, flags, listItem->repositoryItem))
    {
        rct_string_id error_title = (flags & INPUT_FLAG_EDITOR_OBJECT_SELECT) ? STR_UNABLE_TO_SELECT_THIS_OBJECT
                                                                              : STR_UNABLE_TO_DE_SELECT_THIS_OBJECT;

        context_show_error(error_title, gGameCommandErrorText, {});
        return;
    }

    if (_FILTER_SELECTED || _FILTER_NONSELECTED)
    {
        filter_update_counts();
        visible_list_refresh(w);
        w->Invalidate();
    }

    if (_maxObjectsWasHit)
    {
        context_show_error(
            STR_WARNING_TOO_MANY_OBJECTS_SELECTED, STR_NOT_ALL_OBJECTS_IN_THIS_SCENERY_GROUP_COULD_BE_SELECTED, {});
    }
}

/**
 *
 *  rct2: 0x006AB079
 */
static void window_editor_object_selection_scroll_mouseover(
    rct_window* w, int32_t scrollIndex, const ScreenCoordsXY& screenCoords)
{
    int32_t selectedObject = get_object_from_object_selection(get_selected_object_type(w), screenCoords.y);
    if (selectedObject != -1)
    {
        list_item* listItem = &_listItems[selectedObject];
        uint8_t objectSelectionFlags = *listItem->flags;
        if (objectSelectionFlags & OBJECT_SELECTION_FLAG_6)
        {
            selectedObject = -1;
        }
    }
    if (selectedObject != w->selected_list_item)
    {
        w->selected_list_item = selectedObject;

        if (_loadedObject != nullptr)
            _loadedObject->Unload();

        if (selectedObject != -1)
        {
            auto listItem = &_listItems[selectedObject];
            auto& objRepository = OpenRCT2::GetContext()->GetObjectRepository();
            _loadedObject = objRepository.LoadObject(listItem->repositoryItem);
            if (_loadedObject != nullptr)
            {
                _loadedObject->Load();
            }
        }

        w->Invalidate();
    }
}

/**
 *
 *  rct2: 0x006AB058
 */
static OpenRCT2String window_editor_object_selection_tooltip(
    rct_window* w, const rct_widgetindex widgetIndex, const rct_string_id fallback)
{
    if (widgetIndex >= WIDX_TAB_1 && static_cast<size_t>(widgetIndex) < WIDX_TAB_1 + std::size(ObjectSelectionPages))
    {
        auto ft = Formatter();
        ft.Add<rct_string_id>(ObjectSelectionPages[(widgetIndex - WIDX_TAB_1)].Caption);
        return { fallback, ft };
    }
    return { fallback, {} };
}

/**
 *
 *  rct2: 0x006AA9FD
 */
static void window_editor_object_selection_invalidate(rct_window* w)
{
    // Resize widgets
    w->widgets[WIDX_BACKGROUND].right = w->width - 1;
    w->widgets[WIDX_BACKGROUND].bottom = w->height - 1;
    w->widgets[WIDX_TITLE].right = w->width - 2;
    w->widgets[WIDX_CLOSE].left = w->width - 13;
    w->widgets[WIDX_CLOSE].right = w->width - 3;
    w->widgets[WIDX_TAB_CONTENT_PANEL].right = w->width - 1;
    w->widgets[WIDX_TAB_CONTENT_PANEL].bottom = w->height - 1;
    w->widgets[WIDX_ADVANCED].left = w->width - 130;
    w->widgets[WIDX_ADVANCED].right = w->width - 9;
    w->widgets[WIDX_LIST].right = w->width - 309;
    w->widgets[WIDX_LIST].bottom = w->height - 14;
    w->widgets[WIDX_PREVIEW].left = w->width - 209;
    w->widgets[WIDX_PREVIEW].right = w->width - 96;
    w->widgets[WIDX_INSTALL_TRACK].left = w->width - 130;
    w->widgets[WIDX_INSTALL_TRACK].right = w->width - 9;
    w->widgets[WIDX_FILTER_DROPDOWN].left = w->width - 250;
    w->widgets[WIDX_FILTER_DROPDOWN].right = w->width - 137;

    // Set pressed widgets
    w->pressed_widgets |= 1ULL << WIDX_PREVIEW;
    window_editor_object_selection_set_pressed_tab(w);
    if (w->list_information_type & 1)
        w->pressed_widgets |= (1ULL << WIDX_ADVANCED);
    else
        w->pressed_widgets &= ~(1ULL << WIDX_ADVANCED);

    // Set window title and buttons
    auto ft = Formatter::Common();
    ft.Add<rct_string_id>(ObjectSelectionPages[w->selected_tab].Caption);
    if (gScreenFlags & SCREEN_FLAGS_TRACK_MANAGER)
    {
        w->widgets[WIDX_TITLE].text = STR_TRACK_DESIGNS_MANAGER_SELECT_RIDE_TYPE;
        w->widgets[WIDX_INSTALL_TRACK].type = WindowWidgetType::Button;
    }
    else if (gScreenFlags & SCREEN_FLAGS_TRACK_DESIGNER)
    {
        w->widgets[WIDX_TITLE].text = STR_ROLLER_COASTER_DESIGNER_SELECT_RIDE_TYPES_VEHICLES;
        w->widgets[WIDX_INSTALL_TRACK].type = WindowWidgetType::Empty;
    }
    else
    {
        w->widgets[WIDX_TITLE].text = STR_OBJECT_SELECTION;
        w->widgets[WIDX_INSTALL_TRACK].type = WindowWidgetType::Empty;
    }

    // Align tabs, hide advanced ones
    bool advancedMode = (w->list_information_type & 1) != 0;
    int32_t x = 3;
    for (size_t i = 0; i < std::size(ObjectSelectionPages); i++)
    {
        auto widget = &w->widgets[WIDX_TAB_1 + i];
        if ((!advancedMode && ObjectSelectionPages[i].IsAdvanced)
            || ObjectSelectionPages[i].Image == static_cast<uint32_t>(SPR_NONE))
        {
            widget->type = WindowWidgetType::Empty;
        }
        else
        {
            widget->type = WindowWidgetType::Tab;
            widget->left = x;
            widget->right = x + 30;
            x += 31;
        }
    }

    if (gScreenFlags & (SCREEN_FLAGS_TRACK_MANAGER | SCREEN_FLAGS_TRACK_DESIGNER))
    {
        w->widgets[WIDX_ADVANCED].type = WindowWidgetType::Empty;
        for (size_t i = 1; i < std::size(ObjectSelectionPages); i++)
        {
            w->widgets[WIDX_TAB_1 + i].type = WindowWidgetType::Empty;
        }
        x = 150;
    }
    else
    {
        w->widgets[WIDX_ADVANCED].type = WindowWidgetType::Button;
        x = 300;
    }

    w->widgets[WIDX_FILTER_DROPDOWN].type = WindowWidgetType::Button;
    w->widgets[WIDX_LIST].right = w->width - (WW - 587) - x;
    w->widgets[WIDX_PREVIEW].left = w->width - (WW - 537) - (x / 2);
    w->widgets[WIDX_PREVIEW].right = w->widgets[WIDX_PREVIEW].left + 113;
    w->widgets[WIDX_FILTER_RIDE_TAB_FRAME].right = w->widgets[WIDX_LIST].right;

    bool ridePage = (get_selected_object_type(w) == ObjectType::Ride);
    w->widgets[WIDX_LIST].top = (ridePage ? 118 : 60);
    w->widgets[WIDX_FILTER_TEXT_BOX].right = w->widgets[WIDX_LIST].right - 77;
    w->widgets[WIDX_FILTER_TEXT_BOX].top = (ridePage ? 79 : 45);
    w->widgets[WIDX_FILTER_TEXT_BOX].bottom = (ridePage ? 92 : 58);
    w->widgets[WIDX_FILTER_CLEAR_BUTTON].left = w->widgets[WIDX_LIST].right - 73;
    w->widgets[WIDX_FILTER_CLEAR_BUTTON].right = w->widgets[WIDX_LIST].right;
    w->widgets[WIDX_FILTER_CLEAR_BUTTON].top = (ridePage ? 79 : 45);
    w->widgets[WIDX_FILTER_CLEAR_BUTTON].bottom = (ridePage ? 92 : 58);

    if (ridePage)
    {
        w->enabled_widgets |= (1ULL << WIDX_FILTER_RIDE_TAB_ALL) | (1ULL << WIDX_FILTER_RIDE_TAB_TRANSPORT)
            | (1ULL << WIDX_FILTER_RIDE_TAB_GENTLE) | (1ULL << WIDX_FILTER_RIDE_TAB_COASTER)
            | (1ULL << WIDX_FILTER_RIDE_TAB_THRILL) | (1ULL << WIDX_FILTER_RIDE_TAB_WATER)
            | (1ULL << WIDX_FILTER_RIDE_TAB_STALL);

        for (int32_t i = 0; i < 7; i++)
            w->pressed_widgets &= ~(1 << (WIDX_FILTER_RIDE_TAB_ALL + i));

        if ((_filter_flags & FILTER_RIDES) == FILTER_RIDES)
            w->pressed_widgets |= (1ULL << WIDX_FILTER_RIDE_TAB_ALL);
        else
        {
            for (int32_t i = 0; i < 6; i++)
            {
                if (_filter_flags & (1 << (_numSourceGameItems + i)))
                    w->pressed_widgets |= 1ULL << (WIDX_FILTER_RIDE_TAB_TRANSPORT + i);
            }
        }

        w->widgets[WIDX_FILTER_RIDE_TAB_FRAME].type = WindowWidgetType::ImgBtn;
        for (int32_t i = WIDX_FILTER_RIDE_TAB_ALL; i <= WIDX_FILTER_RIDE_TAB_STALL; i++)
            w->widgets[i].type = WindowWidgetType::Tab;

        int32_t width_limit = (w->widgets[WIDX_LIST].width() - 15) / 2;

        w->widgets[WIDX_LIST_SORT_TYPE].type = WindowWidgetType::TableHeader;
        w->widgets[WIDX_LIST_SORT_TYPE].top = w->widgets[WIDX_FILTER_TEXT_BOX].bottom + 3;
        w->widgets[WIDX_LIST_SORT_TYPE].bottom = w->widgets[WIDX_LIST_SORT_TYPE].top + 13;
        w->widgets[WIDX_LIST_SORT_TYPE].left = 4;
        w->widgets[WIDX_LIST_SORT_TYPE].right = w->widgets[WIDX_LIST_SORT_TYPE].left + width_limit;

        w->widgets[WIDX_LIST_SORT_RIDE].type = WindowWidgetType::TableHeader;
        w->widgets[WIDX_LIST_SORT_RIDE].top = w->widgets[WIDX_LIST_SORT_TYPE].top;
        w->widgets[WIDX_LIST_SORT_RIDE].bottom = w->widgets[WIDX_LIST_SORT_TYPE].bottom;
        w->widgets[WIDX_LIST_SORT_RIDE].left = w->widgets[WIDX_LIST_SORT_TYPE].right + 1;
        w->widgets[WIDX_LIST_SORT_RIDE].right = w->widgets[WIDX_LIST].right;

        w->widgets[WIDX_LIST].top = w->widgets[WIDX_LIST_SORT_TYPE].bottom + 2;
    }
    else
    {
        w->enabled_widgets &= ~(
            (1ULL << WIDX_FILTER_RIDE_TAB_ALL) | (1ULL << WIDX_FILTER_RIDE_TAB_TRANSPORT)
            | (1ULL << WIDX_FILTER_RIDE_TAB_GENTLE) | (1ULL << WIDX_FILTER_RIDE_TAB_COASTER)
            | (1ULL << WIDX_FILTER_RIDE_TAB_THRILL) | (1ULL << WIDX_FILTER_RIDE_TAB_WATER)
            | (1ULL << WIDX_FILTER_RIDE_TAB_STALL));
        for (int32_t i = WIDX_FILTER_RIDE_TAB_FRAME; i <= WIDX_FILTER_RIDE_TAB_STALL; i++)
            w->widgets[i].type = WindowWidgetType::Empty;

        w->widgets[WIDX_LIST_SORT_TYPE].type = WindowWidgetType::Empty;
        w->widgets[WIDX_LIST_SORT_RIDE].type = WindowWidgetType::Empty;
    }
}

static void window_editor_object_selection_paint_descriptions(rct_window* w, rct_drawpixelinfo* dpi)
{
    auto widget = &w->widgets[WIDX_PREVIEW];
    auto screenPos = w->windowPos + ScreenCoordsXY{ w->widgets[WIDX_LIST].right + 4, widget->bottom + 23 };
    auto width = w->windowPos.x + w->width - screenPos.x - 4;

    auto description = object_get_description(_loadedObject.get());
    if (!description.empty())
    {
        auto ft = Formatter();
        ft.Add<rct_string_id>(STR_STRING);
        ft.Add<const char*>(description.c_str());

        screenPos.y += DrawTextWrapped(dpi, screenPos, width, STR_WINDOW_COLOUR_2_STRINGID, ft) + LIST_ROW_HEIGHT;
    }
    if (get_selected_object_type(w) == ObjectType::Ride)
    {
        auto* rideObject = reinterpret_cast<RideObject*>(_loadedObject.get());
        const auto* rideEntry = reinterpret_cast<rct_ride_entry*>(rideObject->GetLegacyData());
        if (rideEntry->shop_item[0] != ShopItem::None)
        {
            std::string sells = "";
            for (size_t i = 0; i < std::size(rideEntry->shop_item); i++)
            {
                if (rideEntry->shop_item[i] == ShopItem::None)
                    continue;

                if (!sells.empty())
                    sells += ", ";

                sells += language_get_string(GetShopItemDescriptor(rideEntry->shop_item[i]).Naming.Plural);
            }
            auto ft = Formatter();
            ft.Add<const char*>(sells.c_str());
            screenPos.y += DrawTextWrapped(dpi, screenPos, width, STR_RIDE_OBJECT_SHOP_SELLS, ft) + 2;
        }
    }
    else if (get_selected_object_type(w) == ObjectType::SceneryGroup)
    {
        const auto* sceneryGroupObject = reinterpret_cast<SceneryGroupObject*>(_loadedObject.get());
        auto ft = Formatter();
        ft.Add<uint16_t>(sceneryGroupObject->GetNumIncludedObjects());
        screenPos.y += DrawTextWrapped(dpi, screenPos, width, STR_INCLUDES_X_OBJECTS, ft) + 2;
    }
    else if (get_selected_object_type(w) == ObjectType::Music)
    {
        screenPos.y += DrawTextWrapped(dpi, screenPos, width, STR_MUSIC_OBJECT_TRACK_HEADER) + 2;
        const auto* musicObject = reinterpret_cast<MusicObject*>(_loadedObject.get());
        for (size_t i = 0; i < musicObject->GetTrackCount(); i++)
        {
            const auto* track = musicObject->GetTrack(i);
            if (track->Name.empty())
                continue;

            auto stringId = track->Composer.empty() ? STR_MUSIC_OBJECT_TRACK_LIST_ITEM
                                                    : STR_MUSIC_OBJECT_TRACK_LIST_ITEM_WITH_COMPOSER;
            auto ft = Formatter();
            ft.Add<const char*>(track->Name.c_str());
            ft.Add<const char*>(track->Composer.c_str());
            screenPos.y += DrawTextWrapped(dpi, screenPos + ScreenCoordsXY{ 10, 0 }, width, stringId, ft);
        }
    }
}

static void window_editor_object_selection_paint_debug_data(rct_window* w, rct_drawpixelinfo* dpi)
{
    list_item* listItem = &_listItems[w->selected_list_item];
    auto screenPos = w->windowPos + ScreenCoordsXY{ w->width - 5, w->height - (LIST_ROW_HEIGHT * 5) };
    // Draw ride type.
    if (get_selected_object_type(w) == ObjectType::Ride)
    {
        auto stringId = get_ride_type_string_id(listItem->repositoryItem);
        DrawTextBasic(dpi, screenPos, stringId, {}, { COLOUR_WHITE, TextAlignment::RIGHT });
    }

    screenPos.y += LIST_ROW_HEIGHT;

    // Draw object source
    auto stringId = object_manager_get_source_game_string(listItem->repositoryItem->GetFirstSourceGame());
    DrawTextBasic(dpi, screenPos, stringId, {}, { COLOUR_WHITE, TextAlignment::RIGHT });
    screenPos.y += LIST_ROW_HEIGHT;

    // Draw object dat name
    {
        const char* path = path_get_filename(listItem->repositoryItem->Path.c_str());
        auto ft = Formatter();
        ft.Add<rct_string_id>(STR_STRING);
        ft.Add<const char*>(path);
        DrawTextBasic(
            dpi, { w->windowPos.x + w->width - 5, screenPos.y }, STR_WINDOW_COLOUR_2_STRINGID, ft,
            { COLOUR_BLACK, TextAlignment::RIGHT });
        screenPos.y += LIST_ROW_HEIGHT;
    }

    // Draw object author (will be blank space if no author in file or a non JSON object)
    {
        auto ft = Formatter();
        std::string authorsString;
        for (size_t i = 0; i < listItem->repositoryItem->Authors.size(); i++)
        {
            if (i > 0)
            {
                authorsString.append(", ");
            }
            authorsString.append(listItem->repositoryItem->Authors[i]);
        }
        ft.Add<rct_string_id>(STR_STRING);
        ft.Add<const char*>(authorsString.c_str());
        DrawTextEllipsised(
            dpi, { w->windowPos.x + w->width - 5, screenPos.y }, w->width - w->widgets[WIDX_LIST].right - 4,
            STR_WINDOW_COLOUR_2_STRINGID, ft, { TextAlignment::RIGHT });
    }
}

/**
 *
 *  rct2: 0x006AAB56
 */
static void window_editor_object_selection_paint(rct_window* w, rct_drawpixelinfo* dpi)
{
    int32_t width;
    rct_widget* widget;

    WindowDrawWidgets(w, dpi);

    // Draw tabs
    for (size_t i = 0; i < std::size(ObjectSelectionPages); i++)
    {
        widget = &w->widgets[WIDX_TAB_1 + i];
        if (widget->type != WindowWidgetType::Empty)
        {
            auto image = ImageId(ObjectSelectionPages[i].Image);
            auto screenPos = w->windowPos + ScreenCoordsXY{ widget->left, widget->top };
            gfx_draw_sprite(dpi, image, screenPos);
        }
    }

    const int32_t ride_tabs[] = { SPR_TAB_RIDE_16,        IMAGE_TYPE_REMAP | SPR_TAB_RIDES_TRANSPORT_0,
                                  SPR_TAB_RIDES_GENTLE_0, IMAGE_TYPE_REMAP | SPR_TAB_RIDES_ROLLER_COASTERS_0,
                                  SPR_TAB_RIDES_THRILL_0, SPR_TAB_RIDES_WATER_0,
                                  SPR_TAB_RIDES_SHOP_0,   SPR_TAB_FINANCES_RESEARCH_0 };
    const int32_t ThrillRidesTabAnimationSequence[] = { 5, 6, 5, 4, 3, 2, 1, 0, 0, 0, 0, 0, 0, 0, 1, 2, 3, 4, 0, 0, 0 };

    // Draw ride tabs
    if (get_selected_object_type(w) == ObjectType::Ride)
    {
        for (int32_t i = 0; i < 7; i++)
        {
            widget = &w->widgets[WIDX_FILTER_RIDE_TAB_ALL + i];
            if (widget->type == WindowWidgetType::Empty)
                continue;

            int32_t spriteIndex = ride_tabs[i];
            int32_t frame = 0;
            if (i != 0 && w->pressed_widgets & (1ULL << (WIDX_FILTER_RIDE_TAB_ALL + i)))
            {
                frame = w->frame_no / window_editor_object_selection_animation_divisor[i - 1];
            }
            spriteIndex += (i == 4 ? ThrillRidesTabAnimationSequence[frame] : frame);

            auto screenPos = w->windowPos + ScreenCoordsXY{ widget->left, widget->top };
            gfx_draw_sprite(dpi, ImageId(spriteIndex, w->colours[1]), screenPos);
        }
    }

    // Preview background
    widget = &w->widgets[WIDX_PREVIEW];
    gfx_fill_rect(
        dpi,
        { w->windowPos + ScreenCoordsXY{ widget->left + 1, widget->top + 1 },
          w->windowPos + ScreenCoordsXY{ widget->right - 1, widget->bottom - 1 } },
        ColourMapA[w->colours[1]].darkest);

    // Draw number of selected items
    if (!(gScreenFlags & SCREEN_FLAGS_TRACK_MANAGER))
    {
        auto screenPos = w->windowPos + ScreenCoordsXY{ 3, w->height - 13 };

        int32_t numSelected = _numSelectedObjectsForType[EnumValue(get_selected_object_type(w))];
        int32_t totalSelectable = object_entry_group_counts[EnumValue(get_selected_object_type(w))];

        auto ft = Formatter();
        ft.Add<uint16_t>(numSelected);
        ft.Add<uint16_t>(totalSelectable);
        DrawTextBasic(dpi, screenPos, STR_OBJECT_SELECTION_SELECTION_SIZE, ft);
    }

    // Draw sort button text
    widget = &w->widgets[WIDX_LIST_SORT_TYPE];
    if (widget->type != WindowWidgetType::Empty)
    {
        auto ft = Formatter();
        auto stringId = _listSortType == RIDE_SORT_TYPE ? static_cast<rct_string_id>(_listSortDescending ? STR_DOWN : STR_UP)
                                                        : STR_NONE;
        ft.Add<rct_string_id>(stringId);
        auto screenPos = w->windowPos + ScreenCoordsXY{ widget->left + 1, widget->top + 1 };
        DrawTextEllipsised(dpi, screenPos, widget->width(), STR_OBJECTS_SORT_TYPE, ft, { w->colours[1] });
    }
    widget = &w->widgets[WIDX_LIST_SORT_RIDE];
    if (widget->type != WindowWidgetType::Empty)
    {
        auto ft = Formatter();
        auto stringId = _listSortType == RIDE_SORT_RIDE ? static_cast<rct_string_id>(_listSortDescending ? STR_DOWN : STR_UP)
                                                        : STR_NONE;
        ft.Add<rct_string_id>(stringId);
        auto screenPos = w->windowPos + ScreenCoordsXY{ widget->left + 1, widget->top + 1 };
        DrawTextEllipsised(dpi, screenPos, widget->width(), STR_OBJECTS_SORT_RIDE, ft, { w->colours[1] });
    }

    if (w->selected_list_item == -1 || _loadedObject == nullptr)
        return;

    list_item* listItem = &_listItems[w->selected_list_item];

    // Draw preview
    widget = &w->widgets[WIDX_PREVIEW];
    {
        rct_drawpixelinfo clipDPI;
        auto screenPos = w->windowPos + ScreenCoordsXY{ widget->left + 1, widget->top + 1 };
        width = widget->width() - 1;
        int32_t height = widget->height() - 1;
        if (clip_drawpixelinfo(&clipDPI, dpi, screenPos, width, height))
        {
            _loadedObject->DrawPreview(&clipDPI, width, height);
        }
    }

    // Draw name of object
    {
        auto screenPos = w->windowPos + ScreenCoordsXY{ widget->midX() + 1, widget->bottom + 3 };
        width = w->width - w->widgets[WIDX_LIST].right - 6;
        auto ft = Formatter();
        ft.Add<rct_string_id>(STR_STRING);
        ft.Add<const char*>(listItem->repositoryItem->Name.c_str());
        DrawTextEllipsised(dpi, screenPos, width, STR_WINDOW_COLOUR_2_STRINGID, ft, { TextAlignment::CENTRE });
    }

    window_editor_object_selection_paint_descriptions(w, dpi);
    window_editor_object_selection_paint_debug_data(w, dpi);
}
/**
 *
 *  rct2: 0x006AADA3
 */
static void window_editor_object_selection_scrollpaint(rct_window* w, rct_drawpixelinfo* dpi, int32_t scrollIndex)
{
    ScreenCoordsXY screenCoords;

    bool ridePage = (get_selected_object_type(w) == ObjectType::Ride);

    uint8_t paletteIndex = ColourMapA[w->colours[1]].mid_light;
    gfx_clear(dpi, paletteIndex);

    screenCoords.y = 0;
    for (size_t i = 0; i < _listItems.size(); i++)
    {
        const auto& listItem = _listItems[i];
        if (screenCoords.y + SCROLLABLE_ROW_HEIGHT >= dpi->y && screenCoords.y <= dpi->y + dpi->height)
        {
            // Draw checkbox
            if (!(gScreenFlags & SCREEN_FLAGS_TRACK_MANAGER) && !(*listItem.flags & 0x20))
                gfx_fill_rect_inset(
                    dpi, { { 2, screenCoords.y }, { 11, screenCoords.y + 10 } }, w->colours[1], INSET_RECT_F_E0);

            // Highlight background
            auto highlighted = i == static_cast<size_t>(w->selected_list_item) && !(*listItem.flags & OBJECT_SELECTION_FLAG_6);
            if (highlighted)
            {
                auto bottom = screenCoords.y + (SCROLLABLE_ROW_HEIGHT - 1);
                gfx_filter_rect(dpi, 0, screenCoords.y, w->width, bottom, FilterPaletteID::PaletteDarken1);
            }

            // Draw checkmark
            if (!(gScreenFlags & SCREEN_FLAGS_TRACK_MANAGER) && (*listItem.flags & OBJECT_SELECTION_FLAG_SELECTED))
            {
                screenCoords.x = 2;
                FontSpriteBase fontSpriteBase = highlighted ? FontSpriteBase::MEDIUM_EXTRA_DARK : FontSpriteBase::MEDIUM_DARK;
                colour_t colour2 = NOT_TRANSLUCENT(w->colours[1]);
                if (*listItem.flags & (OBJECT_SELECTION_FLAG_IN_USE | OBJECT_SELECTION_FLAG_ALWAYS_REQUIRED))
                    colour2 |= COLOUR_FLAG_INSET;

                gfx_draw_string(
                    dpi, screenCoords, static_cast<const char*>(CheckBoxMarkString),
                    { static_cast<colour_t>(colour2), fontSpriteBase });
            }

            screenCoords.x = gScreenFlags & SCREEN_FLAGS_TRACK_MANAGER ? 0 : 15;

            auto bufferWithColour = strcpy(gCommonStringFormatBuffer, highlighted ? "{WINDOW_COLOUR_2}" : "{BLACK}");
            auto buffer = strchr(bufferWithColour, '\0');

            colour_t colour = COLOUR_BLACK;
            FontSpriteBase fontSpriteBase = FontSpriteBase::MEDIUM;
            if (*listItem.flags & OBJECT_SELECTION_FLAG_6)
            {
                colour = w->colours[1] & 0x7F;
                fontSpriteBase = FontSpriteBase::MEDIUM_DARK;
            }

            int32_t width_limit = w->widgets[WIDX_LIST].width() - screenCoords.x;

            if (ridePage)
            {
                width_limit /= 2;
                // Draw ride type
                rct_string_id rideTypeStringId = get_ride_type_string_id(listItem.repositoryItem);
                safe_strcpy(buffer, language_get_string(rideTypeStringId), 256 - (buffer - bufferWithColour));
                auto ft = Formatter();
                ft.Add<const char*>(gCommonStringFormatBuffer);
                DrawTextEllipsised(dpi, screenCoords, width_limit - 15, STR_STRING, ft, { colour, fontSpriteBase });
                screenCoords.x = w->widgets[WIDX_LIST_SORT_RIDE].left - w->widgets[WIDX_LIST].left;
            }

            // Draw text
            safe_strcpy(buffer, listItem.repositoryItem->Name.c_str(), 256 - (buffer - bufferWithColour));
            if (gScreenFlags & SCREEN_FLAGS_TRACK_MANAGER)
            {
                while (*buffer != 0 && *buffer != 9)
                    buffer++;

                *buffer = 0;
            }
            auto ft = Formatter();
            ft.Add<const char*>(gCommonStringFormatBuffer);
            DrawTextEllipsised(dpi, screenCoords, width_limit, STR_STRING, ft, { colour, fontSpriteBase });
        }
        screenCoords.y += SCROLLABLE_ROW_HEIGHT;
    }
}

static void window_editor_object_set_page(rct_window* w, int32_t page)
{
    if (w->selected_tab == page)
        return;

    w->selected_tab = page;
    w->selected_list_item = -1;
    w->scrolls[0].v_top = 0;
    w->frame_no = 0;

    if (page == EnumValue(ObjectType::Ride))
    {
        _listSortType = RIDE_SORT_TYPE;
        _listSortDescending = false;
    }
    else
    {
        _listSortType = RIDE_SORT_RIDE;
        _listSortDescending = false;
    }

    visible_list_refresh(w);
    w->Invalidate();
}

static void window_editor_object_selection_set_pressed_tab(rct_window* w)
{
    for (size_t i = 0; i < std::size(ObjectSelectionPages); i++)
    {
        w->pressed_widgets &= ~(1 << (WIDX_TAB_1 + i));
    }
    w->pressed_widgets |= 1LL << (WIDX_TAB_1 + w->selected_tab);
}

/**
 * Takes the y coordinate of the clicked on scroll list
 * and converts this into an object selection.
 * Returns the position in the list.
 * Object_selection_flags, installed_entry also populated
 *
 *  rct2: 0x006AA703
 */
static int32_t get_object_from_object_selection(ObjectType object_type, int32_t y)
{
    int32_t listItemIndex = y / SCROLLABLE_ROW_HEIGHT;
    if (listItemIndex < 0 || static_cast<size_t>(listItemIndex) >= _listItems.size())
        return -1;

    return listItemIndex;
}

/**
 *
 *  rct2: 0x006D33E2
 */
static void window_editor_object_selection_manage_tracks()
{
    set_every_ride_type_invented();
    set_every_ride_entry_invented();

    gEditorStep = EditorStep::DesignsManager;

    int32_t entry_index = 0;
    for (; object_entry_get_chunk(ObjectType::Ride, entry_index) == nullptr; entry_index++)
        ;

    rct_ride_entry* ride_entry = get_ride_entry(entry_index);
    uint8_t ride_type = ride_entry_get_first_non_null_ride_type(ride_entry);

    auto intent = Intent(WC_TRACK_DESIGN_LIST);
    intent.putExtra(INTENT_EXTRA_RIDE_TYPE, ride_type);
    intent.putExtra(INTENT_EXTRA_RIDE_ENTRY_INDEX, entry_index);
    context_open_intent(&intent);
}

/**
 *
 *  rct2: 0x006ABBBE
 */
static void editor_load_selected_objects()
{
    auto& objManager = OpenRCT2::GetContext()->GetObjectManager();
    int32_t numItems = static_cast<int32_t>(object_repository_get_items_count());
    const ObjectRepositoryItem* items = object_repository_get_items();
    for (int32_t i = 0; i < numItems; i++)
    {
        if (_objectSelectionFlags[i] & OBJECT_SELECTION_FLAG_SELECTED)
        {
            const auto* item = &items[i];
            auto descriptor = ObjectEntryDescriptor(*item);
            const auto* loadedObject = objManager.GetLoadedObject(descriptor);
            if (loadedObject == nullptr)
            {
                loadedObject = objManager.LoadObject(descriptor);
                if (loadedObject == nullptr)
                {
                    log_error("Failed to load entry %s", std::string(descriptor.GetName()).c_str());
                }
                else if (!(gScreenFlags & SCREEN_FLAGS_EDITOR))
                {
                    // Defaults selected items to researched (if in-game)
                    auto objectType = loadedObject->GetObjectType();
                    auto entryIndex = object_manager_get_loaded_object_entry_index(loadedObject);
                    if (objectType == ObjectType::Ride)
                    {
                        rct_ride_entry* rideEntry = get_ride_entry(entryIndex);
                        uint8_t rideType = ride_entry_get_first_non_null_ride_type(rideEntry);
                        ResearchCategory category = static_cast<ResearchCategory>(GetRideTypeDescriptor(rideType).Category);
                        research_insert_ride_entry(rideType, entryIndex, category, true);
                    }
                    else if (objectType == ObjectType::SceneryGroup)
                    {
                        research_insert_scenery_group_entry(entryIndex, true);
                    }
                }
            }
        }
    }
    if (_numSelectedObjectsForType[EnumValue(ObjectType::Water)] == 0)
    {
        // Reloads the default cyan water palette if no palette was selected.
        load_palette();
    }
}

static void window_editor_object_selection_update(rct_window* w)
{
    if (gCurrentTextBox.window.classification == w->classification && gCurrentTextBox.window.number == w->number)
    {
        window_update_textbox_caret();
        widget_invalidate(w, WIDX_FILTER_TEXT_BOX);
    }

    for (rct_widgetindex i = WIDX_FILTER_RIDE_TAB_TRANSPORT; i <= WIDX_FILTER_RIDE_TAB_STALL; i++)
    {
        if (!(w->pressed_widgets & (1ULL << i)))
            continue;

        w->frame_no++;
        if (w->frame_no >= window_editor_object_selection_animation_loops[i - WIDX_FILTER_RIDE_TAB_TRANSPORT])
            w->frame_no = 0;

        widget_invalidate(w, i);
        break;
    }
}

static void window_editor_object_selection_textinput(rct_window* w, rct_widgetindex widgetIndex, char* text)
{
    if (widgetIndex != WIDX_FILTER_TEXT_BOX || text == nullptr)
        return;

    if (strcmp(_filter_string, text) == 0)
        return;

    safe_strcpy(_filter_string, text, sizeof(_filter_string));

    filter_update_counts();

    w->scrolls->v_top = 0;

    visible_list_refresh(w);
    w->Invalidate();
}

static bool filter_selected(uint8_t objectFlag)
{
    if (_FILTER_SELECTED == _FILTER_NONSELECTED)
    {
        return true;
    }
    if (_FILTER_SELECTED && objectFlag & OBJECT_SELECTION_FLAG_SELECTED)
    {
        return true;
    }
    if (_FILTER_NONSELECTED && !(objectFlag & OBJECT_SELECTION_FLAG_SELECTED))
    {
        return true;
    }

    return false;
}

static bool filter_string(const ObjectRepositoryItem* item)
{
    // Nothing to search for
    if (_filter_string[0] == '\0')
        return true;

    // Object doesn't have a name
    if (item->Name.empty())
        return false;

    // Get ride type
    const char* rideTypeName = language_get_string(get_ride_type_string_id(item));

    // Get object name (ride/vehicle for rides) and type name (rides only)
    char name_lower[MAX_PATH];
    char type_lower[MAX_PATH];
    char object_path[MAX_PATH];
    char filter_lower[sizeof(_filter_string)];
    safe_strcpy(name_lower, item->Name.c_str(), MAX_PATH);
    safe_strcpy(type_lower, rideTypeName, MAX_PATH);
    safe_strcpy(object_path, item->Path.c_str(), MAX_PATH);
    safe_strcpy(filter_lower, _filter_string, sizeof(_filter_string));

    // Make use of lowercase characters only
    for (int32_t i = 0; name_lower[i] != '\0'; i++)
        name_lower[i] = static_cast<char>(tolower(name_lower[i]));
    for (int32_t i = 0; type_lower[i] != '\0'; i++)
        type_lower[i] = static_cast<char>(tolower(type_lower[i]));
    for (int32_t i = 0; object_path[i] != '\0'; i++)
        object_path[i] = static_cast<char>(tolower(object_path[i]));
    for (int32_t i = 0; filter_lower[i] != '\0'; i++)
        filter_lower[i] = static_cast<char>(tolower(filter_lower[i]));

    // Check if the searched string exists in the name, ride type, or filename
    bool inName = strstr(name_lower, filter_lower) != nullptr;
    bool inRideType = (item->Type == ObjectType::Ride) && strstr(type_lower, filter_lower) != nullptr;
    bool inPath = strstr(object_path, filter_lower) != nullptr;

    return inName || inRideType || inPath;
}

static bool sources_match(ObjectSourceGame source)
{
    // clang-format off
    return (_FILTER_RCT1 && source == ObjectSourceGame::RCT1) ||
           (_FILTER_AA && source == ObjectSourceGame::AddedAttractions) ||
           (_FILTER_LL && source == ObjectSourceGame::LoopyLandscapes) ||
           (_FILTER_RCT2 && source == ObjectSourceGame::RCT2) ||
           (_FILTER_WW && source == ObjectSourceGame::WackyWorlds) ||
           (_FILTER_TT && source == ObjectSourceGame::TimeTwister) ||
           (_FILTER_OO && source == ObjectSourceGame::OpenRCT2Official) ||
           (_FILTER_CUSTOM &&
            source != ObjectSourceGame::RCT1 &&
            source != ObjectSourceGame::AddedAttractions &&
            source != ObjectSourceGame::LoopyLandscapes &&
            source != ObjectSourceGame::RCT2 &&
            source != ObjectSourceGame::WackyWorlds &&
            source != ObjectSourceGame::TimeTwister &&
            source != ObjectSourceGame::OpenRCT2Official);
    // clang-format on
}

static bool filter_source(const ObjectRepositoryItem* item)
{
    if (_FILTER_ALL)
        return true;

    for (auto source : item->Sources)
    {
        if (sources_match(source))
            return true;
    }

    return false;
}

static bool filter_chunks(const ObjectRepositoryItem* item)
{
    if (item->Type == ObjectType::Ride)
    {
        uint8_t rideType = 0;
        for (int32_t i = 0; i < MAX_RIDE_TYPES_PER_RIDE_ENTRY; i++)
        {
            if (item->RideInfo.RideType[i] != RIDE_TYPE_NULL)
            {
                rideType = item->RideInfo.RideType[i];
                break;
            }
        }
        return (_filter_flags & (1 << (GetRideTypeDescriptor(rideType).Category + _numSourceGameItems))) != 0;
    }
    return true;
}

static void filter_update_counts()
{
    if (!_FILTER_ALL || strlen(_filter_string) > 0)
    {
        const auto& selectionFlags = _objectSelectionFlags;
        std::fill(std::begin(_filter_object_counts), std::end(_filter_object_counts), 0);

        size_t numObjects = object_repository_get_items_count();
        const ObjectRepositoryItem* items = object_repository_get_items();
        for (size_t i = 0; i < numObjects; i++)
        {
            const ObjectRepositoryItem* item = &items[i];
            if (filter_source(item) && filter_string(item) && filter_chunks(item) && filter_selected(selectionFlags[i]))
            {
                _filter_object_counts[EnumValue(item->Type)]++;
            }
        }
    }
}

static rct_string_id get_ride_type_string_id(const ObjectRepositoryItem* item)
{
    rct_string_id result = STR_NONE;
    for (int32_t i = 0; i < MAX_RIDE_TYPES_PER_RIDE_ENTRY; i++)
    {
        uint8_t rideType = item->RideInfo.RideType[i];
        if (rideType != RIDE_TYPE_NULL)
        {
            result = GetRideTypeDescriptor(rideType).Naming.Name;
            break;
        }
    }
    return result;
}

static std::string object_get_description(const Object* object)
{
    switch (object->GetObjectType())
    {
        case ObjectType::Ride:
        {
            const RideObject* rideObject = static_cast<const RideObject*>(object);
            return rideObject->GetDescription();
        }
        default:
            return "";
    }
}

static ObjectType get_selected_object_type(rct_window* w)
{
    auto tab = w->selected_tab;
<<<<<<< HEAD
=======
    if (tab >= EnumValue(ObjectType::ScenarioText))
        return static_cast<ObjectType>(tab + 1);

>>>>>>> 77141f57
    return static_cast<ObjectType>(tab);
}<|MERGE_RESOLUTION|>--- conflicted
+++ resolved
@@ -1604,11 +1604,5 @@
 static ObjectType get_selected_object_type(rct_window* w)
 {
     auto tab = w->selected_tab;
-<<<<<<< HEAD
-=======
-    if (tab >= EnumValue(ObjectType::ScenarioText))
-        return static_cast<ObjectType>(tab + 1);
-
->>>>>>> 77141f57
     return static_cast<ObjectType>(tab);
 }