/*****************************************************************************
 * Copyright (c) 2014-2020 OpenRCT2 developers
 *
 * For a complete list of all authors, please refer to contributors.md
 * Interested in contributing? Visit https://github.com/OpenRCT2/OpenRCT2
 *
 * OpenRCT2 is licensed under the GNU General Public License version 3.
 *****************************************************************************/

#pragma once

#include "../common.h"

#include <array>
#include <cstring>

extern thread_local uint8_t gCommonFormatArgs[80];

class Formatter
{
    std::array<uint8_t, 80> Buffer{};
    uint8_t* StartBuf{};
    uint8_t* CurrentBuf{};

public:
    explicit Formatter(uint8_t* buf)
        : StartBuf(buf)
        , CurrentBuf(buf)
    {
    }

    Formatter()
        : Buffer{}
        , StartBuf(Buffer.data())
        , CurrentBuf(StartBuf)
    {
    }

    Formatter(const Formatter& other)
    {
        *this = other;
    }

    Formatter& operator=(const Formatter& other);

    static Formatter Common();

    auto Buf()
    {
        return CurrentBuf;
    }

    auto Data() const
    {
        return StartBuf;
    }

    void Increment(size_t count)
    {
        CurrentBuf += count;
    }

    void Rewind()
    {
        CurrentBuf -= NumBytes();
    }

    std::size_t NumBytes() const
    {
        return CurrentBuf - StartBuf;
    }

    template<typename TSpecified, typename TDeduced> Formatter& Add(TDeduced value)
    {
        static_assert(sizeof(TSpecified) <= sizeof(uint64_t), "Type too large");
        static_assert(sizeof(TDeduced) <= sizeof(uint64_t), "Type too large");

        // clang-format off
        static_assert(
<<<<<<< HEAD
            std::is_same_v<TSpecified, char*> ||
            std::is_same_v<TSpecified, const char*> ||
            std::is_same_v<TSpecified, int16_t> ||
            std::is_same_v<TSpecified, int32_t> ||
            std::is_same_v<TSpecified, money32> ||
            std::is_same_v<TSpecified, money64> ||
            std::is_same_v<TSpecified, rct_string_id> ||
            std::is_same_v<TSpecified, uint16_t> ||
            std::is_same_v<TSpecified, uint32_t> ||
            std::is_same_v<TSpecified, utf8*> ||
            std::is_same_v<TSpecified, const utf8*>
=======
            std::is_same_v<typename std::remove_cv<TSpecified>::type, char*> ||
            std::is_same_v<typename std::remove_cv<TSpecified>::type, const char*> ||
            std::is_same_v<typename std::remove_cv<TSpecified>::type, int16_t> ||
            std::is_same_v<typename std::remove_cv<TSpecified>::type, int32_t> ||
            std::is_same_v<typename std::remove_cv<TSpecified>::type, money32> ||
            std::is_same_v<typename std::remove_cv<TSpecified>::type, rct_string_id> ||
            std::is_same_v<typename std::remove_cv<TSpecified>::type, uint16_t> ||
            std::is_same_v<typename std::remove_cv<TSpecified>::type, uint32_t> ||
            std::is_same_v<typename std::remove_cv<TSpecified>::type, utf8*> ||
            std::is_same_v<typename std::remove_cv<TSpecified>::type, const utf8*>
>>>>>>> 4760642f
        );
        // clang-format on

        uint64_t convertedValue;
        if constexpr (std::is_integral_v<TSpecified>)
        {
            convertedValue = static_cast<uint64_t>(value);
        }
        else
        {
            convertedValue = reinterpret_cast<uint64_t>(value);
        }
        std::memcpy(CurrentBuf, &convertedValue, sizeof(TSpecified));
        Increment(sizeof(TSpecified));
        return *this;
    }
};

struct OpenRCT2String
{
    rct_string_id str;
    Formatter args;
};<|MERGE_RESOLUTION|>--- conflicted
+++ resolved
@@ -77,30 +77,17 @@
 
         // clang-format off
         static_assert(
-<<<<<<< HEAD
-            std::is_same_v<TSpecified, char*> ||
-            std::is_same_v<TSpecified, const char*> ||
-            std::is_same_v<TSpecified, int16_t> ||
-            std::is_same_v<TSpecified, int32_t> ||
-            std::is_same_v<TSpecified, money32> ||
-            std::is_same_v<TSpecified, money64> ||
-            std::is_same_v<TSpecified, rct_string_id> ||
-            std::is_same_v<TSpecified, uint16_t> ||
-            std::is_same_v<TSpecified, uint32_t> ||
-            std::is_same_v<TSpecified, utf8*> ||
-            std::is_same_v<TSpecified, const utf8*>
-=======
             std::is_same_v<typename std::remove_cv<TSpecified>::type, char*> ||
             std::is_same_v<typename std::remove_cv<TSpecified>::type, const char*> ||
             std::is_same_v<typename std::remove_cv<TSpecified>::type, int16_t> ||
             std::is_same_v<typename std::remove_cv<TSpecified>::type, int32_t> ||
             std::is_same_v<typename std::remove_cv<TSpecified>::type, money32> ||
+            std::is_same_v<typename std::remove_cv<TSpecified>::type, money64> ||
             std::is_same_v<typename std::remove_cv<TSpecified>::type, rct_string_id> ||
             std::is_same_v<typename std::remove_cv<TSpecified>::type, uint16_t> ||
             std::is_same_v<typename std::remove_cv<TSpecified>::type, uint32_t> ||
             std::is_same_v<typename std::remove_cv<TSpecified>::type, utf8*> ||
             std::is_same_v<typename std::remove_cv<TSpecified>::type, const utf8*>
->>>>>>> 4760642f
         );
         // clang-format on
 
