#pragma once

#include "../common.h"
#include "../world/Location.hpp"

enum class EntityType : uint8_t
{
    Vehicle,
    Guest,
    Staff,
    Litter,
    SteamParticle,
    MoneyEffect,
    CrashedVehicleParticle,
    ExplosionCloud,
    CrashSplash,
    ExplosionFlare,
    JumpingFountain,
    Balloon,
    Duck,
    Count,
    Null = 255
};

struct EntityBase
{
    EntityType Type;
    uint16_t sprite_index;
    int16_t x;
    int16_t y;
    int16_t z;
    // Width from centre of sprite to edge
    uint8_t sprite_width;
    // Height from centre of sprite to bottom
    uint8_t sprite_height_negative;
    // Height from centre of sprite to top
    uint8_t sprite_height_positive;
    // Screen Coordinates of sprite
<<<<<<< HEAD
    int32_t sprite_left;
    int32_t sprite_top;
    int32_t sprite_right;
    int32_t sprite_bottom;
=======
    ScreenRect SpriteRect;
>>>>>>> c05068e8

    uint8_t sprite_direction;

    /**
     * Moves a sprite to a new location, invalidates the current position if valid
     * and also the new position.
     *
     *  rct2: 0x0069E9D3
     */
    void MoveTo(const CoordsXYZ& newLocation);

    /**
     * Sets the entity location without screen invalidation.
     */
    void SetLocation(const CoordsXYZ& newLocation);

    /**
     * Gets the entity current location.
     */
    CoordsXYZ GetLocation() const;

    void Invalidate();
    template<typename T> bool Is() const;
    template<typename T> T* As()
    {
        return Is<T>() ? reinterpret_cast<T*>(this) : nullptr;
    }
    template<typename T> const T* As() const
    {
        return Is<T>() ? reinterpret_cast<const T*>(this) : nullptr;
    }
};

struct MiscEntity : EntityBase
{
    uint16_t frame;
};<|MERGE_RESOLUTION|>--- conflicted
+++ resolved
@@ -36,14 +36,7 @@
     // Height from centre of sprite to top
     uint8_t sprite_height_positive;
     // Screen Coordinates of sprite
-<<<<<<< HEAD
-    int32_t sprite_left;
-    int32_t sprite_top;
-    int32_t sprite_right;
-    int32_t sprite_bottom;
-=======
     ScreenRect SpriteRect;
->>>>>>> c05068e8
 
     uint8_t sprite_direction;
 
