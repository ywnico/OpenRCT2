--- conflicted
+++ resolved
@@ -22,90 +22,7 @@
 #include "Particle.h"
 #include "SpriteBase.h"
 
-<<<<<<< HEAD
-enum LitterType : uint8_t;
-
-struct Litter : SpriteBase
-{
-    static constexpr auto cEntityType = EntityType::Litter;
-    LitterType SubType;
-    uint32_t creationTick;
-};
-
-struct Balloon : MiscEntity
-{
-    static constexpr auto cEntityType = EntityType::Balloon;
-    uint16_t popped;
-    uint8_t time_to_move;
-    uint8_t colour;
-
-    void Update();
-    void Pop();
-    void Press();
-};
-
-struct Duck : MiscEntity
-{
-    static constexpr auto cEntityType = EntityType::Duck;
-    enum class DuckState : uint8_t
-    {
-        FlyToWater,
-        Swim,
-        Drink,
-        DoubleDrink,
-        FlyAway,
-    };
-    int16_t target_x;
-    int16_t target_y;
-    DuckState state;
-
-    void Update();
-    uint32_t GetFrameImage(int32_t direction) const;
-    bool IsFlying();
-    void Remove();
-
-private:
-    void UpdateFlyToWater();
-    void UpdateSwim();
-    void UpdateDrink();
-    void UpdateDoubleDrink();
-    void UpdateFlyAway();
-};
-
-struct MoneyEffect : MiscEntity
-{
-    static constexpr auto cEntityType = EntityType::MoneyEffect;
-    uint16_t MoveDelay;
-    uint8_t NumMovements;
-    uint8_t Vertical;
-    money32 Value;
-    int16_t OffsetX;
-    uint16_t Wiggle;
-
-    static void CreateAt(money32 value, const CoordsXYZ& effectPos, bool vertical);
-    static void Create(money32 value, const CoordsXYZ& loc);
-    void Update();
-    std::pair<rct_string_id, money64> GetStringId() const;
-};
-
-struct VehicleCrashParticle : MiscEntity
-{
-    static constexpr auto cEntityType = EntityType::CrashedVehicleParticle;
-    uint16_t time_to_live;
-    uint8_t colour[2];
-    uint16_t crashed_sprite_base;
-    int16_t velocity_x;
-    int16_t velocity_y;
-    int16_t velocity_z;
-    int32_t acceleration_x;
-    int32_t acceleration_y;
-    int32_t acceleration_z;
-
-    void Update();
-};
-=======
 class DataSerialiser;
->>>>>>> efd5d7df
 
 struct ExplosionFlare : MiscEntity
 {
