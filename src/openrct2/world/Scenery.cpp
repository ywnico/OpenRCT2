/*****************************************************************************
 * Copyright (c) 2014-2020 OpenRCT2 developers
 *
 * For a complete list of all authors, please refer to contributors.md
 * Interested in contributing? Visit https://github.com/OpenRCT2/OpenRCT2
 *
 * OpenRCT2 is licensed under the GNU General Public License version 3.
 *****************************************************************************/

#include "Scenery.h"

#include "../Cheats.h"
#include "../Context.h"
#include "../Game.h"
#include "../actions/BannerRemoveAction.h"
#include "../actions/FootpathAdditionRemoveAction.h"
#include "../actions/LargeSceneryRemoveAction.h"
#include "../actions/SmallSceneryRemoveAction.h"
#include "../actions/WallRemoveAction.h"
#include "../common.h"
#include "../localisation/Localisation.h"
#include "../network/network.h"
#include "../object/ObjectList.h"
#include "../object/ObjectManager.h"
#include "../scenario/Scenario.h"
#include "Climate.h"
#include "Footpath.h"
#include "Fountain.h"
#include "LargeScenery.h"
#include "Map.h"
#include "Park.h"
#include "SmallScenery.h"
#include "Wall.h"

uint8_t gSceneryQuadrant;

money32 gSceneryPlaceCost;
ScenerySelection gSceneryPlaceObject;
int16_t gSceneryPlaceZ;
uint8_t gSceneryPlaceRotation;

uint8_t gSceneryGhostType;
CoordsXYZ gSceneryGhostPosition;
uint8_t gSceneryGhostWallRotation;

int16_t gSceneryShiftPressed;
int16_t gSceneryShiftPressX;
int16_t gSceneryShiftPressY;
int16_t gSceneryShiftPressZOffset;

int16_t gSceneryCtrlPressed;
int16_t gSceneryCtrlPressZ;

money64 gClearSceneryCost;

static std::vector<ScenerySelection> _restrictedScenery;

// rct2: 0x009A3E74
const CoordsXY SceneryQuadrantOffsets[] = { { 7, 7 }, { 7, 23 }, { 23, 23 }, { 23, 7 } };

void scenery_update_tile(const CoordsXY& sceneryPos)
{
    TileElement* tileElement;

    tileElement = map_get_first_element_at(sceneryPos);
    if (tileElement == nullptr)
        return;
    do
    {
        // Ghosts are purely this-client-side and should not cause any interaction,
        // as that may lead to a desync.
        if (network_get_mode() != NETWORK_MODE_NONE)
        {
            if (tileElement->IsGhost())
                continue;
        }

        if (tileElement->GetType() == TILE_ELEMENT_TYPE_SMALL_SCENERY)
        {
            tileElement->AsSmallScenery()->UpdateAge(sceneryPos);
        }
        else if (tileElement->GetType() == TILE_ELEMENT_TYPE_PATH)
        {
            if (tileElement->AsPath()->HasAddition() && !tileElement->AsPath()->AdditionIsGhost())
            {
                auto* pathAddEntry = tileElement->AsPath()->GetAdditionEntry();
                if (pathAddEntry != nullptr)
                {
                    if (pathAddEntry->flags & PATH_BIT_FLAG_JUMPING_FOUNTAIN_WATER)
                    {
                        JumpingFountain::StartAnimation(JumpingFountainType::Water, sceneryPos, tileElement);
                    }
                    else if (pathAddEntry->flags & PATH_BIT_FLAG_JUMPING_FOUNTAIN_SNOW)
                    {
                        JumpingFountain::StartAnimation(JumpingFountainType::Snow, sceneryPos, tileElement);
                    }
                }
            }
        }
    } while (!(tileElement++)->IsLastForTile());
}

/**
 *
 *  rct2: 0x006E33D9
 */
void SmallSceneryElement::UpdateAge(const CoordsXY& sceneryPos)
{
    auto* sceneryEntry = GetEntry();
    if (sceneryEntry == nullptr)
    {
        return;
    }

    if (gCheatsDisablePlantAging && sceneryEntry->HasFlag(SMALL_SCENERY_FLAG_CAN_BE_WATERED))
    {
        return;
    }

    if (!sceneryEntry->HasFlag(SMALL_SCENERY_FLAG_CAN_BE_WATERED) || WeatherIsDry(gClimateCurrent.Weather) || GetAge() < 5)
    {
        IncreaseAge(sceneryPos);
        return;
    }

    // Check map elements above, presumably to see if map element is blocked from weather
    TileElement* tileElementAbove = reinterpret_cast<TileElement*>(this);
    // Change from original: RCT2 only checked for the first three quadrants, which was very likely to be a bug.
    while (!(tileElementAbove->GetOccupiedQuadrants()))
    {
        tileElementAbove++;

        // Ghosts are purely this-client-side and should not cause any interaction,
        // as that may lead to a desync.
        if (tileElementAbove->IsGhost())
            continue;

        switch (tileElementAbove->GetType())
        {
            case TILE_ELEMENT_TYPE_LARGE_SCENERY:
            case TILE_ELEMENT_TYPE_ENTRANCE:
            case TILE_ELEMENT_TYPE_PATH:
                map_invalidate_tile_zoom1({ sceneryPos, tileElementAbove->GetBaseZ(), tileElementAbove->GetClearanceZ() });
                IncreaseAge(sceneryPos);
                return;
            case TILE_ELEMENT_TYPE_SMALL_SCENERY:
                sceneryEntry = tileElementAbove->AsSmallScenery()->GetEntry();
                if (sceneryEntry->HasFlag(SMALL_SCENERY_FLAG_VOFFSET_CENTRE))
                {
                    IncreaseAge(sceneryPos);
                    return;
                }
                break;
        }
    }

    // Reset age / water plant
    SetAge(0);
    map_invalidate_tile_zoom1({ sceneryPos, GetBaseZ(), GetClearanceZ() });
}

/**
 *
 *  rct2: 0x006E2712
 */
void scenery_remove_ghost_tool_placement()
{
    if (gSceneryGhostType & SCENERY_GHOST_FLAG_0)
    {
        gSceneryGhostType &= ~SCENERY_GHOST_FLAG_0;

        auto removeSceneryAction = SmallSceneryRemoveAction(
            gSceneryGhostPosition, gSceneryQuadrant, gSceneryPlaceObject.EntryIndex);
        removeSceneryAction.SetFlags(
            GAME_COMMAND_FLAG_ALLOW_DURING_PAUSED | GAME_COMMAND_FLAG_NO_SPEND | GAME_COMMAND_FLAG_GHOST);
        removeSceneryAction.Execute();
    }

    if (gSceneryGhostType & SCENERY_GHOST_FLAG_1)
    {
        gSceneryGhostType &= ~SCENERY_GHOST_FLAG_1;
        TileElement* tileElement = map_get_first_element_at(gSceneryGhostPosition);

        do
        {
            if (tileElement == nullptr)
                break;

            if (tileElement->GetType() != TILE_ELEMENT_TYPE_PATH)
                continue;

            if (tileElement->GetBaseZ() != gSceneryGhostPosition.z)
                continue;

            auto footpathAdditionRemoveAction = FootpathAdditionRemoveAction(gSceneryGhostPosition);
            footpathAdditionRemoveAction.SetFlags(GAME_COMMAND_FLAG_ALLOW_DURING_PAUSED | GAME_COMMAND_FLAG_GHOST);
            GameActions::Execute(&footpathAdditionRemoveAction);
            break;
        } while (!(tileElement++)->IsLastForTile());
    }

    if (gSceneryGhostType & SCENERY_GHOST_FLAG_2)
    {
        gSceneryGhostType &= ~SCENERY_GHOST_FLAG_2;

        CoordsXYZD wallLocation = { gSceneryGhostPosition, gSceneryGhostWallRotation };
        auto wallRemoveAction = WallRemoveAction(wallLocation);
        wallRemoveAction.SetFlags(GAME_COMMAND_FLAG_APPLY | GAME_COMMAND_FLAG_GHOST | GAME_COMMAND_FLAG_PATH_SCENERY);
        wallRemoveAction.Execute();
    }

    if (gSceneryGhostType & SCENERY_GHOST_FLAG_3)
    {
        gSceneryGhostType &= ~SCENERY_GHOST_FLAG_3;

        auto removeSceneryAction = LargeSceneryRemoveAction({ gSceneryGhostPosition, gSceneryPlaceRotation }, 0);
        removeSceneryAction.SetFlags(
            GAME_COMMAND_FLAG_APPLY | GAME_COMMAND_FLAG_GHOST | GAME_COMMAND_FLAG_ALLOW_DURING_PAUSED
            | GAME_COMMAND_FLAG_NO_SPEND);
        removeSceneryAction.Execute();
    }

    if (gSceneryGhostType & SCENERY_GHOST_FLAG_4)
    {
        gSceneryGhostType &= ~SCENERY_GHOST_FLAG_4;

        auto removeSceneryAction = BannerRemoveAction({ gSceneryGhostPosition, gSceneryPlaceRotation });
        removeSceneryAction.SetFlags(
            GAME_COMMAND_FLAG_GHOST | GAME_COMMAND_FLAG_ALLOW_DURING_PAUSED | GAME_COMMAND_FLAG_NO_SPEND);
        GameActions::Execute(&removeSceneryAction);
    }
}

WallSceneryEntry* get_wall_entry(ObjectEntryIndex entryIndex)
{
    WallSceneryEntry* result = nullptr;
    auto& objMgr = OpenRCT2::GetContext()->GetObjectManager();
    auto obj = objMgr.GetLoadedObject(ObjectType::Walls, entryIndex);
    if (obj != nullptr)
    {
        result = static_cast<WallSceneryEntry*>(obj->GetLegacyData());
    }
    return result;
}

BannerSceneryEntry* get_banner_entry(ObjectEntryIndex entryIndex)
{
    BannerSceneryEntry* result = nullptr;
    auto& objMgr = OpenRCT2::GetContext()->GetObjectManager();
    auto obj = objMgr.GetLoadedObject(ObjectType::Banners, entryIndex);
    if (obj != nullptr)
    {
        result = static_cast<BannerSceneryEntry*>(obj->GetLegacyData());
    }
    return result;
}

PathBitEntry* get_footpath_item_entry(ObjectEntryIndex entryIndex)
{
    PathBitEntry* result = nullptr;
    auto& objMgr = OpenRCT2::GetContext()->GetObjectManager();
    auto obj = objMgr.GetLoadedObject(ObjectType::PathBits, entryIndex);
    if (obj != nullptr)
    {
        result = static_cast<PathBitEntry*>(obj->GetLegacyData());
    }
    return result;
}

rct_scenery_group_entry* get_scenery_group_entry(ObjectEntryIndex entryIndex)
{
    rct_scenery_group_entry* result = nullptr;
    auto& objMgr = OpenRCT2::GetContext()->GetObjectManager();
    auto obj = objMgr.GetLoadedObject(ObjectType::SceneryGroup, entryIndex);
    if (obj != nullptr)
    {
        result = static_cast<rct_scenery_group_entry*>(obj->GetLegacyData());
    }
    return result;
}

int32_t wall_entry_get_door_sound(const WallSceneryEntry* wallEntry)
{
    return (wallEntry->flags2 & WALL_SCENERY_2_DOOR_SOUND_MASK) >> WALL_SCENERY_2_DOOR_SOUND_SHIFT;
}

<<<<<<< HEAD
bool IsSceneryAvailableToBuild(ScenerySelection item)
=======
bool IsSceneryAvailableToBuild(const ScenerySelection& item)
>>>>>>> ece6df31
{
    if (!gCheatsIgnoreResearchStatus)
    {
        if (!scenery_is_invented(item))
        {
            return false;
        }
    }

    if (!gCheatsSandboxMode)
    {
        if (IsSceneryItemRestricted(item))
        {
            return false;
        }
    }

    return true;
}

<<<<<<< HEAD
static ObjectEntryIndex GetMaxObjectsForSceneryType(uint8_t sceneryType)
=======
static size_t GetMaxObjectsForSceneryType(const uint8_t sceneryType)
>>>>>>> ece6df31
{
    switch (sceneryType)
    {
        case SCENERY_TYPE_SMALL:
            return MAX_SMALL_SCENERY_OBJECTS;
        case SCENERY_TYPE_PATH_ITEM:
            return MAX_PATH_ADDITION_OBJECTS;
        case SCENERY_TYPE_WALL:
            return MAX_WALL_SCENERY_OBJECTS;
        case SCENERY_TYPE_LARGE:
            return MAX_LARGE_SCENERY_OBJECTS;
        case SCENERY_TYPE_BANNER:
            return MAX_BANNER_OBJECTS;
        default:
            return 0;
    }
}

<<<<<<< HEAD
static SceneryEntryBase* GetSceneryEntry(ScenerySelection item)
=======
static SceneryEntryBase* GetSceneryEntry(const ScenerySelection& item)
>>>>>>> ece6df31
{
    switch (item.SceneryType)
    {
        case SCENERY_TYPE_SMALL:
            return get_small_scenery_entry(item.EntryIndex);
        case SCENERY_TYPE_PATH_ITEM:
            return get_footpath_item_entry(item.EntryIndex);
        case SCENERY_TYPE_WALL:
            return get_wall_entry(item.EntryIndex);
        case SCENERY_TYPE_LARGE:
            return get_large_scenery_entry(item.EntryIndex);
        case SCENERY_TYPE_BANNER:
            return get_banner_entry(item.EntryIndex);
        default:
            return nullptr;
    }
}

<<<<<<< HEAD
bool IsSceneryItemRestricted(ScenerySelection item)
{
    auto it = std::find(_restrictedScenery.begin(), _restrictedScenery.end(), item);
    return it != _restrictedScenery.end();
=======
bool IsSceneryItemRestricted(const ScenerySelection& item)
{
    return std::find(std::begin(_restrictedScenery), std::end(_restrictedScenery), item) != std::end(_restrictedScenery);
>>>>>>> ece6df31
}

void ClearRestrictedScenery()
{
    _restrictedScenery.clear();
}

std::vector<ScenerySelection>& GetRestrictedScenery()
{
    return _restrictedScenery;
}

void RestrictAllMiscScenery()
{
    std::vector<ScenerySelection> nonMiscScenery;
    for (ObjectEntryIndex i = 0; i < MAX_SCENERY_GROUP_OBJECTS; i++)
    {
<<<<<<< HEAD
        auto sgEntry = get_scenery_group_entry(i);
=======
        const auto* sgEntry = get_scenery_group_entry(i);
>>>>>>> ece6df31
        if (sgEntry != nullptr)
        {
            for (size_t j = 0; j < sgEntry->entry_count; j++)
            {
                nonMiscScenery.push_back(sgEntry->scenery_entries[j]);
            }
        }
    }
    for (uint8_t sceneryType = SCENERY_TYPE_SMALL; sceneryType < SCENERY_TYPE_COUNT; sceneryType++)
    {
<<<<<<< HEAD
        auto maxObjects = GetMaxObjectsForSceneryType(sceneryType);
        for (ObjectEntryIndex i = 0; i < maxObjects; i++)
        {
            ScenerySelection sceneryItem = { sceneryType, i };
            auto sceneryEntry = GetSceneryEntry(sceneryItem);
            if (sceneryEntry != nullptr)
            {
                auto it = std::find(nonMiscScenery.begin(), nonMiscScenery.end(), sceneryItem);
                if (it == nonMiscScenery.end())
=======
        const auto maxObjects = GetMaxObjectsForSceneryType(sceneryType);
        for (ObjectEntryIndex i = 0; i < maxObjects; i++)
        {
            const ScenerySelection sceneryItem = { sceneryType, i };
            const auto* sceneryEntry = GetSceneryEntry(sceneryItem);
            if (sceneryEntry != nullptr)
            {
                if (std::find(std::begin(nonMiscScenery), std::end(nonMiscScenery), sceneryItem) == std::end(nonMiscScenery))
>>>>>>> ece6df31
                {
                    _restrictedScenery.push_back(sceneryItem);
                }
            }
        }
    }
<<<<<<< HEAD
}

ObjectType GetObjectTypeFromSceneryType(uint8_t type)
{
    switch (type)
    {
        case SCENERY_TYPE_SMALL:
            return ObjectType::SmallScenery;
        case SCENERY_TYPE_PATH_ITEM:
            return ObjectType::PathBits;
        case SCENERY_TYPE_WALL:
            return ObjectType::Walls;
        case SCENERY_TYPE_LARGE:
            return ObjectType::LargeScenery;
        case SCENERY_TYPE_BANNER:
            return ObjectType::Banners;
        default:
            throw std::runtime_error("Invalid scenery type");
    }
}

uint8_t GetSceneryTypeFromObjectType(ObjectType type)
{
    switch (type)
    {
        case ObjectType::SmallScenery:
            return SCENERY_TYPE_SMALL;
        case ObjectType::PathBits:
            return SCENERY_TYPE_PATH_ITEM;
        case ObjectType::Walls:
            return SCENERY_TYPE_WALL;
        case ObjectType::LargeScenery:
            return SCENERY_TYPE_LARGE;
        case ObjectType::Banners:
            return SCENERY_TYPE_BANNER;
        default:
            throw std::runtime_error("Invalid object type");
    }
=======
>>>>>>> ece6df31
}<|MERGE_RESOLUTION|>--- conflicted
+++ resolved
@@ -284,11 +284,7 @@
     return (wallEntry->flags2 & WALL_SCENERY_2_DOOR_SOUND_MASK) >> WALL_SCENERY_2_DOOR_SOUND_SHIFT;
 }
 
-<<<<<<< HEAD
-bool IsSceneryAvailableToBuild(ScenerySelection item)
-=======
 bool IsSceneryAvailableToBuild(const ScenerySelection& item)
->>>>>>> ece6df31
 {
     if (!gCheatsIgnoreResearchStatus)
     {
@@ -309,11 +305,7 @@
     return true;
 }
 
-<<<<<<< HEAD
-static ObjectEntryIndex GetMaxObjectsForSceneryType(uint8_t sceneryType)
-=======
 static size_t GetMaxObjectsForSceneryType(const uint8_t sceneryType)
->>>>>>> ece6df31
 {
     switch (sceneryType)
     {
@@ -332,11 +324,7 @@
     }
 }
 
-<<<<<<< HEAD
-static SceneryEntryBase* GetSceneryEntry(ScenerySelection item)
-=======
 static SceneryEntryBase* GetSceneryEntry(const ScenerySelection& item)
->>>>>>> ece6df31
 {
     switch (item.SceneryType)
     {
@@ -355,16 +343,9 @@
     }
 }
 
-<<<<<<< HEAD
-bool IsSceneryItemRestricted(ScenerySelection item)
-{
-    auto it = std::find(_restrictedScenery.begin(), _restrictedScenery.end(), item);
-    return it != _restrictedScenery.end();
-=======
 bool IsSceneryItemRestricted(const ScenerySelection& item)
 {
     return std::find(std::begin(_restrictedScenery), std::end(_restrictedScenery), item) != std::end(_restrictedScenery);
->>>>>>> ece6df31
 }
 
 void ClearRestrictedScenery()
@@ -382,11 +363,7 @@
     std::vector<ScenerySelection> nonMiscScenery;
     for (ObjectEntryIndex i = 0; i < MAX_SCENERY_GROUP_OBJECTS; i++)
     {
-<<<<<<< HEAD
-        auto sgEntry = get_scenery_group_entry(i);
-=======
         const auto* sgEntry = get_scenery_group_entry(i);
->>>>>>> ece6df31
         if (sgEntry != nullptr)
         {
             for (size_t j = 0; j < sgEntry->entry_count; j++)
@@ -397,17 +374,6 @@
     }
     for (uint8_t sceneryType = SCENERY_TYPE_SMALL; sceneryType < SCENERY_TYPE_COUNT; sceneryType++)
     {
-<<<<<<< HEAD
-        auto maxObjects = GetMaxObjectsForSceneryType(sceneryType);
-        for (ObjectEntryIndex i = 0; i < maxObjects; i++)
-        {
-            ScenerySelection sceneryItem = { sceneryType, i };
-            auto sceneryEntry = GetSceneryEntry(sceneryItem);
-            if (sceneryEntry != nullptr)
-            {
-                auto it = std::find(nonMiscScenery.begin(), nonMiscScenery.end(), sceneryItem);
-                if (it == nonMiscScenery.end())
-=======
         const auto maxObjects = GetMaxObjectsForSceneryType(sceneryType);
         for (ObjectEntryIndex i = 0; i < maxObjects; i++)
         {
@@ -416,14 +382,12 @@
             if (sceneryEntry != nullptr)
             {
                 if (std::find(std::begin(nonMiscScenery), std::end(nonMiscScenery), sceneryItem) == std::end(nonMiscScenery))
->>>>>>> ece6df31
                 {
                     _restrictedScenery.push_back(sceneryItem);
                 }
             }
         }
     }
-<<<<<<< HEAD
 }
 
 ObjectType GetObjectTypeFromSceneryType(uint8_t type)
@@ -462,6 +426,4 @@
         default:
             throw std::runtime_error("Invalid object type");
     }
-=======
->>>>>>> ece6df31
 }