--- conflicted
+++ resolved
@@ -110,11 +110,7 @@
 }
 inline int32_t GetMapSizeMinus2()
 {
-<<<<<<< HEAD
-    return (gMapSize * COORDS_XY_STEP) + MAXIMUM_MAP_SIZE_PRACTICAL;
-=======
     return (gMapSize * COORDS_XY_STEP) + (8 * COORDS_XY_STEP - 2);
->>>>>>> 223b926f
 }
 inline int32_t GetMapSizeMaxXY()
 {
