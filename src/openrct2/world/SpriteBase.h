#pragma once

#include "../common.h"

struct CoordsXYZ;

enum class EntityType : uint8_t
{
    Vehicle,
    Guest,
    Staff,
    Litter,
    SteamParticle,
    MoneyEffect,
    CrashedVehicleParticle,
    ExplosionCloud,
    CrashSplash,
    ExplosionFlare,
    JumpingFountain,
    Balloon,
    Duck,
    Count,
    Null = 255
};

struct SpriteBase
{
    EntityType Type;
    // Height from centre of sprite to bottom
    uint8_t sprite_height_negative;
    uint16_t sprite_index;
<<<<<<< HEAD
    uint16_t flags;
    int32_t x;
    int32_t y;
    int32_t z;
=======
    int16_t x;
    int16_t y;
    int16_t z;
>>>>>>> 1aec3205
    // Width from centre of sprite to edge
    uint8_t sprite_width;
    // Height from centre of sprite to top
    uint8_t sprite_height_positive;
    // Screen Coordinates of sprite
    int32_t sprite_left;
    int32_t sprite_top;
    int32_t sprite_right;
    int32_t sprite_bottom;

    uint8_t sprite_direction;

    /**
     * Moves a sprite to a new location, invalidates the current position if valid
     * and also the new position.
     *
     *  rct2: 0x0069E9D3
     */
    void MoveTo(const CoordsXYZ& newLocation);

    /**
     * Sets the entity location without screen invalidation.
     */
    void SetLocation(const CoordsXYZ& newLocation);

    /**
     * Gets the entity current location.
     */
    CoordsXYZ GetLocation() const;

    void Invalidate();
    template<typename T> bool Is() const;
    template<typename T> T* As()
    {
        return Is<T>() ? reinterpret_cast<T*>(this) : nullptr;
    }
    template<typename T> const T* As() const
    {
        return Is<T>() ? reinterpret_cast<const T*>(this) : nullptr;
    }
};

struct MiscEntity : SpriteBase
{
    uint16_t frame;
};<|MERGE_RESOLUTION|>--- conflicted
+++ resolved
@@ -29,16 +29,9 @@
     // Height from centre of sprite to bottom
     uint8_t sprite_height_negative;
     uint16_t sprite_index;
-<<<<<<< HEAD
-    uint16_t flags;
-    int32_t x;
-    int32_t y;
-    int32_t z;
-=======
     int16_t x;
     int16_t y;
     int16_t z;
->>>>>>> 1aec3205
     // Width from centre of sprite to edge
     uint8_t sprite_width;
     // Height from centre of sprite to top
