/*****************************************************************************
 * Copyright (c) 2014-2020 OpenRCT2 developers
 *
 * For a complete list of all authors, please refer to contributors.md
 * Interested in contributing? Visit https://github.com/OpenRCT2/OpenRCT2
 *
 * OpenRCT2 is licensed under the GNU General Public License version 3.
 *****************************************************************************/

#pragma once

#include "../common.h"
#include "../ride/RideTypes.h"
#include "../ride/Station.h"
#include "Banner.h"
#include "Footpath.h"

struct Banner;
struct CoordsXY;
struct LargeSceneryEntry;
struct SmallSceneryEntry;
struct WallSceneryEntry;
struct PathBitEntry;
struct BannerSceneryEntry;
struct rct_footpath_entry;
class LargeSceneryObject;
class TerrainSurfaceObject;
class TerrainEdgeObject;
class FootpathObject;
class FootpathSurfaceObject;
class FootpathRailingsObject;
using track_type_t = uint16_t;

constexpr const uint8_t MAX_ELEMENT_HEIGHT = 255;
constexpr const uint8_t OWNER_MASK = 0b00001111;

#pragma pack(push, 1)

enum
{
    TILE_ELEMENT_TYPE_SURFACE = (0 << 2),
    TILE_ELEMENT_TYPE_PATH = (1 << 2),
    TILE_ELEMENT_TYPE_TRACK = (2 << 2),
    TILE_ELEMENT_TYPE_SMALL_SCENERY = (3 << 2),
    TILE_ELEMENT_TYPE_ENTRANCE = (4 << 2),
    TILE_ELEMENT_TYPE_WALL = (5 << 2),
    TILE_ELEMENT_TYPE_LARGE_SCENERY = (6 << 2),
    TILE_ELEMENT_TYPE_BANNER = (7 << 2),
};

enum class TileElementType : uint8_t
{
    Surface = (0 << 2),
    Path = (1 << 2),
    Track = (2 << 2),
    SmallScenery = (3 << 2),
    Entrance = (4 << 2),
    Wall = (5 << 2),
    LargeScenery = (6 << 2),
    Banner = (7 << 2),
};

struct TileElement;
struct SurfaceElement;
struct PathElement;
struct TrackElement;
struct SmallSceneryElement;
struct LargeSceneryElement;
struct WallElement;
struct EntranceElement;
struct BannerElement;

struct TileElementBase
{
    uint8_t type;             // 0
    uint8_t Flags;            // 1. Upper nibble: flags. Lower nibble: occupied quadrants (one bit per quadrant).
    uint8_t base_height;      // 2
    uint8_t clearance_height; // 3
    uint8_t owner;            // 4

    void Remove();

    uint8_t GetType() const;
    void SetType(uint8_t newType);

    Direction GetDirection() const;
    void SetDirection(Direction direction);
    Direction GetDirectionWithOffset(uint8_t offset) const;

    bool IsLastForTile() const;
    void SetLastForTile(bool on);
    bool IsGhost() const;
    void SetGhost(bool isGhost);
    bool IsInvisible() const;
    void SetInvisible(bool on);

    uint8_t GetOccupiedQuadrants() const;
    void SetOccupiedQuadrants(uint8_t quadrants);

    int32_t GetBaseZ() const;
    void SetBaseZ(int32_t newZ);

    int32_t GetClearanceZ() const;
    void SetClearanceZ(int32_t newZ);

    uint8_t GetOwner() const;
    void SetOwner(uint8_t newOwner);

    template<typename TType> const TType* as() const
    {
        if constexpr (std::is_same_v<TType, TileElement>)
            return reinterpret_cast<const TileElement*>(this);
        else
            return static_cast<TileElementType>(GetType()) == TType::ElementType ? reinterpret_cast<const TType*>(this)
                                                                                 : nullptr;
    }

    template<typename TType> TType* as()
    {
        if constexpr (std::is_same_v<TType, TileElement>)
            return reinterpret_cast<TileElement*>(this);
        else
            return static_cast<TileElementType>(GetType()) == TType::ElementType ? reinterpret_cast<TType*>(this) : nullptr;
    }

    const SurfaceElement* AsSurface() const
    {
        return as<SurfaceElement>();
    }
    SurfaceElement* AsSurface()
    {
        return as<SurfaceElement>();
    }
    const PathElement* AsPath() const
    {
        return as<PathElement>();
    }
    PathElement* AsPath()
    {
        return as<PathElement>();
    }
    const TrackElement* AsTrack() const
    {
        return as<TrackElement>();
    }
    TrackElement* AsTrack()
    {
        return as<TrackElement>();
    }
    const SmallSceneryElement* AsSmallScenery() const
    {
        return as<SmallSceneryElement>();
    }
    SmallSceneryElement* AsSmallScenery()
    {
        return as<SmallSceneryElement>();
    }
    const LargeSceneryElement* AsLargeScenery() const
    {
        return as<LargeSceneryElement>();
    }
    LargeSceneryElement* AsLargeScenery()
    {
        return as<LargeSceneryElement>();
    }
    const WallElement* AsWall() const
    {
        return as<WallElement>();
    }
    WallElement* AsWall()
    {
        return as<WallElement>();
    }
    const EntranceElement* AsEntrance() const
    {
        return as<EntranceElement>();
    }
    EntranceElement* AsEntrance()
    {
        return as<EntranceElement>();
    }
    const BannerElement* AsBanner() const
    {
        return as<BannerElement>();
    }
    BannerElement* AsBanner()
    {
        return as<BannerElement>();
    }
};

/**
 * Map element structure
 * size: 0x10
 */
struct TileElement : public TileElementBase
{
    uint8_t pad_05[3];
    uint8_t pad_08[8];

    void ClearAs(uint8_t newType);

    ride_id_t GetRideIndex() const;

    void SetBannerIndex(BannerIndex newIndex);
    void RemoveBannerEntry();
    BannerIndex GetBannerIndex() const;
};
assert_struct_size(TileElement, 16);

struct SurfaceElement : TileElementBase
{
    static constexpr TileElementType ElementType = TileElementType::Surface;

private:
    uint8_t Slope;
    uint8_t WaterHeight;
    uint8_t GrassLength;
    uint8_t Ownership;
    uint8_t SurfaceStyle;
    uint8_t EdgeStyle;
#pragma clang diagnostic push
#pragma clang diagnostic ignored "-Wunused-private-field"
    uint8_t pad_0B[5];
#pragma clang diagnostic pop

public:
    uint8_t GetSlope() const;
    void SetSlope(uint8_t newSlope);

    uint32_t GetSurfaceStyle() const;
    TerrainSurfaceObject* GetSurfaceStyleObject() const;
    void SetSurfaceStyle(uint32_t newStyle);
    uint32_t GetEdgeStyle() const;
    TerrainEdgeObject* GetEdgeStyleObject() const;
    void SetEdgeStyle(uint32_t newStyle);

    bool CanGrassGrow() const;
    uint8_t GetGrassLength() const;
    void SetGrassLength(uint8_t newLength);
    void SetGrassLengthAndInvalidate(uint8_t newLength, const CoordsXY& coords);
    void UpdateGrassLength(const CoordsXY& coords);

    uint8_t GetOwnership() const;
    void SetOwnership(uint8_t newOwnership);

    int32_t GetWaterHeight() const;
    void SetWaterHeight(int32_t newWaterHeight);

    uint8_t GetParkFences() const;
    void SetParkFences(uint8_t newParkFences);

    bool HasTrackThatNeedsWater() const;
    void SetHasTrackThatNeedsWater(bool on);
};
assert_struct_size(SurfaceElement, 16);

struct PathElement : TileElementBase
{
    static constexpr TileElementType ElementType = TileElementType::Path;

private:
    ObjectEntryIndex SurfaceIndex;  // 5
    ObjectEntryIndex RailingsIndex; // 7
    uint8_t Additions;              // 9 (0 means no addition)
<<<<<<< HEAD
    uint8_t EdgesAndCorners;        // 11 (edges in lower 4 bits, corners in upper 4)
    uint8_t Flags2;                 // 12
    uint8_t SlopeDirection;         // 13
    union
    {
        uint8_t AdditionStatus; // 14, only used for litter bins
        ride_id_t rideIndex;    // 14
=======
    uint8_t EdgesAndCorners;        // 10 (edges in lower 4 bits, corners in upper 4)
    uint8_t Flags2;                 // 11
    uint8_t SlopeDirection;         // 12
    union
    {
        uint8_t AdditionStatus; // 13, only used for litter bins
        ride_id_t rideIndex;    // 13
>>>>>>> de85a178
    };
    ::StationIndex StationIndex; // 15

public:
<<<<<<< HEAD
    FootpathObject* GetPathEntry() const;
    ObjectEntryIndex GetPathEntryIndex() const;
    void SetPathEntryIndex(ObjectEntryIndex newIndex);
    bool HasLegacyPathEntry() const;

    ObjectEntryIndex GetSurfaceEntryIndex() const;
    FootpathSurfaceObject* GetSurfaceEntry() const;
    void SetSurfaceEntryIndex(ObjectEntryIndex newIndex);

    ObjectEntryIndex GetRailingEntryIndex() const;
    FootpathRailingsObject* GetRailingEntry() const;
    void SetRailingEntryIndex(ObjectEntryIndex newIndex);
=======
    ObjectEntryIndex GetLegacyPathEntryIndex() const;
    const FootpathObject* GetLegacyPathEntry() const;
    void SetLegacyPathEntryIndex(ObjectEntryIndex newIndex);
    bool HasLegacyPathEntry() const;

    ObjectEntryIndex GetSurfaceEntryIndex() const;
    const FootpathSurfaceObject* GetSurfaceEntry() const;
    void SetSurfaceEntryIndex(ObjectEntryIndex newIndex);

    ObjectEntryIndex GetRailingsEntryIndex() const;
    const FootpathRailingsObject* GetRailingsEntry() const;
    void SetRailingsEntryIndex(ObjectEntryIndex newIndex);

    const PathSurfaceDescriptor* GetSurfaceDescriptor() const;
    const PathRailingsDescriptor* GetRailingsDescriptor() const;
>>>>>>> de85a178

    uint8_t GetQueueBannerDirection() const;
    void SetQueueBannerDirection(uint8_t direction);

    bool IsSloped() const;
    void SetSloped(bool isSloped);

    Direction GetSlopeDirection() const;
    void SetSlopeDirection(Direction newSlope);

    ride_id_t GetRideIndex() const;
    void SetRideIndex(ride_id_t newRideIndex);

    ::StationIndex GetStationIndex() const;
    void SetStationIndex(::StationIndex newStationIndex);

    bool IsWide() const;
    void SetWide(bool isWide);

    bool IsQueue() const;
    void SetIsQueue(bool isQueue);
    bool HasQueueBanner() const;
    void SetHasQueueBanner(bool hasQueueBanner);

    bool IsBroken() const;
    void SetIsBroken(bool isBroken);

    bool IsBlockedByVehicle() const;
    void SetIsBlockedByVehicle(bool isBlocked);

    uint8_t GetEdges() const;
    void SetEdges(uint8_t newEdges);
    uint8_t GetCorners() const;
    void SetCorners(uint8_t newCorners);
    uint8_t GetEdgesAndCorners() const;
    void SetEdgesAndCorners(uint8_t newEdgesAndCorners);

    bool HasAddition() const;
    uint8_t GetAddition() const;
    ObjectEntryIndex GetAdditionEntryIndex() const;
    PathBitEntry* GetAdditionEntry() const;
    void SetAddition(uint8_t newAddition);

    bool AdditionIsGhost() const;
    void SetAdditionIsGhost(bool isGhost);

    uint8_t GetAdditionStatus() const;
    void SetAdditionStatus(uint8_t newStatus);

    bool IsLevelCrossing(const CoordsXY& coords) const;
};
assert_struct_size(PathElement, 16);

struct TrackElement : TileElementBase
{
    static constexpr TileElementType ElementType = TileElementType::Track;

private:
    track_type_t TrackType;
    union
    {
        struct
        {
            uint8_t Sequence;
            uint8_t ColourScheme;
            union
            {
                // - Bits 3 and 4 are never set
                // - Bits 1 and 2 are set when a vehicle triggers the on-ride photo and act like a countdown from 3.
                // - If any of the bits 1-4 are set, the game counts it as a photo being taken.
                uint8_t OnridePhotoBits;
                // Contains the brake/booster speed, divided by 2.
                uint8_t BrakeBoosterSpeed;
            };
            uint8_t StationIndex;
        };
        struct
        {
            uint16_t MazeEntry; // 6
        };
    };
    uint8_t Flags2;
    ride_id_t RideIndex;
#pragma clang diagnostic push
#pragma clang diagnostic ignored "-Wunused-private-field"
    uint8_t pad[2];
#pragma clang diagnostic pop

public:
    track_type_t GetTrackType() const;
    void SetTrackType(track_type_t newEntryIndex);

    uint8_t GetSequenceIndex() const;
    void SetSequenceIndex(uint8_t newSequenceIndex);

    ride_id_t GetRideIndex() const;
    void SetRideIndex(ride_id_t newRideIndex);

    uint8_t GetColourScheme() const;
    void SetColourScheme(uint8_t newColourScheme);

    uint8_t GetStationIndex() const;
    void SetStationIndex(uint8_t newStationIndex);

    bool HasChain() const;
    void SetHasChain(bool on);

    bool HasCableLift() const;
    void SetHasCableLift(bool on);

    bool IsInverted() const;
    void SetInverted(bool inverted);

    bool BlockBrakeClosed() const;
    void SetBlockBrakeClosed(bool isClosed);

    bool IsIndestructible() const;
    void SetIsIndestructible(bool isIndestructible);

    uint8_t GetBrakeBoosterSpeed() const;
    void SetBrakeBoosterSpeed(uint8_t speed);

    bool HasGreenLight() const;
    void SetHasGreenLight(bool on);

    uint8_t GetSeatRotation() const;
    void SetSeatRotation(uint8_t newSeatRotation);

    uint16_t GetMazeEntry() const;
    void SetMazeEntry(uint16_t newMazeEntry);
    void MazeEntryAdd(uint16_t addVal);
    void MazeEntrySubtract(uint16_t subVal);

    bool IsTakingPhoto() const;
    void SetPhotoTimeout();
    void SetPhotoTimeout(uint8_t newValue);
    void DecrementPhotoTimeout();
    uint8_t GetPhotoTimeout() const;

    bool IsHighlighted() const;
    void SetHighlight(bool on);

    // Used by ghost train, RCT1 feature, will be reintroduced at some point.
    // (See https://github.com/OpenRCT2/OpenRCT2/issues/7059)
    uint8_t GetDoorAState() const;
    uint8_t GetDoorBState() const;
    void SetDoorAState(uint8_t newState);
    void SetDoorBState(uint8_t newState);

    bool IsStation() const;
    bool IsBlockStart() const;
};
assert_struct_size(TrackElement, 16);

struct SmallSceneryElement : TileElementBase
{
    static constexpr TileElementType ElementType = TileElementType::SmallScenery;

private:
    ObjectEntryIndex entryIndex; // 5
    uint8_t age;                 // 7
    uint8_t colour_1;            // 8
    uint8_t colour_2;            // 9
#pragma clang diagnostic push
#pragma clang diagnostic ignored "-Wunused-private-field"
    uint8_t pad_0A[6];
#pragma clang diagnostic pop

public:
    ObjectEntryIndex GetEntryIndex() const;
    void SetEntryIndex(ObjectEntryIndex newIndex);
    SmallSceneryEntry* GetEntry() const;
    uint8_t GetAge() const;
    void SetAge(uint8_t newAge);
    void IncreaseAge(const CoordsXY& sceneryPos);
    uint8_t GetSceneryQuadrant() const;
    void SetSceneryQuadrant(uint8_t newQuadrant);
    colour_t GetPrimaryColour() const;
    void SetPrimaryColour(colour_t colour);
    colour_t GetSecondaryColour() const;
    void SetSecondaryColour(colour_t colour);
    bool NeedsSupports() const;
    void SetNeedsSupports();
    void UpdateAge(const CoordsXY& sceneryPos);
};
assert_struct_size(SmallSceneryElement, 16);

struct LargeSceneryElement : TileElementBase
{
    static constexpr TileElementType ElementType = TileElementType::LargeScenery;

private:
    ObjectEntryIndex EntryIndex;
    ::BannerIndex BannerIndex;
    uint8_t SequenceIndex;
    uint8_t Colour[3];
    uint8_t Flags2;
#pragma clang diagnostic push
#pragma clang diagnostic ignored "-Wunused-private-field"
    uint8_t pad[2];
#pragma clang diagnostic pop

public:
    ObjectEntryIndex GetEntryIndex() const;
    void SetEntryIndex(ObjectEntryIndex newIndex);
    LargeSceneryEntry* GetEntry() const;
    const LargeSceneryObject* GetObject() const;

    uint8_t GetSequenceIndex() const;
    void SetSequenceIndex(uint8_t newIndex);

    colour_t GetPrimaryColour() const;
    void SetPrimaryColour(colour_t colour);
    colour_t GetSecondaryColour() const;
    void SetSecondaryColour(colour_t colour);

    Banner* GetBanner() const;
    ::BannerIndex GetBannerIndex() const;
    void SetBannerIndex(::BannerIndex newIndex);

    bool IsAccounted() const;
    void SetIsAccounted(bool isAccounted);
};
assert_struct_size(LargeSceneryElement, 16);

struct WallElement : TileElementBase
{
    static constexpr TileElementType ElementType = TileElementType::Wall;

private:
    ObjectEntryIndex entryIndex; // 05
    colour_t colour_1;           // 07
    colour_t colour_2;           // 08
    colour_t colour_3;           // 09
    BannerIndex banner_index;    // 0A
    uint8_t animation;           // 0C 0b_dfff_ft00 d = direction, f = frame num, t = across track flag (not used)
#pragma clang diagnostic push
#pragma clang diagnostic ignored "-Wunused-private-field"
    uint8_t pad_0D[3];
#pragma clang diagnostic pop

public:
    uint16_t GetEntryIndex() const;
    void SetEntryIndex(uint16_t newIndex);
    WallSceneryEntry* GetEntry() const;

    uint8_t GetSlope() const;
    void SetSlope(uint8_t newslope);

    colour_t GetPrimaryColour() const;
    void SetPrimaryColour(colour_t newColour);
    colour_t GetSecondaryColour() const;
    void SetSecondaryColour(colour_t newColour);
    colour_t GetTertiaryColour() const;
    void SetTertiaryColour(colour_t newColour);

    uint8_t GetAnimationFrame() const;
    void SetAnimationFrame(uint8_t frameNum);

    Banner* GetBanner() const;
    BannerIndex GetBannerIndex() const;
    void SetBannerIndex(BannerIndex newIndex);

    bool IsAcrossTrack() const;
    void SetAcrossTrack(bool acrossTrack);
    bool AnimationIsBackwards() const;
    void SetAnimationIsBackwards(bool isBackwards);
};
assert_struct_size(WallElement, 16);

struct EntranceElement : TileElementBase
{
    static constexpr TileElementType ElementType = TileElementType::Entrance;

private:
    uint8_t entranceType;      // 5
    uint8_t SequenceIndex;     // 6. Only uses the lower nibble.
    uint8_t StationIndex;      // 7
    ObjectEntryIndex PathType; // 8
    ride_id_t rideIndex;       // A
    uint8_t flags2;            // C
#pragma clang diagnostic push
#pragma clang diagnostic ignored "-Wunused-private-field"
<<<<<<< HEAD
    uint8_t pad_0C[3];
=======
    uint8_t pad_0D[3];
>>>>>>> de85a178
#pragma clang diagnostic pop

public:
    uint8_t GetEntranceType() const;
    void SetEntranceType(uint8_t newType);

    ride_id_t GetRideIndex() const;
    void SetRideIndex(ride_id_t newRideIndex);

    uint8_t GetStationIndex() const;
    void SetStationIndex(uint8_t newStationIndex);

    uint8_t GetSequenceIndex() const;
    void SetSequenceIndex(uint8_t newSequenceIndex);

<<<<<<< HEAD
    FootpathObject* GetPathEntry() const;
    ObjectEntryIndex GetPathEntryIndex() const;
    void SetPathEntryIndex(ObjectEntryIndex newIndex);

    ObjectEntryIndex GetSurfaceEntryIndex() const;
    FootpathSurfaceObject* GetSurfaceEntry() const;
    void SetSurfaceEntryIndex(ObjectEntryIndex newIndex);
=======
    bool HasLegacyPathEntry() const;

    ObjectEntryIndex GetLegacyPathEntryIndex() const;
    const FootpathObject* GetLegacyPathEntry() const;
    void SetLegacyPathEntryIndex(ObjectEntryIndex newPathType);

    ObjectEntryIndex GetSurfaceEntryIndex() const;
    const FootpathSurfaceObject* GetSurfaceEntry() const;
    void SetSurfaceEntryIndex(ObjectEntryIndex newIndex);

    const PathSurfaceDescriptor* GetPathSurfaceDescriptor() const;
>>>>>>> de85a178

    int32_t GetDirections() const;
};
assert_struct_size(EntranceElement, 16);

struct BannerElement : TileElementBase
{
    static constexpr TileElementType ElementType = TileElementType::Banner;

private:
    BannerIndex index;    // 5
    uint8_t position;     // 7
    uint8_t AllowedEdges; // 8
#pragma clang diagnostic push
#pragma clang diagnostic ignored "-Wunused-private-field"
    uint8_t pad_09[7];
#pragma clang diagnostic pop
public:
    Banner* GetBanner() const;
    BannerSceneryEntry* GetEntry() const;

    BannerIndex GetIndex() const;
    void SetIndex(BannerIndex newIndex);

    uint8_t GetPosition() const;
    void SetPosition(uint8_t newPosition);

    uint8_t GetAllowedEdges() const;
    void SetAllowedEdges(uint8_t newEdges);
    void ResetAllowedEdges();
};
assert_struct_size(BannerElement, 16);

#pragma pack(pop)

class QuarterTile
{
private:
    uint8_t _val{ 0 };

public:
    constexpr QuarterTile(uint8_t tileQuarter, uint8_t zQuarter)
        : _val(tileQuarter | (zQuarter << 4))
    {
    }

    QuarterTile(uint8_t tileAndZQuarter)
        : _val(tileAndZQuarter)
    {
    }

    // Rotate both of the values amount. Returns new RValue QuarterTile
    const QuarterTile Rotate(uint8_t amount) const;

    uint8_t GetBaseQuarterOccupied() const
    {
        return _val & 0xF;
    }

    uint8_t GetZQuarterOccupied() const
    {
        return (_val >> 4) & 0xF;
    }
};

enum
{
    TILE_ELEMENT_QUADRANT_SW,
    TILE_ELEMENT_QUADRANT_NW,
    TILE_ELEMENT_QUADRANT_NE,
    TILE_ELEMENT_QUADRANT_SE
};

enum
{
    SURFACE_ELEMENT_HAS_TRACK_THAT_NEEDS_WATER = (1 << 6),
};

enum
{
    TILE_ELEMENT_DIRECTION_WEST,
    TILE_ELEMENT_DIRECTION_NORTH,
    TILE_ELEMENT_DIRECTION_EAST,
    TILE_ELEMENT_DIRECTION_SOUTH
};

enum
{
    TILE_ELEMENT_FLAG_GHOST = (1 << 4),
    TILE_ELEMENT_FLAG_INVISIBLE = (1 << 5),
    TILE_ELEMENT_FLAG_LAST_TILE = (1 << 7)
};

enum
{
    ENTRANCE_TYPE_RIDE_ENTRANCE,
    ENTRANCE_TYPE_RIDE_EXIT,
    ENTRANCE_TYPE_PARK_ENTRANCE
};

enum
{
    ELEMENT_IS_ABOVE_GROUND = 1 << 0,
    ELEMENT_IS_UNDERGROUND = 1 << 1,
    ELEMENT_IS_UNDERWATER = 1 << 2,
};

enum
{
    MAP_ELEM_TRACK_SEQUENCE_GREEN_LIGHT = (1 << 7),
};

#define TILE_ELEMENT_QUADRANT_MASK 0b11000000
#define TILE_ELEMENT_TYPE_MASK 0b00111100
#define TILE_ELEMENT_DIRECTION_MASK 0b00000011
#define TILE_ELEMENT_OCCUPIED_QUADRANTS_MASK 0b00001111

#define TILE_ELEMENT_COLOUR_MASK 0b00011111

enum
{
    LANDSCAPE_DOOR_CLOSED = 0,
    LANDSCAPE_DOOR_HALF_OPEN = 2,
    LANDSCAPE_DOOR_OPEN = 3,
};

bool tile_element_is_underground(TileElement* tileElement);<|MERGE_RESOLUTION|>--- conflicted
+++ resolved
@@ -263,15 +263,6 @@
     ObjectEntryIndex SurfaceIndex;  // 5
     ObjectEntryIndex RailingsIndex; // 7
     uint8_t Additions;              // 9 (0 means no addition)
-<<<<<<< HEAD
-    uint8_t EdgesAndCorners;        // 11 (edges in lower 4 bits, corners in upper 4)
-    uint8_t Flags2;                 // 12
-    uint8_t SlopeDirection;         // 13
-    union
-    {
-        uint8_t AdditionStatus; // 14, only used for litter bins
-        ride_id_t rideIndex;    // 14
-=======
     uint8_t EdgesAndCorners;        // 10 (edges in lower 4 bits, corners in upper 4)
     uint8_t Flags2;                 // 11
     uint8_t SlopeDirection;         // 12
@@ -279,25 +270,10 @@
     {
         uint8_t AdditionStatus; // 13, only used for litter bins
         ride_id_t rideIndex;    // 13
->>>>>>> de85a178
     };
     ::StationIndex StationIndex; // 15
 
 public:
-<<<<<<< HEAD
-    FootpathObject* GetPathEntry() const;
-    ObjectEntryIndex GetPathEntryIndex() const;
-    void SetPathEntryIndex(ObjectEntryIndex newIndex);
-    bool HasLegacyPathEntry() const;
-
-    ObjectEntryIndex GetSurfaceEntryIndex() const;
-    FootpathSurfaceObject* GetSurfaceEntry() const;
-    void SetSurfaceEntryIndex(ObjectEntryIndex newIndex);
-
-    ObjectEntryIndex GetRailingEntryIndex() const;
-    FootpathRailingsObject* GetRailingEntry() const;
-    void SetRailingEntryIndex(ObjectEntryIndex newIndex);
-=======
     ObjectEntryIndex GetLegacyPathEntryIndex() const;
     const FootpathObject* GetLegacyPathEntry() const;
     void SetLegacyPathEntryIndex(ObjectEntryIndex newIndex);
@@ -313,7 +289,6 @@
 
     const PathSurfaceDescriptor* GetSurfaceDescriptor() const;
     const PathRailingsDescriptor* GetRailingsDescriptor() const;
->>>>>>> de85a178
 
     uint8_t GetQueueBannerDirection() const;
     void SetQueueBannerDirection(uint8_t direction);
@@ -362,6 +337,9 @@
 
     uint8_t GetAdditionStatus() const;
     void SetAdditionStatus(uint8_t newStatus);
+
+    bool ShouldDrawPathOverSupports() const;
+    void SetShouldDrawPathOverSupports(bool on);
 
     bool IsLevelCrossing(const CoordsXY& coords) const;
 };
@@ -597,11 +575,7 @@
     uint8_t flags2;            // C
 #pragma clang diagnostic push
 #pragma clang diagnostic ignored "-Wunused-private-field"
-<<<<<<< HEAD
-    uint8_t pad_0C[3];
-=======
     uint8_t pad_0D[3];
->>>>>>> de85a178
 #pragma clang diagnostic pop
 
 public:
@@ -617,15 +591,6 @@
     uint8_t GetSequenceIndex() const;
     void SetSequenceIndex(uint8_t newSequenceIndex);
 
-<<<<<<< HEAD
-    FootpathObject* GetPathEntry() const;
-    ObjectEntryIndex GetPathEntryIndex() const;
-    void SetPathEntryIndex(ObjectEntryIndex newIndex);
-
-    ObjectEntryIndex GetSurfaceEntryIndex() const;
-    FootpathSurfaceObject* GetSurfaceEntry() const;
-    void SetSurfaceEntryIndex(ObjectEntryIndex newIndex);
-=======
     bool HasLegacyPathEntry() const;
 
     ObjectEntryIndex GetLegacyPathEntryIndex() const;
@@ -637,7 +602,6 @@
     void SetSurfaceEntryIndex(ObjectEntryIndex newIndex);
 
     const PathSurfaceDescriptor* GetPathSurfaceDescriptor() const;
->>>>>>> de85a178
 
     int32_t GetDirections() const;
 };
