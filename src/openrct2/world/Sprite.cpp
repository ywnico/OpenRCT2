/*****************************************************************************
 * Copyright (c) 2014-2020 OpenRCT2 developers
 *
 * For a complete list of all authors, please refer to contributors.md
 * Interested in contributing? Visit https://github.com/OpenRCT2/OpenRCT2
 *
 * OpenRCT2 is licensed under the GNU General Public License version 3.
 *****************************************************************************/

#include "Sprite.h"

#include "../Game.h"
#include "../core/ChecksumStream.h"
#include "../core/Crypt.h"
#include "../core/DataSerialiser.h"
#include "../core/Guard.hpp"
#include "../core/MemoryStream.h"
#include "../interface/Viewport.h"
#include "../peep/Peep.h"
#include "../peep/RideUseSystem.h"
#include "../ride/Vehicle.h"
#include "../scenario/Scenario.h"
#include "Balloon.h"
#include "Duck.h"
#include "EntityTweener.h"
#include "Fountain.h"
#include "MoneyEffect.h"
#include "Particle.h"

#include <algorithm>
#include <cmath>
#include <iterator>
#include <numeric>
#include <vector>

static rct_sprite _spriteList[MAX_ENTITIES];
static std::array<std::list<uint16_t>, EnumValue(EntityType::Count)> gEntityLists;
static std::vector<uint16_t> _freeIdList;

static bool _spriteFlashingList[MAX_ENTITIES];

constexpr const uint32_t SPATIAL_INDEX_SIZE = (MAXIMUM_MAP_SIZE_TECHNICAL * MAXIMUM_MAP_SIZE_TECHNICAL) + 1;
constexpr const uint32_t SPATIAL_INDEX_LOCATION_NULL = SPATIAL_INDEX_SIZE - 1;

static std::array<std::vector<uint16_t>, SPATIAL_INDEX_SIZE> gSpriteSpatialIndex;

static void FreeEntity(EntityBase& entity);

constexpr size_t GetSpatialIndexOffset(int32_t x, int32_t y)
{
    size_t index = SPATIAL_INDEX_LOCATION_NULL;
    if (x != LOCATION_NULL)
    {
        x = std::clamp(x, 0, 0xFFFF);
        y = std::clamp(y, 0, 0xFFFF);

        int16_t flooredX = floor2(x, 32);
        uint8_t tileY = y >> 5;
        index = (flooredX << 3) | tileY;
    }

    if (index >= sizeof(gSpriteSpatialIndex))
    {
        return SPATIAL_INDEX_LOCATION_NULL;
    }
    return index;
}

// Required for GetEntity to return a default
template<> bool EntityBase::Is<EntityBase>() const
{
    return true;
}

template<> bool EntityBase::Is<Litter>() const
{
    return Type == EntityType::Litter;
}

constexpr bool EntityTypeIsMiscEntity(const EntityType type)
{
    switch (type)
    {
        case EntityType::SteamParticle:
        case EntityType::MoneyEffect:
        case EntityType::CrashedVehicleParticle:
        case EntityType::ExplosionCloud:
        case EntityType::CrashSplash:
        case EntityType::ExplosionFlare:
        case EntityType::JumpingFountain:
        case EntityType::Balloon:
        case EntityType::Duck:
            return true;
        default:
            return false;
    }
}

template<> bool EntityBase::Is<MiscEntity>() const
{
    return EntityTypeIsMiscEntity(Type);
}

template<> bool EntityBase::Is<SteamParticle>() const
{
    return Type == EntityType::SteamParticle;
}

template<> bool EntityBase::Is<ExplosionFlare>() const
{
    return Type == EntityType::ExplosionFlare;
}

template<> bool EntityBase::Is<ExplosionCloud>() const
{
    return Type == EntityType::ExplosionCloud;
}

uint16_t GetEntityListCount(EntityType type)
{
    return static_cast<uint16_t>(gEntityLists[EnumValue(type)].size());
}

uint16_t GetNumFreeEntities()
{
    return static_cast<uint16_t>(_freeIdList.size());
}

std::string rct_sprite_checksum::ToString() const
{
    std::string result;

    result.reserve(raw.size() * 2);
    for (auto b : raw)
    {
        char buf[3];
        snprintf(buf, 3, "%02x", static_cast<int32_t>(b));
        result.append(buf);
    }

    return result;
}

EntityBase* try_get_sprite(size_t spriteIndex)
{
    return spriteIndex >= MAX_ENTITIES ? nullptr : &_spriteList[spriteIndex].base;
}

EntityBase* get_sprite(size_t spriteIndex)
{
    if (spriteIndex == SPRITE_INDEX_NULL)
    {
        return nullptr;
    }
    openrct2_assert(spriteIndex < MAX_ENTITIES, "Tried getting sprite %u", spriteIndex);
    return try_get_sprite(spriteIndex);
}

const std::vector<uint16_t>& GetEntityTileList(const CoordsXY& spritePos)
{
    return gSpriteSpatialIndex[GetSpatialIndexOffset(spritePos.x, spritePos.y)];
}

void EntityBase::Invalidate()
{
    if (x == LOCATION_NULL)
        return;

    int32_t maxZoom = 0;
    switch (Type)
    {
        case EntityType::Vehicle:
        case EntityType::Guest:
        case EntityType::Staff:
            maxZoom = 2;
            break;
        case EntityType::CrashedVehicleParticle:
        case EntityType::JumpingFountain:
            maxZoom = 0;
            break;
        case EntityType::Duck:
            maxZoom = 1;
            break;
        case EntityType::SteamParticle:
        case EntityType::MoneyEffect:
        case EntityType::ExplosionCloud:
        case EntityType::CrashSplash:
        case EntityType::ExplosionFlare:
        case EntityType::Balloon:
            maxZoom = 2;
            break;
        case EntityType::Litter:
            maxZoom = 0;
            break;
        default:
            break;
    }

    viewports_invalidate(SpriteRect.GetLeft(), SpriteRect.GetTop(), SpriteRect.GetRight(), SpriteRect.GetBottom(), maxZoom);
}

static void ResetEntityLists()
{
    for (auto& list : gEntityLists)
    {
        list.clear();
    }
}

static void ResetFreeIds()
{
    _freeIdList.clear();

    _freeIdList.resize(MAX_ENTITIES);
    // List needs to be back to front to simplify removing
    std::iota(std::rbegin(_freeIdList), std::rend(_freeIdList), 0);
}

const std::list<uint16_t>& GetEntityList(const EntityType id)
{
    return gEntityLists[EnumValue(id)];
}

/**
 *
 *  rct2: 0x0069EB13
 */
void reset_sprite_list()
{
    gSavedAge = 0;

<<<<<<< HEAD
    std::memset(static_cast<void*>(_spriteList), 0, sizeof(_spriteList));
=======
    // Free all associated Entity pointers prior to zeroing memory
    for (int32_t i = 0; i < MAX_ENTITIES; ++i)
    {
        auto* spr = GetEntity(i);
        if (spr == nullptr)
        {
            continue;
        }
        FreeEntity(*spr);
    }

    std::fill(std::begin(_spriteList), std::end(_spriteList), rct_sprite());
>>>>>>> c05068e8
    OpenRCT2::RideUse::GetHistory().Clear();
    OpenRCT2::RideUse::GetTypeHistory().Clear();
    for (int32_t i = 0; i < MAX_ENTITIES; ++i)
    {
        auto* spr = GetEntity(i);
        if (spr == nullptr)
        {
            continue;
        }
        spr->Type = EntityType::Null;
        spr->sprite_index = i;

        _spriteFlashingList[i] = false;
    }
    ResetEntityLists();
    ResetFreeIds();
    reset_sprite_spatial_index();
}

static void SpriteSpatialInsert(EntityBase* sprite, const CoordsXY& newLoc);

/**
 *
 *  rct2: 0x0069EBE4
 * This function looks as though it sets some sort of order for sprites.
 * Sprites can share their position if this is the case.
 */
void reset_sprite_spatial_index()
{
    for (auto& vec : gSpriteSpatialIndex)
    {
        vec.clear();
    }
    for (size_t i = 0; i < MAX_ENTITIES; i++)
    {
        auto* spr = GetEntity(i);
        if (spr != nullptr && spr->Type != EntityType::Null)
        {
            SpriteSpatialInsert(spr, { spr->x, spr->y });
        }
    }
}

#ifndef DISABLE_NETWORK

template<typename T> void NetworkSerialseEntityType(DataSerialiser& ds)
{
    for (auto* ent : EntityList<T>())
    {
        ent->Serialise(ds);
    }
}

template<typename... T> void NetworkSerialiseEntityTypes(DataSerialiser& ds)
{
    (NetworkSerialseEntityType<T>(ds), ...);
}

rct_sprite_checksum sprite_checksum()
{
    rct_sprite_checksum checksum{};

    OpenRCT2::ChecksumStream ms(checksum.raw);
    DataSerialiser ds(true, ms);
    NetworkSerialiseEntityTypes<Guest, Staff, Vehicle, Litter>(ds);

    return checksum;
}
#else

rct_sprite_checksum sprite_checksum()
{
    return rct_sprite_checksum{};
}

#endif // DISABLE_NETWORK

static void sprite_reset(EntityBase* sprite)
{
    // Need to retain how the sprite is linked in lists
    uint16_t sprite_index = sprite->sprite_index;
    _spriteFlashingList[sprite_index] = false;

    rct_sprite* spr = reinterpret_cast<rct_sprite*>(sprite);
    *spr = rct_sprite();

    sprite->sprite_index = sprite_index;
    sprite->Type = EntityType::Null;
}

static constexpr uint16_t MAX_MISC_SPRITES = 300;
static void AddToEntityList(EntityBase* entity)
{
    auto& list = gEntityLists[EnumValue(entity->Type)];
    // Entity list must be in sprite_index order to prevent desync issues
    list.insert(std::lower_bound(std::begin(list), std::end(list), entity->sprite_index), entity->sprite_index);
}

static void AddToFreeList(uint16_t index)
{
    // Free list must be in reverse sprite_index order to prevent desync issues
    _freeIdList.insert(std::upper_bound(std::rbegin(_freeIdList), std::rend(_freeIdList), index).base(), index);
}

static void RemoveFromEntityList(EntityBase* entity)
{
    auto& list = gEntityLists[EnumValue(entity->Type)];
    auto ptr = std::lower_bound(std::begin(list), std::end(list), entity->sprite_index);
    if (ptr != std::end(list) && *ptr == entity->sprite_index)
    {
        list.erase(ptr);
    }
}

uint16_t GetMiscEntityCount()
{
    uint16_t count = 0;
    for (auto id : { EntityType::SteamParticle, EntityType::MoneyEffect, EntityType::CrashedVehicleParticle,
                     EntityType::ExplosionCloud, EntityType::CrashSplash, EntityType::ExplosionFlare,
                     EntityType::JumpingFountain, EntityType::Balloon, EntityType::Duck })
    {
        count += GetEntityListCount(id);
    }
    return count;
}

static void PrepareNewEntity(EntityBase* base, const EntityType type)
{
    // Need to reset all sprite data, as the uninitialised values
    // may contain garbage and cause a desync later on.
    sprite_reset(base);

    base->Type = type;
    AddToEntityList(base);

    base->x = LOCATION_NULL;
    base->y = LOCATION_NULL;
    base->z = 0;
    base->sprite_width = 0x10;
    base->sprite_height_negative = 0x14;
    base->sprite_height_positive = 0x8;
    base->SpriteRect = {};

    SpriteSpatialInsert(base, { LOCATION_NULL, 0 });
}

EntityBase* CreateEntity(EntityType type)
{
    if (_freeIdList.size() == 0)
    {
        // No free sprites.
        return nullptr;
    }

    if (EntityTypeIsMiscEntity(type))
    {
        // Misc sprites are commonly used for effects, if there are less than MAX_MISC_SPRITES
        // free it will fail to keep slots for more relevant sprites.
        // Also there can't be more than MAX_MISC_SPRITES sprites in this list.
        uint16_t miscSlotsRemaining = MAX_MISC_SPRITES - GetMiscEntityCount();
        if (miscSlotsRemaining >= _freeIdList.size())
        {
            return nullptr;
        }
    }

    auto* entity = GetEntity(_freeIdList.back());
    if (entity == nullptr)
    {
        return nullptr;
    }
    _freeIdList.pop_back();

    PrepareNewEntity(entity, type);

    return entity;
}

EntityBase* CreateEntityAt(const uint16_t index, const EntityType type)
{
    auto id = std::lower_bound(std::rbegin(_freeIdList), std::rend(_freeIdList), index);
    if (id == std::rend(_freeIdList) || *id != index)
    {
        return nullptr;
    }

    auto* entity = GetEntity(index);
    if (entity == nullptr)
    {
        return nullptr;
    }

    _freeIdList.erase(std::next(id).base());

    PrepareNewEntity(entity, type);
    return entity;
}

template<typename T> void MiscUpdateAllType()
{
    for (auto misc : EntityList<T>())
    {
        misc->Update();
    }
}

template<typename... T> void MiscUpdateAllTypes()
{
    (MiscUpdateAllType<T>(), ...);
}

/**
 *
 *  rct2: 0x00672AA4
 */
void sprite_misc_update_all()
{
    MiscUpdateAllTypes<
        SteamParticle, MoneyEffect, VehicleCrashParticle, ExplosionCloud, CrashSplashParticle, ExplosionFlare, JumpingFountain,
        Balloon, Duck>();
}

// Performs a search to ensure that insert keeps next_in_quadrant in sprite_index order
static void SpriteSpatialInsert(EntityBase* sprite, const CoordsXY& newLoc)
{
    size_t newIndex = GetSpatialIndexOffset(newLoc.x, newLoc.y);
    auto& spatialVector = gSpriteSpatialIndex[newIndex];
    auto index = std::lower_bound(std::begin(spatialVector), std::end(spatialVector), sprite->sprite_index);
    spatialVector.insert(index, sprite->sprite_index);
}

static void SpriteSpatialRemove(EntityBase* sprite)
{
    size_t currentIndex = GetSpatialIndexOffset(sprite->x, sprite->y);
    auto& spatialVector = gSpriteSpatialIndex[currentIndex];
    auto index = std::lower_bound(std::begin(spatialVector), std::end(spatialVector), sprite->sprite_index);
    if (index != std::end(spatialVector) && *index == sprite->sprite_index)
    {
        spatialVector.erase(index, index + 1);
    }
    else
    {
        log_warning("Bad sprite spatial index. Rebuilding the spatial index...");
        reset_sprite_spatial_index();
    }
}

static void SpriteSpatialMove(EntityBase* sprite, const CoordsXY& newLoc)
{
    size_t newIndex = GetSpatialIndexOffset(newLoc.x, newLoc.y);
    size_t currentIndex = GetSpatialIndexOffset(sprite->x, sprite->y);
    if (newIndex == currentIndex)
        return;

    SpriteSpatialRemove(sprite);
    SpriteSpatialInsert(sprite, newLoc);
}

void EntityBase::MoveTo(const CoordsXYZ& newLocation)
{
    if (x != LOCATION_NULL)
    {
        // Invalidate old position.
        Invalidate();
    }

    auto loc = newLocation;
    if (!map_is_location_valid(loc))
    {
        loc.x = LOCATION_NULL;
    }

    SpriteSpatialMove(this, loc);

    if (loc.x == LOCATION_NULL)
    {
        x = loc.x;
        y = loc.y;
        z = loc.z;
    }
    else
    {
        sprite_set_coordinates(loc, this);
        Invalidate(); // Invalidate new position.
    }
}

CoordsXYZ EntityBase::GetLocation() const
{
    return { x, y, z };
}

void EntityBase::SetLocation(const CoordsXYZ& newLocation)
{
    x = static_cast<int16_t>(newLocation.x);
    y = static_cast<int16_t>(newLocation.y);
    z = static_cast<int16_t>(newLocation.z);
}

void sprite_set_coordinates(const CoordsXYZ& spritePos, EntityBase* sprite)
{
    auto screenCoords = translate_3d_to_2d_with_z(get_current_rotation(), spritePos);

    sprite->SpriteRect = ScreenRect(
        screenCoords - ScreenCoordsXY{ sprite->sprite_width, sprite->sprite_height_negative },
        screenCoords + ScreenCoordsXY{ sprite->sprite_width, sprite->sprite_height_positive });
    sprite->x = spritePos.x;
    sprite->y = spritePos.y;
    sprite->z = spritePos.z;
}

/**
 * Frees any dynamically attached memory to the entity, such as peep name.
 */
static void FreeEntity(EntityBase& entity)
{
    auto* guest = entity.As<Guest>();
    auto* staff = entity.As<Staff>();
    if (staff != nullptr)
    {
        staff->SetName({});
        staff->ClearPatrolArea();
    }
    else if (guest != nullptr)
    {
        guest->SetName({});
        OpenRCT2::RideUse::GetHistory().RemoveHandle(guest->sprite_index);
        OpenRCT2::RideUse::GetTypeHistory().RemoveHandle(guest->sprite_index);
    }
}

/**
 *
 *  rct2: 0x0069EDB6
 */
void sprite_remove(EntityBase* sprite)
{
    FreeEntity(*sprite);

    EntityTweener::Get().RemoveEntity(sprite);
    RemoveFromEntityList(sprite); // remove from existing list
    AddToFreeList(sprite->sprite_index);

    SpriteSpatialRemove(sprite);
    sprite_reset(sprite);
}

/**
 * Loops through all sprites, finds floating objects and removes them.
 * Returns the amount of removed objects as feedback.
 */
uint16_t remove_floating_sprites()
{
    uint16_t removed = 0;
    for (auto* balloon : EntityList<Balloon>())
    {
        sprite_remove(balloon);
        removed++;
    }
    for (auto* duck : EntityList<Duck>())
    {
        if (duck->IsFlying())
        {
            sprite_remove(duck);
            removed++;
        }
    }
    for (auto* money : EntityList<MoneyEffect>())
    {
        sprite_remove(money);
        removed++;
    }
    return removed;
}

void sprite_set_flashing(EntityBase* sprite, bool flashing)
{
    assert(sprite->sprite_index < MAX_ENTITIES);
    _spriteFlashingList[sprite->sprite_index] = flashing;
}

bool sprite_get_flashing(EntityBase* sprite)
{
    assert(sprite->sprite_index < MAX_ENTITIES);
    return _spriteFlashingList[sprite->sprite_index];
}<|MERGE_RESOLUTION|>--- conflicted
+++ resolved
@@ -229,9 +229,6 @@
 {
     gSavedAge = 0;
 
-<<<<<<< HEAD
-    std::memset(static_cast<void*>(_spriteList), 0, sizeof(_spriteList));
-=======
     // Free all associated Entity pointers prior to zeroing memory
     for (int32_t i = 0; i < MAX_ENTITIES; ++i)
     {
@@ -244,7 +241,6 @@
     }
 
     std::fill(std::begin(_spriteList), std::end(_spriteList), rct_sprite());
->>>>>>> c05068e8
     OpenRCT2::RideUse::GetHistory().Clear();
     OpenRCT2::RideUse::GetTypeHistory().Clear();
     for (int32_t i = 0; i < MAX_ENTITIES; ++i)
