/*****************************************************************************
 * Copyright (c) 2014-2020 OpenRCT2 developers
 *
 * For a complete list of all authors, please refer to contributors.md
 * Interested in contributing? Visit https://github.com/OpenRCT2/OpenRCT2
 *
 * OpenRCT2 is licensed under the GNU General Public License version 3.
 *****************************************************************************/

#include "Sprite.h"

#include "../Game.h"
#include "../core/ChecksumStream.h"
#include "../core/Crypt.h"
#include "../core/DataSerialiser.h"
#include "../core/Guard.hpp"
#include "../core/MemoryStream.h"
#include "../interface/Viewport.h"
#include "../peep/Peep.h"
#include "../peep/RideUseSystem.h"
#include "../ride/Vehicle.h"
#include "../scenario/Scenario.h"
#include "Balloon.h"
#include "Duck.h"
#include "EntityTweener.h"
#include "Fountain.h"
#include "MoneyEffect.h"
#include "Particle.h"

#include <algorithm>
#include <cmath>
#include <iterator>
#include <numeric>
#include <vector>

static rct_sprite _spriteList[MAX_ENTITIES];
static std::array<std::list<uint16_t>, EnumValue(EntityType::Count)> gEntityLists;
static std::vector<uint16_t> _freeIdList;

static bool _spriteFlashingList[MAX_ENTITIES];

constexpr const uint32_t SPATIAL_INDEX_SIZE = (MAXIMUM_MAP_SIZE_TECHNICAL * MAXIMUM_MAP_SIZE_TECHNICAL) + 1;
constexpr const uint32_t SPATIAL_INDEX_LOCATION_NULL = SPATIAL_INDEX_SIZE - 1;

static std::array<std::vector<uint16_t>, SPATIAL_INDEX_SIZE> gSpriteSpatialIndex;

static void FreeEntity(SpriteBase* entity);

constexpr size_t GetSpatialIndexOffset(int32_t x, int32_t y)
{
    size_t index = SPATIAL_INDEX_LOCATION_NULL;
    if (x != LOCATION_NULL)
    {
        x = std::clamp(x, 0, 0xFFFF);
        y = std::clamp(y, 0, 0xFFFF);

        int16_t flooredX = floor2(x, 32);
        uint8_t tileY = y >> 5;
        index = (flooredX << 3) | tileY;
    }

    if (index >= sizeof(gSpriteSpatialIndex))
    {
        return SPATIAL_INDEX_LOCATION_NULL;
    }
    return index;
}

// Required for GetEntity to return a default
template<> bool SpriteBase::Is<SpriteBase>() const
{
    return true;
}

template<> bool SpriteBase::Is<Litter>() const
{
    return Type == EntityType::Litter;
}

constexpr bool EntityTypeIsMiscEntity(const EntityType type)
{
    switch (type)
    {
        case EntityType::SteamParticle:
        case EntityType::MoneyEffect:
        case EntityType::CrashedVehicleParticle:
        case EntityType::ExplosionCloud:
        case EntityType::CrashSplash:
        case EntityType::ExplosionFlare:
        case EntityType::JumpingFountain:
        case EntityType::Balloon:
        case EntityType::Duck:
            return true;
        default:
            return false;
    }
}

template<> bool SpriteBase::Is<MiscEntity>() const
{
    return EntityTypeIsMiscEntity(Type);
}

template<> bool SpriteBase::Is<SteamParticle>() const
{
    return Type == EntityType::SteamParticle;
}

template<> bool SpriteBase::Is<ExplosionFlare>() const
{
    return Type == EntityType::ExplosionFlare;
}

template<> bool SpriteBase::Is<ExplosionCloud>() const
{
    return Type == EntityType::ExplosionCloud;
}

uint16_t GetEntityListCount(EntityType type)
{
    return static_cast<uint16_t>(gEntityLists[EnumValue(type)].size());
}

uint16_t GetNumFreeEntities()
{
    return static_cast<uint16_t>(_freeIdList.size());
}

std::string rct_sprite_checksum::ToString() const
{
    std::string result;

    result.reserve(raw.size() * 2);
    for (auto b : raw)
    {
        char buf[3];
        snprintf(buf, 3, "%02x", static_cast<int32_t>(b));
        result.append(buf);
    }

    return result;
}

SpriteBase* try_get_sprite(size_t spriteIndex)
{
    return spriteIndex >= MAX_ENTITIES ? nullptr : &_spriteList[spriteIndex].base;
}

SpriteBase* get_sprite(size_t spriteIndex)
{
    if (spriteIndex == SPRITE_INDEX_NULL)
    {
        return nullptr;
    }
    openrct2_assert(spriteIndex < MAX_ENTITIES, "Tried getting sprite %u", spriteIndex);
    return try_get_sprite(spriteIndex);
}

const std::vector<uint16_t>& GetEntityTileList(const CoordsXY& spritePos)
{
    return gSpriteSpatialIndex[GetSpatialIndexOffset(spritePos.x, spritePos.y)];
}

void SpriteBase::Invalidate()
{
    if (sprite_left == LOCATION_NULL)
        return;

    int32_t maxZoom = 0;
    switch (Type)
    {
        case EntityType::Vehicle:
        case EntityType::Guest:
        case EntityType::Staff:
            maxZoom = 2;
            break;
        case EntityType::CrashedVehicleParticle:
        case EntityType::JumpingFountain:
            maxZoom = 0;
            break;
        case EntityType::Duck:
            maxZoom = 1;
            break;
        case EntityType::SteamParticle:
        case EntityType::MoneyEffect:
        case EntityType::ExplosionCloud:
        case EntityType::CrashSplash:
        case EntityType::ExplosionFlare:
        case EntityType::Balloon:
            maxZoom = 2;
            break;
        case EntityType::Litter:
            maxZoom = 0;
            break;
        default:
            break;
    }

    viewports_invalidate(sprite_left, sprite_top, sprite_right, sprite_bottom, maxZoom);
}

static void ResetEntityLists()
{
    for (auto& list : gEntityLists)
    {
        list.clear();
    }
}

static void ResetFreeIds()
{
    _freeIdList.clear();

    _freeIdList.resize(MAX_ENTITIES);
    // List needs to be back to front to simplify removing
    std::iota(std::rbegin(_freeIdList), std::rend(_freeIdList), 0);
}

const std::list<uint16_t>& GetEntityList(const EntityType id)
{
    return gEntityLists[EnumValue(id)];
}

/**
 * Frees any dynamically attached memory to the entity, such as peep name.
 */
static void FreeEntity(SpriteBase& entity)
{
    auto peep = entity.As<Peep>();
    if (peep != nullptr)
    {
        peep->SetName({});

        auto staff = peep->As<Staff>();
        if (staff != nullptr)
        {
            staff->ClearPatrolArea();
        }
    }
}

/**
 *
 *  rct2: 0x0069EB13
 */
void reset_sprite_list()
{
    gSavedAge = 0;

    for (int32_t i = 0; i < MAX_ENTITIES; ++i)
    {
        auto* entity = GetEntity(i);
        if (entity != nullptr)
        {
            FreeEntity(*entity);
        }
    }

    std::memset(static_cast<void*>(_spriteList), 0, sizeof(_spriteList));
    OpenRCT2::RideUse::GetHistory().Clear();
    OpenRCT2::RideUse::GetTypeHistory().Clear();
    for (int32_t i = 0; i < MAX_ENTITIES; ++i)
    {
        auto* spr = GetEntity(i);
        if (spr == nullptr)
        {
            continue;
        }
        FreeEntity(spr);
        spr->Type = EntityType::Null;
        spr->sprite_index = i;

        _spriteFlashingList[i] = false;
    }
    ResetEntityLists();
    ResetFreeIds();
    reset_sprite_spatial_index();
}

static void SpriteSpatialInsert(SpriteBase* sprite, const CoordsXY& newLoc);

/**
 *
 *  rct2: 0x0069EBE4
 * This function looks as though it sets some sort of order for sprites.
 * Sprites can share their position if this is the case.
 */
void reset_sprite_spatial_index()
{
    for (auto& vec : gSpriteSpatialIndex)
    {
        vec.clear();
    }
    for (size_t i = 0; i < MAX_ENTITIES; i++)
    {
        auto* spr = GetEntity(i);
        if (spr != nullptr && spr->Type != EntityType::Null)
        {
            SpriteSpatialInsert(spr, { spr->x, spr->y });
        }
    }
}

#ifndef DISABLE_NETWORK

template<typename T> void NetworkSerialseEntityType(DataSerialiser& ds)
{
    for (auto* ent : EntityList<T>())
    {
        ent->Serialise(ds);
    }
}

template<typename... T> void NetworkSerialiseEntityTypes(DataSerialiser& ds)
{
    (NetworkSerialseEntityType<T>(ds), ...);
}

rct_sprite_checksum sprite_checksum()
{
    rct_sprite_checksum checksum{};

    OpenRCT2::ChecksumStream ms(checksum.raw);
    DataSerialiser ds(true, ms);
    NetworkSerialiseEntityTypes<Guest, Staff, Vehicle, Litter>(ds);

    return checksum;
}
#else

rct_sprite_checksum sprite_checksum()
{
    return rct_sprite_checksum{};
}

#endif // DISABLE_NETWORK

static void sprite_reset(SpriteBase* sprite)
{
    // Need to retain how the sprite is linked in lists
    uint16_t sprite_index = sprite->sprite_index;
    _spriteFlashingList[sprite_index] = false;

    std::memset(sprite, 0, sizeof(rct_sprite));

    sprite->sprite_index = sprite_index;
    sprite->Type = EntityType::Null;
}

static constexpr uint16_t MAX_MISC_SPRITES = 300;
static void AddToEntityList(SpriteBase* entity)
{
    auto& list = gEntityLists[EnumValue(entity->Type)];
    // Entity list must be in sprite_index order to prevent desync issues
    list.insert(std::lower_bound(std::begin(list), std::end(list), entity->sprite_index), entity->sprite_index);
}

static void AddToFreeList(uint16_t index)
{
    // Free list must be in reverse sprite_index order to prevent desync issues
    _freeIdList.insert(std::upper_bound(std::rbegin(_freeIdList), std::rend(_freeIdList), index).base(), index);
}

static void RemoveFromEntityList(SpriteBase* entity)
{
    auto& list = gEntityLists[EnumValue(entity->Type)];
    auto ptr = std::lower_bound(std::begin(list), std::end(list), entity->sprite_index);
    if (ptr != std::end(list) && *ptr == entity->sprite_index)
    {
        list.erase(ptr);
    }
}

uint16_t GetMiscEntityCount()
{
    uint16_t count = 0;
    for (auto id : { EntityType::SteamParticle, EntityType::MoneyEffect, EntityType::CrashedVehicleParticle,
                     EntityType::ExplosionCloud, EntityType::CrashSplash, EntityType::ExplosionFlare,
                     EntityType::JumpingFountain, EntityType::Balloon, EntityType::Duck })
    {
        count += GetEntityListCount(id);
    }
    return count;
}

static void PrepareNewEntity(SpriteBase* base, const EntityType type)
{
    // Need to reset all sprite data, as the uninitialised values
    // may contain garbage and cause a desync later on.
    sprite_reset(base);

    base->Type = type;
    AddToEntityList(base);

    base->x = LOCATION_NULL;
    base->y = LOCATION_NULL;
    base->z = 0;
    base->sprite_width = 0x10;
    base->sprite_height_negative = 0x14;
    base->sprite_height_positive = 0x8;
    base->sprite_left = LOCATION_NULL;

    SpriteSpatialInsert(base, { LOCATION_NULL, 0 });
}

SpriteBase* CreateEntity(EntityType type)
{
    if (_freeIdList.size() == 0)
    {
        // No free sprites.
        return nullptr;
    }

    if (EntityTypeIsMiscEntity(type))
    {
        // Misc sprites are commonly used for effects, if there are less than MAX_MISC_SPRITES
        // free it will fail to keep slots for more relevant sprites.
        // Also there can't be more than MAX_MISC_SPRITES sprites in this list.
        uint16_t miscSlotsRemaining = MAX_MISC_SPRITES - GetMiscEntityCount();
        if (miscSlotsRemaining >= _freeIdList.size())
        {
            return nullptr;
        }
    }

    auto* entity = GetEntity(_freeIdList.back());
    if (entity == nullptr)
    {
        return nullptr;
    }
    _freeIdList.pop_back();

    PrepareNewEntity(entity, type);

    return entity;
}

SpriteBase* CreateEntityAt(const uint16_t index, const EntityType type)
{
    auto id = std::lower_bound(std::rbegin(_freeIdList), std::rend(_freeIdList), index);
    if (id == std::rend(_freeIdList) || *id != index)
    {
        return nullptr;
    }

    auto* entity = GetEntity(index);
    if (entity == nullptr)
    {
        return nullptr;
    }

    _freeIdList.erase(std::next(id).base());

    PrepareNewEntity(entity, type);
    return entity;
}

template<typename T> void MiscUpdateAllType()
{
    for (auto misc : EntityList<T>())
    {
        misc->Update();
    }
}

template<typename... T> void MiscUpdateAllTypes()
{
    (MiscUpdateAllType<T>(), ...);
}

/**
 *
 *  rct2: 0x00672AA4
 */
void sprite_misc_update_all()
{
    MiscUpdateAllTypes<
        SteamParticle, MoneyEffect, VehicleCrashParticle, ExplosionCloud, CrashSplashParticle, ExplosionFlare, JumpingFountain,
        Balloon, Duck>();
}

// Performs a search to ensure that insert keeps next_in_quadrant in sprite_index order
static void SpriteSpatialInsert(SpriteBase* sprite, const CoordsXY& newLoc)
{
    size_t newIndex = GetSpatialIndexOffset(newLoc.x, newLoc.y);
    auto& spatialVector = gSpriteSpatialIndex[newIndex];
    auto index = std::lower_bound(std::begin(spatialVector), std::end(spatialVector), sprite->sprite_index);
    spatialVector.insert(index, sprite->sprite_index);
}

static void SpriteSpatialRemove(SpriteBase* sprite)
{
    size_t currentIndex = GetSpatialIndexOffset(sprite->x, sprite->y);
    auto& spatialVector = gSpriteSpatialIndex[currentIndex];
    auto index = std::lower_bound(std::begin(spatialVector), std::end(spatialVector), sprite->sprite_index);
    if (index != std::end(spatialVector) && *index == sprite->sprite_index)
    {
        spatialVector.erase(index, index + 1);
    }
    else
    {
        log_warning("Bad sprite spatial index. Rebuilding the spatial index...");
        reset_sprite_spatial_index();
    }
}

static void SpriteSpatialMove(SpriteBase* sprite, const CoordsXY& newLoc)
{
    size_t newIndex = GetSpatialIndexOffset(newLoc.x, newLoc.y);
    size_t currentIndex = GetSpatialIndexOffset(sprite->x, sprite->y);
    if (newIndex == currentIndex)
        return;

    SpriteSpatialRemove(sprite);
    SpriteSpatialInsert(sprite, newLoc);
}

void SpriteBase::MoveTo(const CoordsXYZ& newLocation)
{
    if (x != LOCATION_NULL)
    {
        // Invalidate old position.
        Invalidate();
    }

    auto loc = newLocation;
    if (!map_is_location_valid(loc))
    {
        loc.x = LOCATION_NULL;
    }

    SpriteSpatialMove(this, loc);

    if (loc.x == LOCATION_NULL)
    {
        sprite_left = LOCATION_NULL;
        x = loc.x;
        y = loc.y;
        z = loc.z;
    }
    else
    {
        sprite_set_coordinates(loc, this);
        Invalidate(); // Invalidate new position.
    }
}

CoordsXYZ SpriteBase::GetLocation() const
{
    return { x, y, z };
}

void SpriteBase::SetLocation(const CoordsXYZ& newLocation)
{
    x = static_cast<int16_t>(newLocation.x);
    y = static_cast<int16_t>(newLocation.y);
    z = static_cast<int16_t>(newLocation.z);
}

void sprite_set_coordinates(const CoordsXYZ& spritePos, SpriteBase* sprite)
{
    auto screenCoords = translate_3d_to_2d_with_z(get_current_rotation(), spritePos);

    sprite->sprite_left = screenCoords.x - sprite->sprite_width;
    sprite->sprite_right = screenCoords.x + sprite->sprite_width;
    sprite->sprite_top = screenCoords.y - sprite->sprite_height_negative;
    sprite->sprite_bottom = screenCoords.y + sprite->sprite_height_positive;
    sprite->x = spritePos.x;
    sprite->y = spritePos.y;
    sprite->z = spritePos.z;
}

/**
 * Frees any dynamically attached memory to the entity, such as peep name.
 */
static void FreeEntity(SpriteBase* entity)
{
    auto* guest = entity->As<Guest>();
    auto* staff = entity->As<Staff>();
    if (staff != nullptr)
    {
        staff->SetName({});
    }
    else if (guest != nullptr)
    {
        guest->SetName({});
        OpenRCT2::RideUse::GetHistory().RemoveHandle(guest->sprite_index);
        OpenRCT2::RideUse::GetTypeHistory().RemoveHandle(guest->sprite_index);
    }
}

/**
 *
 *  rct2: 0x0069EDB6
 */
void sprite_remove(SpriteBase* sprite)
{
<<<<<<< HEAD
    FreeEntity(*sprite);
=======
    FreeEntity(sprite);
>>>>>>> 223b926f

    EntityTweener::Get().RemoveEntity(sprite);
    RemoveFromEntityList(sprite); // remove from existing list
    AddToFreeList(sprite->sprite_index);

    SpriteSpatialRemove(sprite);
    sprite_reset(sprite);
}

/**
 * Loops through all sprites, finds floating objects and removes them.
 * Returns the amount of removed objects as feedback.
 */
uint16_t remove_floating_sprites()
{
    uint16_t removed = 0;
    for (auto* balloon : EntityList<Balloon>())
    {
        sprite_remove(balloon);
        removed++;
    }
    for (auto* duck : EntityList<Duck>())
    {
        if (duck->IsFlying())
        {
            sprite_remove(duck);
            removed++;
        }
    }
    for (auto* money : EntityList<MoneyEffect>())
    {
        sprite_remove(money);
        removed++;
    }
    return removed;
}

void sprite_set_flashing(SpriteBase* sprite, bool flashing)
{
    assert(sprite->sprite_index < MAX_ENTITIES);
    _spriteFlashingList[sprite->sprite_index] = flashing;
}

bool sprite_get_flashing(SpriteBase* sprite)
{
    assert(sprite->sprite_index < MAX_ENTITIES);
    return _spriteFlashingList[sprite->sprite_index];
}<|MERGE_RESOLUTION|>--- conflicted
+++ resolved
@@ -222,39 +222,12 @@
 }
 
 /**
- * Frees any dynamically attached memory to the entity, such as peep name.
- */
-static void FreeEntity(SpriteBase& entity)
-{
-    auto peep = entity.As<Peep>();
-    if (peep != nullptr)
-    {
-        peep->SetName({});
-
-        auto staff = peep->As<Staff>();
-        if (staff != nullptr)
-        {
-            staff->ClearPatrolArea();
-        }
-    }
-}
-
-/**
  *
  *  rct2: 0x0069EB13
  */
 void reset_sprite_list()
 {
     gSavedAge = 0;
-
-    for (int32_t i = 0; i < MAX_ENTITIES; ++i)
-    {
-        auto* entity = GetEntity(i);
-        if (entity != nullptr)
-        {
-            FreeEntity(*entity);
-        }
-    }
 
     std::memset(static_cast<void*>(_spriteList), 0, sizeof(_spriteList));
     OpenRCT2::RideUse::GetHistory().Clear();
@@ -573,13 +546,14 @@
 /**
  * Frees any dynamically attached memory to the entity, such as peep name.
  */
-static void FreeEntity(SpriteBase* entity)
-{
-    auto* guest = entity->As<Guest>();
-    auto* staff = entity->As<Staff>();
+static void FreeEntity(SpriteBase& entity)
+{
+    auto* guest = entity.As<Guest>();
+    auto* staff = entity.As<Staff>();
     if (staff != nullptr)
     {
         staff->SetName({});
+        staff->ClearPatrolArea();
     }
     else if (guest != nullptr)
     {
@@ -595,11 +569,7 @@
  */
 void sprite_remove(SpriteBase* sprite)
 {
-<<<<<<< HEAD
     FreeEntity(*sprite);
-=======
-    FreeEntity(sprite);
->>>>>>> 223b926f
 
     EntityTweener::Get().RemoveEntity(sprite);
     RemoveFromEntityList(sprite); // remove from existing list
