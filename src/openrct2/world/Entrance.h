/*****************************************************************************
 * Copyright (c) 2014-2020 OpenRCT2 developers
 *
 * For a complete list of all authors, please refer to contributors.md
 * Interested in contributing? Visit https://github.com/OpenRCT2/OpenRCT2
 *
 * OpenRCT2 is licensed under the GNU General Public License version 3.
 *****************************************************************************/

#pragma once

#include "../common.h"
#include "Location.hpp"
#include "Map.h"

#include <vector>

#pragma pack(push, 1)
struct rct_entrance_type
{
    rct_string_id string_idx; // 0x00
    uint32_t image_id;        // 0x02
    uint8_t scrolling_mode;   // 0x06
    uint8_t text_height;      // 0x07
};
assert_struct_size(rct_entrance_type, 8);
#pragma pack(pop)

struct TileElement;

enum
{
<<<<<<< HEAD
    ENTRANCE_ELEMENT_FLAGS2_PATH_ENTRY = (1 << 0),
=======
    ENTRANCE_ELEMENT_FLAGS2_LEGACY_PATH_ENTRY = (1 << 0),
>>>>>>> de85a178
};

constexpr const uint8_t ParkEntranceHeight = 12 * COORDS_Z_STEP;
constexpr const uint8_t RideEntranceHeight = 7 * COORDS_Z_STEP;
constexpr const uint8_t RideExitHeight = 5 * COORDS_Z_STEP;

extern bool gParkEntranceGhostExists;
extern CoordsXYZD gParkEntranceGhostPosition;

#define MAX_PARK_ENTRANCES 256

constexpr int32_t MaxRideEntranceOrExitHeight = 244 * COORDS_Z_STEP;

using ParkEntranceIndex = uint8_t;
constexpr const ParkEntranceIndex PARK_ENTRANCE_INDEX_NULL = 255;

extern std::vector<CoordsXYZD> gParkEntrances;

extern CoordsXYZD gRideEntranceExitGhostPosition;
extern StationIndex gRideEntranceExitGhostStationIndex;

void park_entrance_remove_ghost();
money32 park_entrance_place_ghost(const CoordsXYZD& entranceLoc);

void reset_park_entrance();
void maze_entrance_hedge_replacement(const CoordsXYE& entrance);
void maze_entrance_hedge_removal(const CoordsXYE& entrance);

void fix_park_entrance_locations();
void UpdateParkEntranceLocations();<|MERGE_RESOLUTION|>--- conflicted
+++ resolved
@@ -30,11 +30,7 @@
 
 enum
 {
-<<<<<<< HEAD
-    ENTRANCE_ELEMENT_FLAGS2_PATH_ENTRY = (1 << 0),
-=======
     ENTRANCE_ELEMENT_FLAGS2_LEGACY_PATH_ENTRY = (1 << 0),
->>>>>>> de85a178
 };
 
 constexpr const uint8_t ParkEntranceHeight = 12 * COORDS_Z_STEP;
