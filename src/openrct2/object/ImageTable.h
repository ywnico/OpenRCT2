/*****************************************************************************
 * Copyright (c) 2014-2020 OpenRCT2 developers
 *
 * For a complete list of all authors, please refer to contributors.md
 * Interested in contributing? Visit https://github.com/OpenRCT2/OpenRCT2
 *
 * OpenRCT2 is licensed under the GNU General Public License version 3.
 *****************************************************************************/

#pragma once

#include "../common.h"
#include "../core/JsonFwd.hpp"
#include "../drawing/Drawing.h"

#include <memory>
#include <vector>

struct Image;
struct IReadObjectContext;
namespace OpenRCT2
{
    struct IStream;
}

class ImageTable
{
private:
    std::unique_ptr<uint8_t[]> _data;
    std::vector<rct_g1_element> _entries;

    /**
     * Container for a G1 image, additional information and RAII. Used by ReadJson
     */
    struct RequiredImage;
<<<<<<< HEAD
    std::vector<std::pair<std::string, Image>> GetImageSources(IReadObjectContext* context, json_t& jsonImages);
    static std::vector<std::unique_ptr<ImageTable::RequiredImage>> ParseImages(IReadObjectContext* context, std::string s);
    /**
     * @note root is deliberately left non-const: json_t behaviour changes when const
     */
    static std::vector<std::unique_ptr<ImageTable::RequiredImage>> ParseImages(
        IReadObjectContext* context, std::vector<std::pair<std::string, Image>>& imageSources, json_t& el);
    static std::vector<std::unique_ptr<ImageTable::RequiredImage>> LoadObjectImages(
=======
    [[nodiscard]] static std::vector<std::unique_ptr<ImageTable::RequiredImage>> ParseImages(
        IReadObjectContext* context, std::string s);
    /**
     * @note root is deliberately left non-const: json_t behaviour changes when const
     */
    [[nodiscard]] static std::vector<std::unique_ptr<ImageTable::RequiredImage>> ParseImages(
        IReadObjectContext* context, json_t& el);
    [[nodiscard]] static std::vector<std::unique_ptr<ImageTable::RequiredImage>> LoadObjectImages(
>>>>>>> cba52b24
        IReadObjectContext* context, const std::string& name, const std::vector<int32_t>& range);
    [[nodiscard]] static std::vector<int32_t> ParseRange(std::string s);
    [[nodiscard]] static std::string FindLegacyObject(const std::string& name);

public:
    ImageTable() = default;
    ImageTable(const ImageTable&) = delete;
    ImageTable& operator=(const ImageTable&) = delete;
    ~ImageTable();

    void Read(IReadObjectContext* context, OpenRCT2::IStream* stream);
    /**
     * @note root is deliberately left non-const: json_t behaviour changes when const
     */
    void ReadJson(IReadObjectContext* context, json_t& root);
    const rct_g1_element* GetImages() const
    {
        return _entries.data();
    }
    uint32_t GetCount() const
    {
        return static_cast<uint32_t>(_entries.size());
    }
    void AddImage(const rct_g1_element* g1);
};<|MERGE_RESOLUTION|>--- conflicted
+++ resolved
@@ -33,25 +33,15 @@
      * Container for a G1 image, additional information and RAII. Used by ReadJson
      */
     struct RequiredImage;
-<<<<<<< HEAD
-    std::vector<std::pair<std::string, Image>> GetImageSources(IReadObjectContext* context, json_t& jsonImages);
-    static std::vector<std::unique_ptr<ImageTable::RequiredImage>> ParseImages(IReadObjectContext* context, std::string s);
-    /**
-     * @note root is deliberately left non-const: json_t behaviour changes when const
-     */
-    static std::vector<std::unique_ptr<ImageTable::RequiredImage>> ParseImages(
-        IReadObjectContext* context, std::vector<std::pair<std::string, Image>>& imageSources, json_t& el);
-    static std::vector<std::unique_ptr<ImageTable::RequiredImage>> LoadObjectImages(
-=======
+    [[nodiscard]] std::vector<std::pair<std::string, Image>> GetImageSources(IReadObjectContext* context, json_t& jsonImages);
     [[nodiscard]] static std::vector<std::unique_ptr<ImageTable::RequiredImage>> ParseImages(
         IReadObjectContext* context, std::string s);
     /**
      * @note root is deliberately left non-const: json_t behaviour changes when const
      */
     [[nodiscard]] static std::vector<std::unique_ptr<ImageTable::RequiredImage>> ParseImages(
-        IReadObjectContext* context, json_t& el);
+        IReadObjectContext* context, std::vector<std::pair<std::string, Image>>& imageSources, json_t& el);
     [[nodiscard]] static std::vector<std::unique_ptr<ImageTable::RequiredImage>> LoadObjectImages(
->>>>>>> cba52b24
         IReadObjectContext* context, const std::string& name, const std::vector<int32_t>& range);
     [[nodiscard]] static std::vector<int32_t> ParseRange(std::string s);
     [[nodiscard]] static std::string FindLegacyObject(const std::string& name);
