--- conflicted
+++ resolved
@@ -24,13 +24,8 @@
     [[nodiscard]] std::unique_ptr<Object> CreateObjectFromLegacyFile(IObjectRepository& objectRepository, const utf8* path);
     [[nodiscard]] std::unique_ptr<Object> CreateObjectFromLegacyData(
         IObjectRepository& objectRepository, const rct_object_entry* entry, const void* data, size_t dataSize);
-<<<<<<< HEAD
-    std::unique_ptr<Object> CreateObjectFromZipFile(IObjectRepository& objectRepository, std::string_view path);
-    std::unique_ptr<Object> CreateObject(ObjectType type);
-=======
     [[nodiscard]] std::unique_ptr<Object> CreateObjectFromZipFile(IObjectRepository& objectRepository, std::string_view path);
-    [[nodiscard]] std::unique_ptr<Object> CreateObject(const rct_object_entry& entry);
->>>>>>> cba52b24
+    [[nodiscard]] std::unique_ptr<Object> CreateObject(ObjectType type);
 
     [[nodiscard]] std::unique_ptr<Object> CreateObjectFromJsonFile(
         IObjectRepository& objectRepository, const std::string& path);
