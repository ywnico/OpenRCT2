--- conflicted
+++ resolved
@@ -698,12 +698,6 @@
     IntensityRange Intensity{ 0 };
     PeepNauseaTolerance NauseaTolerance;
     uint16_t TimeInQueue;
-<<<<<<< HEAD
-    // 255 bit bitmap of every ride the peep has been on see
-    // window_peep_rides_update for how to use.
-    ride_id_t RidesBeenOn[32];
-=======
->>>>>>> 223b926f
     money32 CashInPocket;
     money32 CashSpent;
     ride_id_t Photo1RideRef;
