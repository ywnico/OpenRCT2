/*****************************************************************************
 * Copyright (c) 2014-2020 OpenRCT2 developers
 *
 * For a complete list of all authors, please refer to contributors.md
 * Interested in contributing? Visit https://github.com/OpenRCT2/OpenRCT2
 *
 * OpenRCT2 is licensed under the GNU General Public License version 3.
 *****************************************************************************/

#include "Peep.h"

#include "../Cheats.h"
#include "../Context.h"
#include "../Game.h"
#include "../Input.h"
#include "../OpenRCT2.h"
#include "../actions/GameAction.h"
#include "../audio/AudioMixer.h"
#include "../audio/audio.h"
#include "../config/Config.h"
#include "../core/Guard.hpp"
#include "../interface/Window.h"
#include "../localisation/Localisation.h"
#include "../management/Finance.h"
#include "../management/Marketing.h"
#include "../management/NewsItem.h"
#include "../network/network.h"
#include "../ride/Ride.h"
#include "../ride/RideData.h"
#include "../ride/ShopItem.h"
#include "../ride/Station.h"
#include "../ride/Track.h"
#include "../scenario/Scenario.h"
#include "../sprites.h"
#include "../util/Util.h"
#include "../windows/Intent.h"
#include "../world/Balloon.h"
#include "../world/Climate.h"
#include "../world/EntityTweener.h"
#include "../world/Entrance.h"
#include "../world/Footpath.h"
#include "../world/LargeScenery.h"
#include "../world/Map.h"
#include "../world/Park.h"
#include "../world/Scenery.h"
#include "../world/SmallScenery.h"
#include "../world/Sprite.h"
#include "../world/Surface.h"
#include "GuestPathfinding.h"
#include "Staff.h"

#include <algorithm>
#include <iterator>
#include <limits>

uint8_t gGuestChangeModifier;
uint32_t gNumGuestsInPark;
uint32_t gNumGuestsInParkLastWeek;
uint32_t gNumGuestsHeadingForPark;

money16 gGuestInitialCash;
uint8_t gGuestInitialHappiness;
uint8_t gGuestInitialHunger;
uint8_t gGuestInitialThirst;

uint32_t gNextGuestNumber;

uint8_t gPeepWarningThrottle[16];

static uint8_t _unk_F1AEF0;
static TileElement* _peepRideEntranceExitElement;

static void* _crowdSoundChannel = nullptr;

static void peep_128_tick_update(Peep* peep, int32_t index);
static void peep_release_balloon(Guest* peep, int16_t spawn_height);
// clang-format off

static PeepActionSpriteType PeepSpecialSpriteToSpriteTypeMap[] = {
    PeepActionSpriteType::None,
    PeepActionSpriteType::HoldMat,
    PeepActionSpriteType::StaffMower
};

static PeepActionSpriteType PeepActionToSpriteTypeMap[] = {
    PeepActionSpriteType::CheckTime,
    PeepActionSpriteType::EatFood,
    PeepActionSpriteType::ShakeHead,
    PeepActionSpriteType::EmptyPockets,
    PeepActionSpriteType::SittingEatFood,
    PeepActionSpriteType::SittingLookAroundLeft,
    PeepActionSpriteType::SittingLookAroundRight,
    PeepActionSpriteType::Wow,
    PeepActionSpriteType::ThrowUp,
    PeepActionSpriteType::Jump,
    PeepActionSpriteType::StaffSweep,
    PeepActionSpriteType::Drowning,
    PeepActionSpriteType::StaffAnswerCall,
    PeepActionSpriteType::StaffAnswerCall2,
    PeepActionSpriteType::StaffCheckboard,
    PeepActionSpriteType::StaffFix,
    PeepActionSpriteType::StaffFix2,
    PeepActionSpriteType::StaffFixGround,
    PeepActionSpriteType::StaffFix3,
    PeepActionSpriteType::StaffWatering,
    PeepActionSpriteType::Joy,
    PeepActionSpriteType::ReadMap,
    PeepActionSpriteType::Wave,
    PeepActionSpriteType::StaffEmptyBin,
    PeepActionSpriteType::Wave2,
    PeepActionSpriteType::TakePhoto,
    PeepActionSpriteType::Clap,
    PeepActionSpriteType::Disgust,
    PeepActionSpriteType::DrawPicture,
    PeepActionSpriteType::BeingWatched,
    PeepActionSpriteType::WithdrawMoney
};

const bool gSpriteTypeToSlowWalkMap[] = {
    false, false, false, false, false, false, false, false,
    false, false, false, true,  false, false, true,  true,
    true,  true,  true,  false, true,  false, true,  true,
    true,  false, false, true,  true,  false, false, true,
    true,  true,  true,  true,  true,  true,  false, true,
    false, true,  true,  true,  true,  true,  true,  true,
};

// clang-format on

template<> bool EntityBase::Is<Peep>() const
{
    return Type == EntityType::Guest || Type == EntityType::Staff;
}

uint8_t Peep::GetNextDirection() const
{
    return NextFlags & PEEP_NEXT_FLAG_DIRECTION_MASK;
}

bool Peep::GetNextIsSloped() const
{
    return NextFlags & PEEP_NEXT_FLAG_IS_SLOPED;
}

bool Peep::GetNextIsSurface() const
{
    return NextFlags & PEEP_NEXT_FLAG_IS_SURFACE;
}

void Peep::SetNextFlags(uint8_t next_direction, bool is_sloped, bool is_surface)
{
    NextFlags = next_direction & PEEP_NEXT_FLAG_DIRECTION_MASK;
    NextFlags |= is_sloped ? PEEP_NEXT_FLAG_IS_SLOPED : 0;
    NextFlags |= is_surface ? PEEP_NEXT_FLAG_IS_SURFACE : 0;
}

bool Peep::CanBePickedUp() const
{
    switch (State)
    {
        case PeepState::One:
        case PeepState::QueuingFront:
        case PeepState::OnRide:
        case PeepState::EnteringRide:
        case PeepState::LeavingRide:
        case PeepState::EnteringPark:
        case PeepState::LeavingPark:
        case PeepState::Fixing:
        case PeepState::Buying:
        case PeepState::Inspecting:
            return false;
        case PeepState::Falling:
        case PeepState::Walking:
        case PeepState::Queuing:
        case PeepState::Sitting:
        case PeepState::Picked:
        case PeepState::Patrolling:
        case PeepState::Mowing:
        case PeepState::Sweeping:
        case PeepState::Answering:
        case PeepState::Watching:
        case PeepState::EmptyingBin:
        case PeepState::UsingBin:
        case PeepState::Watering:
        case PeepState::HeadingToInspection:
            return true;
    }
    return false;
}

int32_t peep_get_staff_count()
{
    return GetEntityListCount(EntityType::Staff);
}

/**
 *
 *  rct2: 0x0068F0A9
 */
void peep_update_all()
{
    if (gScreenFlags & SCREEN_FLAGS_EDITOR)
        return;

    int32_t i = 0;
    // Warning this loop can delete peeps
    for (auto peep : EntityList<Guest>())
    {
        if (static_cast<uint32_t>(i & 0x7F) != (gCurrentTicks & 0x7F))
        {
            peep->Update();
        }
        else
        {
            peep_128_tick_update(peep, i);
            // 128 tick can delete so double check its not deleted
            if (peep->Type == EntityType::Guest)
            {
                peep->Update();
            }
        }

        i++;
    }

    for (auto staff : EntityList<Staff>())
    {
        if (static_cast<uint32_t>(i & 0x7F) != (gCurrentTicks & 0x7F))
        {
            staff->Update();
        }
        else
        {
            peep_128_tick_update(staff, i);
            // 128 tick can delete so double check its not deleted
            if (staff->Type == EntityType::Staff)
            {
                staff->Update();
            }
        }

        i++;
    }
}

/**
 *
 *  rct2: 0x0068F41A
 *  Called every 128 ticks
 */
static void peep_128_tick_update(Peep* peep, int32_t index)
{
    auto* guest = peep->As<Guest>();
    if (guest != nullptr)
    {
        guest->Tick128UpdateGuest(index);
    }
    else
    {
        auto* staff = peep->As<Staff>();
        if (staff != nullptr)
        {
            staff->Tick128UpdateStaff();
        }
    }
}

/*
 * rct2: 0x68F3AE
 * Set peep state to falling if path below has gone missing, return true if current path is valid, false if peep starts falling.
 */
bool Peep::CheckForPath()
{
    PathCheckOptimisation++;
    if ((PathCheckOptimisation & 0xF) != (sprite_index & 0xF))
    {
        // This condition makes the check happen less often
        // As a side effect peeps hover for a short,
        // random time when a path below them has been deleted
        return true;
    }

    TileElement* tile_element = map_get_first_element_at(NextLoc);

    uint8_t map_type = TILE_ELEMENT_TYPE_PATH;
    if (GetNextIsSurface())
    {
        map_type = TILE_ELEMENT_TYPE_SURFACE;
    }

    do
    {
        if (tile_element == nullptr)
            break;
        if (tile_element->GetType() == map_type)
        {
            if (NextLoc.z == tile_element->GetBaseZ())
            {
                // Found a suitable path or surface
                return true;
            }
        }
    } while (!(tile_element++)->IsLastForTile());

    // Found no suitable path
    SetState(PeepState::Falling);
    return false;
}

PeepActionSpriteType Peep::GetActionSpriteType()
{
    if (IsActionInterruptable())
    { // PeepActionType::None1 or PeepActionType::None2
        return PeepSpecialSpriteToSpriteTypeMap[SpecialSprite];
    }

    if (EnumValue(Action) < std::size(PeepActionToSpriteTypeMap))
    {
        return PeepActionToSpriteTypeMap[EnumValue(Action)];
    }

    openrct2_assert(
        EnumValue(Action) >= std::size(PeepActionToSpriteTypeMap) && Action < PeepActionType::Idle, "Invalid peep action %u",
        EnumValue(Action));
    return PeepActionSpriteType::None;
}

/*
 *  rct2: 0x00693B58
 */
void Peep::UpdateCurrentActionSpriteType()
{
    if (EnumValue(SpriteType) >= std::size(g_peep_animation_entries))
    {
        return;
    }
    PeepActionSpriteType newActionSpriteType = GetActionSpriteType();
    if (ActionSpriteType == newActionSpriteType)
    {
        return;
    }

    Invalidate();
    ActionSpriteType = newActionSpriteType;

    const rct_sprite_bounds* spriteBounds = &GetSpriteBounds(SpriteType, ActionSpriteType);
    sprite_width = spriteBounds->sprite_width;
    sprite_height_negative = spriteBounds->sprite_height_negative;
    sprite_height_positive = spriteBounds->sprite_height_positive;

    Invalidate();
}

/* rct2: 0x00693BE5 */
void Peep::SwitchToSpecialSprite(uint8_t special_sprite_id)
{
    if (special_sprite_id == SpecialSprite)
        return;

    SpecialSprite = special_sprite_id;

    if (IsActionInterruptable())
    {
        ActionSpriteImageOffset = 0;
    }
    UpdateCurrentActionSpriteType();
}

void Peep::StateReset()
{
    SetState(PeepState::One);
    SwitchToSpecialSprite(0);
}

/** rct2: 0x00981D7C, 0x00981D7E */
static constexpr const CoordsXY word_981D7C[4] = { { -2, 0 }, { 0, 2 }, { 2, 0 }, { 0, -2 } };

std::optional<CoordsXY> Peep::UpdateAction()
{
    int16_t xy_distance;
    return UpdateAction(xy_distance);
}

/**
 *
 *  rct2: 0x6939EB
 * Also used to move peeps to the correct position to
 * start an action. Returns true if the correct destination
 * has not yet been reached. xy_distance is how close the
 * peep is to the target.
 */
std::optional<CoordsXY> Peep::UpdateAction(int16_t& xy_distance)
{
    _unk_F1AEF0 = ActionSpriteImageOffset;
    if (Action == PeepActionType::Idle)
    {
        Action = PeepActionType::Walking;
    }

    CoordsXY differenceLoc = GetLocation();
    differenceLoc -= GetDestination();

    int32_t x_delta = abs(differenceLoc.x);
    int32_t y_delta = abs(differenceLoc.y);

    xy_distance = x_delta + y_delta;

    if (IsActionWalking())
    {
        if (xy_distance <= DestinationTolerance)
        {
            return std::nullopt;
        }
        int32_t nextDirection = 0;
        if (x_delta < y_delta)
        {
            nextDirection = 8;
            if (differenceLoc.y >= 0)
            {
                nextDirection = 24;
            }
        }
        else
        {
            nextDirection = 16;
            if (differenceLoc.x >= 0)
            {
                nextDirection = 0;
            }
        }
        sprite_direction = nextDirection;
        CoordsXY loc = { x, y };
        loc += word_981D7C[nextDirection / 8];
        WalkingFrameNum++;
        const rct_peep_animation* peepAnimation = &GetPeepAnimation(SpriteType);
        const uint8_t* imageOffset = peepAnimation[EnumValue(ActionSpriteType)].frame_offsets;
        if (WalkingFrameNum >= peepAnimation[EnumValue(ActionSpriteType)].num_frames)
        {
            WalkingFrameNum = 0;
        }
        ActionSpriteImageOffset = imageOffset[WalkingFrameNum];
        return loc;
    }

    const rct_peep_animation* peepAnimation = &GetPeepAnimation(SpriteType);
    ActionFrame++;

    // If last frame of action
    if (ActionFrame >= peepAnimation[EnumValue(ActionSpriteType)].num_frames)
    {
        ActionSpriteImageOffset = 0;
        Action = PeepActionType::Walking;
        UpdateCurrentActionSpriteType();
        return { { x, y } };
    }
    ActionSpriteImageOffset = peepAnimation[EnumValue(ActionSpriteType)].frame_offsets[ActionFrame];

    auto* guest = As<Guest>();
    // If not throwing up and not at the frame where sick appears.
    if (Action != PeepActionType::ThrowUp || ActionFrame != 15 || guest == nullptr)
    {
        return { { x, y } };
    }

    // We are throwing up
    guest->Hunger /= 2;
    guest->NauseaTarget /= 2;

    if (guest->Nausea < 30)
        guest->Nausea = 0;
    else
        guest->Nausea -= 30;

    WindowInvalidateFlags |= PEEP_INVALIDATE_PEEP_2;

    // Create sick at location
    Litter::Create({ x, y, z, sprite_direction }, (sprite_index & 1) ? Litter::Type::VomitAlt : Litter::Type::Vomit);

    static constexpr OpenRCT2::Audio::SoundId coughs[4] = { OpenRCT2::Audio::SoundId::Cough1, OpenRCT2::Audio::SoundId::Cough2,
                                                            OpenRCT2::Audio::SoundId::Cough3,
                                                            OpenRCT2::Audio::SoundId::Cough4 };
    auto soundId = coughs[scenario_rand() & 3];
    OpenRCT2::Audio::Play3D(soundId, { x, y, z });

    return { { x, y } };
}

/**
 *  rct2: 0x0069A409
 * Decreases rider count if on/entering a ride.
 */
void peep_decrement_num_riders(Peep* peep)
{
    if (peep->State == PeepState::OnRide || peep->State == PeepState::EnteringRide)
    {
        auto ride = get_ride(peep->CurrentRide);
        if (ride != nullptr)
        {
            ride->num_riders = std::max(0, ride->num_riders - 1);
            ride->window_invalidate_flags |= RIDE_INVALIDATE_RIDE_MAIN | RIDE_INVALIDATE_RIDE_LIST;
        }
    }
}

/**
 * Call after changing a peeps state to insure that all relevant windows update.
 * Note also increase ride count if on/entering a ride.
 *  rct2: 0x0069A42F
 */
void peep_window_state_update(Peep* peep)
{
    rct_window* w = window_find_by_number(WC_PEEP, peep->sprite_index);
    if (w != nullptr)
        window_event_invalidate_call(w);

    if (peep->Is<Guest>())
    {
        if (peep->State == PeepState::OnRide || peep->State == PeepState::EnteringRide)
        {
            auto ride = get_ride(peep->CurrentRide);
            if (ride != nullptr)
            {
                ride->num_riders++;
                ride->window_invalidate_flags |= RIDE_INVALIDATE_RIDE_MAIN | RIDE_INVALIDATE_RIDE_LIST;
            }
        }

        window_invalidate_by_number(WC_PEEP, peep->sprite_index);
        window_invalidate_by_class(WC_GUEST_LIST);
    }
    else
    {
        window_invalidate_by_number(WC_PEEP, peep->sprite_index);
        window_invalidate_by_class(WC_STAFF_LIST);
    }
}

void Peep::Pickup()
{
    auto* guest = As<Guest>();
    if (guest != nullptr)
    {
        guest->RemoveFromRide();
    }
    MoveTo({ LOCATION_NULL, y, z });
    SetState(PeepState::Picked);
    SubState = 0;
}

void Peep::PickupAbort(int32_t old_x)
{
    if (State != PeepState::Picked)
        return;

    MoveTo({ old_x, y, z + 8 });

    if (x != LOCATION_NULL)
    {
        SetState(PeepState::Falling);
        Action = PeepActionType::Walking;
        SpecialSprite = 0;
        ActionSpriteImageOffset = 0;
        ActionSpriteType = PeepActionSpriteType::None;
        PathCheckOptimisation = 0;
    }

    gPickupPeepImage = UINT32_MAX;
}

// Returns GameActions::Status::OK when a peep can be dropped at the given location. When apply is set to true the peep gets
// dropped.
std::unique_ptr<GameActions::Result> Peep::Place(const TileCoordsXYZ& location, bool apply)
{
    auto* pathElement = map_get_path_element_at(location);
    TileElement* tileElement = reinterpret_cast<TileElement*>(pathElement);
    if (pathElement == nullptr)
    {
        tileElement = reinterpret_cast<TileElement*>(map_get_surface_element_at(location.ToCoordsXYZ()));
    }

    if (tileElement == nullptr)
        return std::make_unique<GameActions::Result>(GameActions::Status::InvalidParameters, STR_ERR_CANT_PLACE_PERSON_HERE);

    // Set the coordinate of destination to be exactly
    // in the middle of a tile.
    CoordsXYZ destination = { location.ToCoordsXY().ToTileCentre(), tileElement->GetBaseZ() + 16 };

    if (!map_is_location_owned(destination))
    {
        return std::make_unique<GameActions::Result>(GameActions::Status::NotOwned, STR_ERR_CANT_PLACE_PERSON_HERE);
    }

    if (auto res = MapCanConstructAt({ destination, destination.z, destination.z + (1 * 8) }, { 0b1111, 0 });
        res->Error != GameActions::Status::Ok)
    {
        if (res->ErrorMessage.GetStringId() != STR_RAISE_OR_LOWER_LAND_FIRST)
        {
            if (res->ErrorMessage.GetStringId() != STR_FOOTPATH_IN_THE_WAY)
            {
                return std::make_unique<GameActions::Result>(
                    GameActions::Status::NoClearance, STR_ERR_CANT_PLACE_PERSON_HERE, res->ErrorMessage.GetStringId(),
                    res->ErrorMessageArgs.data());
            }
        }
    }

    if (apply)
    {
        MoveTo(destination);
        SetState(PeepState::Falling);
        Action = PeepActionType::Walking;
        SpecialSprite = 0;
        ActionSpriteImageOffset = 0;
        ActionSpriteType = PeepActionSpriteType::None;
        PathCheckOptimisation = 0;
        EntityTweener::Get().Reset();
        auto* guest = As<Guest>();
        if (guest != nullptr)
        {
            ActionSpriteType = PeepActionSpriteType::Invalid;
            guest->HappinessTarget = std::max(guest->HappinessTarget - 10, 0);
            UpdateCurrentActionSpriteType();
        }
    }

    return std::make_unique<GameActions::Result>();
}

/**
 *
 *  rct2: 0x0069A535
 */
void peep_sprite_remove(Peep* peep)
{
    auto* guest = peep->As<Guest>();
    if (guest != nullptr)
    {
        guest->RemoveFromRide();
    }
    peep->Invalidate();

    window_close_by_number(WC_PEEP, peep->sprite_index);

    window_close_by_number(WC_FIRE_PROMPT, EnumValue(peep->Type));

    auto* staff = peep->As<Staff>();
    // Needed for invalidations after sprite removal
    bool wasGuest = staff == nullptr;
    if (wasGuest)
    {
        News::DisableNewsItems(News::ItemType::PeepOnRide, peep->sprite_index);
    }
    else
    {
<<<<<<< HEAD
=======
        staff->ClearPatrolArea();
        gStaffModes[staff->StaffId] = StaffMode::None;
>>>>>>> afc0e87f
        staff_update_greyed_patrol_areas();

        News::DisableNewsItems(News::ItemType::Peep, staff->sprite_index);
    }
    sprite_remove(peep);

    auto intent = Intent(wasGuest ? INTENT_ACTION_REFRESH_GUEST_LIST : INTENT_ACTION_REFRESH_STAFF_LIST);
    context_broadcast_intent(&intent);
}

/**
 * New function removes peep from park existence. Works with staff.
 */
void Peep::Remove()
{
    auto* guest = As<Guest>();
    if (guest != nullptr)
    {
        if (!guest->OutsideOfPark)
        {
            decrement_guests_in_park();
            auto intent = Intent(INTENT_ACTION_UPDATE_GUEST_COUNT);
            context_broadcast_intent(&intent);
        }
        if (State == PeepState::EnteringPark)
        {
            decrement_guests_heading_for_park();
        }
    }
    peep_sprite_remove(this);
}

/**
 * Falling and its subset drowning
 *  rct2: 0x690028
 */
void Peep::UpdateFalling()
{
    if (Action == PeepActionType::Drowning)
    {
        // Check to see if we are ready to drown.
        UpdateAction();
        Invalidate();
        if (Action == PeepActionType::Drowning)
            return;

        if (gConfigNotifications.guest_died)
        {
            auto ft = Formatter();
            FormatNameTo(ft);
            News::AddItemToQueue(News::ItemType::Blank, STR_NEWS_ITEM_GUEST_DROWNED, x | (y << 16), ft);
        }

        gParkRatingCasualtyPenalty = std::min(gParkRatingCasualtyPenalty + 25, 1000);
        Remove();
        return;
    }

    // If not drowning then falling. Note: peeps 'fall' after leaving a ride/enter the park.
    TileElement* tile_element = map_get_first_element_at(CoordsXY{ x, y });
    TileElement* saved_map = nullptr;
    int32_t saved_height = 0;

    if (tile_element != nullptr)
    {
        do
        {
            // If a path check if we are on it
            if (tile_element->GetType() == TILE_ELEMENT_TYPE_PATH)
            {
                int32_t height = map_height_from_slope(
                                     { x, y }, tile_element->AsPath()->GetSlopeDirection(), tile_element->AsPath()->IsSloped())
                    + tile_element->GetBaseZ();

                if (height < z - 1 || height > z + 4)
                    continue;

                saved_height = height;
                saved_map = tile_element;
                break;
            } // If a surface get the height and see if we are on it
            else if (tile_element->GetType() == TILE_ELEMENT_TYPE_SURFACE)
            {
                // If the surface is water check to see if we could be drowning
                if (tile_element->AsSurface()->GetWaterHeight() > 0)
                {
                    int32_t height = tile_element->AsSurface()->GetWaterHeight();

                    if (height - 4 >= z && height < z + 20)
                    {
                        // Looks like we are drowning!
                        MoveTo({ x, y, height });

                        auto* guest = As<Guest>();
                        if (guest != nullptr)
                        {
                            // Drop balloon if held
                            peep_release_balloon(guest, height);
                            guest->InsertNewThought(PeepThoughtType::Drowning);
                        }

                        Action = PeepActionType::Drowning;
                        ActionFrame = 0;
                        ActionSpriteImageOffset = 0;

                        UpdateCurrentActionSpriteType();
                        peep_window_state_update(this);
                        return;
                    }
                }
                int32_t map_height = tile_element_height({ x, y });
                if (map_height < z || map_height - 4 > z)
                    continue;
                saved_height = map_height;
                saved_map = tile_element;
            } // If not a path or surface go see next element
            else
                continue;
        } while (!(tile_element++)->IsLastForTile());
    }

    // This will be null if peep is falling
    if (saved_map == nullptr)
    {
        if (z <= 1)
        {
            // Remove peep if it has gone to the void
            Remove();
            return;
        }
        MoveTo({ x, y, z - 2 });
        return;
    }

    MoveTo({ x, y, saved_height });

    NextLoc = { CoordsXY{ x, y }.ToTileStart(), saved_map->GetBaseZ() };

    if (saved_map->GetType() != TILE_ELEMENT_TYPE_PATH)
    {
        SetNextFlags(0, false, true);
    }
    else
    {
        SetNextFlags(saved_map->AsPath()->GetSlopeDirection(), saved_map->AsPath()->IsSloped(), false);
    }
    SetState(PeepState::One);
}

/**
 *
 *  rct2: 0x6902A2
 */
void Peep::Update1()
{
    if (!CheckForPath())
        return;

    if (Is<Guest>())
    {
        SetState(PeepState::Walking);
    }
    else
    {
        SetState(PeepState::Patrolling);
    }

    SetDestination(GetLocation(), 10);
    PeepDirection = sprite_direction >> 3;
}

void Peep::SetState(PeepState new_state)
{
    peep_decrement_num_riders(this);
    State = new_state;
    peep_window_state_update(this);
}

/**
 *
 *  rct2: 0x690009
 */
void Peep::UpdatePicked()
{
    if (gCurrentTicks & 0x1F)
        return;
    SubState++;
    auto* guest = As<Guest>();
    if (SubState == 13 && guest != nullptr)
    {
        guest->InsertNewThought(PeepThoughtType::Help);
    }
}

/* From peep_update */
static void peep_update_thoughts(Guest* peep)
{
    // Thoughts must always have a gap of at least
    // 220 ticks in age between them. In order to
    // allow this when a thought is new it enters
    // a holding zone. Before it becomes fresh.
    int32_t add_fresh = 1;
    int32_t fresh_thought = -1;
    for (int32_t i = 0; i < PEEP_MAX_THOUGHTS; i++)
    {
        if (peep->Thoughts[i].type == PeepThoughtType::None)
            break;

        if (peep->Thoughts[i].freshness == 1)
        {
            add_fresh = 0;
            // If thought is fresh we wait 220 ticks
            // before allowing a new thought to become fresh.
            if (++peep->Thoughts[i].fresh_timeout >= 220)
            {
                peep->Thoughts[i].fresh_timeout = 0;
                // Thought is no longer fresh
                peep->Thoughts[i].freshness++;
                add_fresh = 1;
            }
        }
        else if (peep->Thoughts[i].freshness > 1)
        {
            if (++peep->Thoughts[i].fresh_timeout == 0)
            {
                // When thought is older than ~6900 ticks remove it
                if (++peep->Thoughts[i].freshness >= 28)
                {
                    peep->WindowInvalidateFlags |= PEEP_INVALIDATE_PEEP_THOUGHTS;

                    // Clear top thought, push others up
                    if (i < PEEP_MAX_THOUGHTS - 2)
                    {
                        memmove(&peep->Thoughts[i], &peep->Thoughts[i + 1], sizeof(PeepThought) * (PEEP_MAX_THOUGHTS - i - 1));
                    }
                    peep->Thoughts[PEEP_MAX_THOUGHTS - 1].type = PeepThoughtType::None;
                }
            }
        }
        else
        {
            fresh_thought = i;
        }
    }
    // If there are no fresh thoughts
    // a previously new thought can become
    // fresh.
    if (add_fresh && fresh_thought != -1)
    {
        peep->Thoughts[fresh_thought].freshness = 1;
        peep->WindowInvalidateFlags |= PEEP_INVALIDATE_PEEP_THOUGHTS;
    }
}

/**
 *
 *  rct2: 0x0068FC1E
 */
void Peep::Update()
{
    auto* guest = As<Guest>();
    if (guest != nullptr)
    {
        if (guest->PreviousRide != RIDE_ID_NULL)
            if (++guest->PreviousRideTimeOut >= 720)
                guest->PreviousRide = RIDE_ID_NULL;

        peep_update_thoughts(guest);
    }

    // Walking speed logic
    uint32_t stepsToTake = Energy;
    if (stepsToTake < 95 && State == PeepState::Queuing)
        stepsToTake = 95;
    if ((PeepFlags & PEEP_FLAGS_SLOW_WALK) && State != PeepState::Queuing)
        stepsToTake /= 2;
    if (IsActionWalking() && GetNextIsSloped())
    {
        stepsToTake /= 2;
        if (State == PeepState::Queuing)
            stepsToTake += stepsToTake / 2;
    }

    uint32_t carryCheck = StepProgress + stepsToTake;
    StepProgress = carryCheck;
    if (carryCheck <= 255)
    {
        if (guest != nullptr)
        {
            guest->UpdateEasterEggInteractions();
        }
    }
    else
    {
        // loc_68FD2F
        switch (State)
        {
            case PeepState::Falling:
                UpdateFalling();
                break;
            case PeepState::One:
                Update1();
                break;
            case PeepState::OnRide:
                // No action
                break;
            case PeepState::Picked:
                UpdatePicked();
                break;
            default:
            {
                if (guest != nullptr)
                {
                    guest->UpdateGuest();
                }
                else
                {
                    auto* staff = As<Staff>();
                    if (staff != nullptr)
                    {
                        staff->UpdateStaff(stepsToTake);
                    }
                    else
                    {
                        assert(false);
                    }
                }
                break;
            }
        }
    }
}

/**
 *
 *  rct2: 0x0069BF41
 */
void peep_problem_warnings_update()
{
    Ride* ride;
    uint32_t hunger_counter = 0, lost_counter = 0, noexit_counter = 0, thirst_counter = 0, litter_counter = 0,
             disgust_counter = 0, toilet_counter = 0, vandalism_counter = 0;
    uint8_t* warning_throttle = gPeepWarningThrottle;

    for (auto peep : EntityList<Guest>())
    {
        if (peep->OutsideOfPark || peep->Thoughts[0].freshness > 5)
            continue;

        switch (peep->Thoughts[0].type)
        {
            case PeepThoughtType::Lost: // 0x10
                lost_counter++;
                break;

            case PeepThoughtType::Hungry: // 0x14
                if (peep->GuestHeadingToRideId == RIDE_ID_NULL)
                {
                    hunger_counter++;
                    break;
                }
                ride = get_ride(peep->GuestHeadingToRideId);
                if (ride != nullptr && !ride->GetRideTypeDescriptor().HasFlag(RIDE_TYPE_FLAG_FLAT_RIDE))
                    hunger_counter++;
                break;

            case PeepThoughtType::Thirsty:
                if (peep->GuestHeadingToRideId == RIDE_ID_NULL)
                {
                    thirst_counter++;
                    break;
                }
                ride = get_ride(peep->GuestHeadingToRideId);
                if (ride != nullptr && !ride->GetRideTypeDescriptor().HasFlag(RIDE_TYPE_FLAG_SELLS_DRINKS))
                    thirst_counter++;
                break;

            case PeepThoughtType::Toilet:
                if (peep->GuestHeadingToRideId == RIDE_ID_NULL)
                {
                    toilet_counter++;
                    break;
                }
                ride = get_ride(peep->GuestHeadingToRideId);
                if (ride != nullptr && !ride->GetRideTypeDescriptor().HasFlag(RIDE_TYPE_FLAG_IS_TOILET))
                    toilet_counter++;
                break;

            case PeepThoughtType::BadLitter: // 0x1a
                litter_counter++;
                break;
            case PeepThoughtType::CantFindExit: // 0x1b
                noexit_counter++;
                break;
            case PeepThoughtType::PathDisgusting: // 0x1f
                disgust_counter++;
                break;
            case PeepThoughtType::Vandalism: // 0x21
                vandalism_counter++;
                break;
            default:
                break;
        }
    }
    // could maybe be packed into a loop, would lose a lot of clarity though
    if (warning_throttle[0])
        --warning_throttle[0];
    else if (hunger_counter >= PEEP_HUNGER_WARNING_THRESHOLD && hunger_counter >= gNumGuestsInPark / 16)
    {
        warning_throttle[0] = 4;
        if (gConfigNotifications.guest_warnings)
        {
            News::AddItemToQueue(News::ItemType::Peeps, STR_PEEPS_ARE_HUNGRY, 20, {});
        }
    }

    if (warning_throttle[1])
        --warning_throttle[1];
    else if (thirst_counter >= PEEP_THIRST_WARNING_THRESHOLD && thirst_counter >= gNumGuestsInPark / 16)
    {
        warning_throttle[1] = 4;
        if (gConfigNotifications.guest_warnings)
        {
            News::AddItemToQueue(News::ItemType::Peeps, STR_PEEPS_ARE_THIRSTY, 21, {});
        }
    }

    if (warning_throttle[2])
        --warning_throttle[2];
    else if (toilet_counter >= PEEP_TOILET_WARNING_THRESHOLD && toilet_counter >= gNumGuestsInPark / 16)
    {
        warning_throttle[2] = 4;
        if (gConfigNotifications.guest_warnings)
        {
            News::AddItemToQueue(News::ItemType::Peeps, STR_PEEPS_CANT_FIND_TOILET, 22, {});
        }
    }

    if (warning_throttle[3])
        --warning_throttle[3];
    else if (litter_counter >= PEEP_LITTER_WARNING_THRESHOLD && litter_counter >= gNumGuestsInPark / 32)
    {
        warning_throttle[3] = 4;
        if (gConfigNotifications.guest_warnings)
        {
            News::AddItemToQueue(News::ItemType::Peeps, STR_PEEPS_DISLIKE_LITTER, 26, {});
        }
    }

    if (warning_throttle[4])
        --warning_throttle[4];
    else if (disgust_counter >= PEEP_DISGUST_WARNING_THRESHOLD && disgust_counter >= gNumGuestsInPark / 32)
    {
        warning_throttle[4] = 4;
        if (gConfigNotifications.guest_warnings)
        {
            News::AddItemToQueue(News::ItemType::Peeps, STR_PEEPS_DISGUSTED_BY_PATHS, 31, {});
        }
    }

    if (warning_throttle[5])
        --warning_throttle[5];
    else if (vandalism_counter >= PEEP_VANDALISM_WARNING_THRESHOLD && vandalism_counter >= gNumGuestsInPark / 32)
    {
        warning_throttle[5] = 4;
        if (gConfigNotifications.guest_warnings)
        {
            News::AddItemToQueue(News::ItemType::Peeps, STR_PEEPS_DISLIKE_VANDALISM, 33, {});
        }
    }

    if (warning_throttle[6])
        --warning_throttle[6];
    else if (noexit_counter >= PEEP_NOEXIT_WARNING_THRESHOLD)
    {
        warning_throttle[6] = 4;
        if (gConfigNotifications.guest_warnings)
        {
            News::AddItemToQueue(News::ItemType::Peeps, STR_PEEPS_GETTING_LOST_OR_STUCK, 27, {});
        }
    }
    else if (lost_counter >= PEEP_LOST_WARNING_THRESHOLD)
    {
        warning_throttle[6] = 4;
        if (gConfigNotifications.guest_warnings)
        {
            News::AddItemToQueue(News::ItemType::Peeps, STR_PEEPS_GETTING_LOST_OR_STUCK, 16, {});
        }
    }
}

void peep_stop_crowd_noise()
{
    if (_crowdSoundChannel != nullptr)
    {
        Mixer_Stop_Channel(_crowdSoundChannel);
        _crowdSoundChannel = nullptr;
    }
}

/**
 *
 *  rct2: 0x006BD18A
 */
void peep_update_crowd_noise()
{
    if (OpenRCT2::Audio::gGameSoundsOff)
        return;

    if (!gConfigSound.sound_enabled)
        return;

    if (gScreenFlags & SCREEN_FLAGS_SCENARIO_EDITOR)
        return;

    auto viewport = g_music_tracking_viewport;
    if (viewport == nullptr)
        return;

    // Count the number of peeps visible
    auto visiblePeeps = 0;

    for (auto peep : EntityList<Guest>())
    {
        if (peep->x == LOCATION_NULL)
            continue;
        if (viewport->viewPos.x > peep->SpriteRect.GetRight())
            continue;
        if (viewport->viewPos.x + viewport->view_width < peep->SpriteRect.GetLeft())
            continue;
        if (viewport->viewPos.y > peep->SpriteRect.GetBottom())
            continue;
        if (viewport->viewPos.y + viewport->view_height < peep->SpriteRect.GetTop())
            continue;

        visiblePeeps += peep->State == PeepState::Queuing ? 1 : 2;
    }

    // This function doesn't account for the fact that the screen might be so big that 100 peeps could potentially be very
    // spread out and therefore not produce any crowd noise. Perhaps a more sophisticated solution would check how many peeps
    // were in close proximity to each other.

    // Allows queuing peeps to make half as much noise, and at least 6 peeps must be visible for any crowd noise
    visiblePeeps = (visiblePeeps / 2) - 6;
    if (visiblePeeps < 0)
    {
        // Mute crowd noise
        if (_crowdSoundChannel != nullptr)
        {
            Mixer_Stop_Channel(_crowdSoundChannel);
            _crowdSoundChannel = nullptr;
        }
    }
    else
    {
        int32_t volume;

        // Formula to scale peeps to dB where peeps [0, 120] scales approximately logarithmically to [-3314, -150] dB/100
        // 207360000 maybe related to DSBVOLUME_MIN which is -10,000 (dB/100)
        volume = 120 - std::min(visiblePeeps, 120);
        volume = volume * volume * volume * volume;
        volume = (((207360000 - volume) / viewport->zoom) - 207360000) / 65536 - 150;

        // Load and play crowd noise if needed and set volume
        if (_crowdSoundChannel == nullptr)
        {
            _crowdSoundChannel = Mixer_Play_Music(PATH_ID_CSS2, MIXER_LOOP_INFINITE, false);
            if (_crowdSoundChannel != nullptr)
            {
                Mixer_Channel_SetGroup(_crowdSoundChannel, OpenRCT2::Audio::MixerGroup::Sound);
            }
        }
        if (_crowdSoundChannel != nullptr)
        {
            Mixer_Channel_Volume(_crowdSoundChannel, DStoMixerVolume(volume));
        }
    }
}

/**
 *
 *  rct2: 0x0069BE9B
 */
void peep_applause()
{
    for (auto peep : EntityList<Guest>())
    {
        if (peep->OutsideOfPark)
            continue;

        // Release balloon
        peep_release_balloon(peep, peep->z + 9);

        // Clap
        if ((peep->State == PeepState::Walking || peep->State == PeepState::Queuing) && peep->IsActionInterruptable())
        {
            peep->Action = PeepActionType::Clap;
            peep->ActionFrame = 0;
            peep->ActionSpriteImageOffset = 0;
            peep->UpdateCurrentActionSpriteType();
        }
    }

    // Play applause noise
    OpenRCT2::Audio::Play(OpenRCT2::Audio::SoundId::Applause, 0, context_get_width() / 2);
}

/**
 *
 *  rct2: 0x0069C35E
 */
void peep_update_days_in_queue()
{
    for (auto peep : EntityList<Guest>())
    {
        if (!peep->OutsideOfPark && peep->State == PeepState::Queuing)
        {
            if (peep->DaysInQueue < 255)
            {
                peep->DaysInQueue += 1;
            }
        }
    }
}

void Peep::FormatActionTo(Formatter& ft) const
{
    switch (State)
    {
        case PeepState::Falling:
            ft.Add<rct_string_id>(Action == PeepActionType::Drowning ? STR_DROWNING : STR_WALKING);
            break;
        case PeepState::One:
            ft.Add<rct_string_id>(STR_WALKING);
            break;
        case PeepState::OnRide:
        case PeepState::LeavingRide:
        case PeepState::EnteringRide:
        {
            auto ride = get_ride(CurrentRide);
            if (ride != nullptr)
            {
                ft.Add<rct_string_id>(
                    ride->GetRideTypeDescriptor().HasFlag(RIDE_TYPE_FLAG_IN_RIDE) ? STR_IN_RIDE : STR_ON_RIDE);
                ride->FormatNameTo(ft);
            }
            else
            {
                ft.Add<rct_string_id>(STR_ON_RIDE).Add<rct_string_id>(STR_NONE);
            }
            break;
        }
        case PeepState::Buying:
        {
            ft.Add<rct_string_id>(STR_AT_RIDE);
            auto ride = get_ride(CurrentRide);
            if (ride != nullptr)
            {
                ride->FormatNameTo(ft);
            }
            else
            {
                ft.Add<rct_string_id>(STR_NONE);
            }
            break;
        }
        case PeepState::Walking:
        case PeepState::UsingBin:
        {
            auto* guest = As<Guest>();
            if (guest != nullptr)
            {
                if (guest->GuestHeadingToRideId != RIDE_ID_NULL)
                {
                    auto ride = get_ride(guest->GuestHeadingToRideId);
                    if (ride != nullptr)
                    {
                        ft.Add<rct_string_id>(STR_HEADING_FOR);
                        ride->FormatNameTo(ft);
                    }
                }
                else
                {
                    ft.Add<rct_string_id>((PeepFlags & PEEP_FLAGS_LEAVING_PARK) ? STR_LEAVING_PARK : STR_WALKING);
                }
            }
            break;
        }
        case PeepState::QueuingFront:
        case PeepState::Queuing:
        {
            auto ride = get_ride(CurrentRide);
            if (ride != nullptr)
            {
                ft.Add<rct_string_id>(STR_QUEUING_FOR);
                ride->FormatNameTo(ft);
            }
            break;
        }
        case PeepState::Sitting:
            ft.Add<rct_string_id>(STR_SITTING);
            break;
        case PeepState::Watching:
            if (CurrentRide != RIDE_ID_NULL)
            {
                auto ride = get_ride(CurrentRide);
                if (ride != nullptr)
                {
                    ft.Add<rct_string_id>((StandingFlags & 0x1) ? STR_WATCHING_CONSTRUCTION_OF : STR_WATCHING_RIDE);
                    ride->FormatNameTo(ft);
                }
            }
            else
            {
                ft.Add<rct_string_id>((StandingFlags & 0x1) ? STR_WATCHING_NEW_RIDE_BEING_CONSTRUCTED : STR_LOOKING_AT_SCENERY);
            }
            break;
        case PeepState::Picked:
            ft.Add<rct_string_id>(STR_SELECT_LOCATION);
            break;
        case PeepState::Patrolling:
        case PeepState::EnteringPark:
        case PeepState::LeavingPark:
            ft.Add<rct_string_id>(STR_WALKING);
            break;
        case PeepState::Mowing:
            ft.Add<rct_string_id>(STR_MOWING_GRASS);
            break;
        case PeepState::Sweeping:
            ft.Add<rct_string_id>(STR_SWEEPING_FOOTPATH);
            break;
        case PeepState::Watering:
            ft.Add<rct_string_id>(STR_WATERING_GARDENS);
            break;
        case PeepState::EmptyingBin:
            ft.Add<rct_string_id>(STR_EMPTYING_LITTER_BIN);
            break;
        case PeepState::Answering:
            if (SubState == 0)
            {
                ft.Add<rct_string_id>(STR_WALKING);
            }
            else if (SubState == 1)
            {
                ft.Add<rct_string_id>(STR_ANSWERING_RADIO_CALL);
            }
            else
            {
                ft.Add<rct_string_id>(STR_RESPONDING_TO_RIDE_BREAKDOWN_CALL);
                auto ride = get_ride(CurrentRide);
                if (ride != nullptr)
                {
                    ride->FormatNameTo(ft);
                }
                else
                {
                    ft.Add<rct_string_id>(STR_NONE);
                }
            }
            break;
        case PeepState::Fixing:
        {
            ft.Add<rct_string_id>(STR_FIXING_RIDE);
            auto ride = get_ride(CurrentRide);
            if (ride != nullptr)
            {
                ride->FormatNameTo(ft);
            }
            else
            {
                ft.Add<rct_string_id>(STR_NONE);
            }
            break;
        }
        case PeepState::HeadingToInspection:
        {
            ft.Add<rct_string_id>(STR_HEADING_TO_RIDE_FOR_INSPECTION);
            auto ride = get_ride(CurrentRide);
            if (ride != nullptr)
            {
                ride->FormatNameTo(ft);
            }
            else
            {
                ft.Add<rct_string_id>(STR_NONE);
            }
            break;
        }
        case PeepState::Inspecting:
        {
            ft.Add<rct_string_id>(STR_INSPECTING_RIDE);
            auto ride = get_ride(CurrentRide);
            if (ride != nullptr)
            {
                ride->FormatNameTo(ft);
            }
            else
            {
                ft.Add<rct_string_id>(STR_NONE);
            }
            break;
        }
    }
}

static constexpr const rct_string_id _staffNames[] = {
    STR_HANDYMAN_X,
    STR_MECHANIC_X,
    STR_SECURITY_GUARD_X,
    STR_ENTERTAINER_X,
};

void Peep::FormatNameTo(Formatter& ft) const
{
    if (Name == nullptr)
    {
        auto* staff = As<Staff>();
        if (staff != nullptr)
        {
            auto staffNameIndex = static_cast<uint8_t>(staff->AssignedStaffType);
            if (staffNameIndex >= std::size(_staffNames))
            {
                staffNameIndex = 0;
            }

            ft.Add<rct_string_id>(_staffNames[staffNameIndex]);
            ft.Add<uint32_t>(Id);
        }
        else if (gParkFlags & PARK_FLAGS_SHOW_REAL_GUEST_NAMES)
        {
            auto realNameStringId = get_real_name_string_id_from_id(Id);
            ft.Add<rct_string_id>(realNameStringId);
        }
        else
        {
            ft.Add<rct_string_id>(STR_GUEST_X).Add<uint32_t>(Id);
        }
    }
    else
    {
        ft.Add<rct_string_id>(STR_STRING).Add<const char*>(Name);
    }
}

std::string Peep::GetName() const
{
    Formatter ft;
    FormatNameTo(ft);
    return format_string(STR_STRINGID, ft.Data());
}

bool Peep::SetName(std::string_view value)
{
    if (value.empty())
    {
        std::free(Name);
        Name = nullptr;
        return true;
    }

    auto newNameMemory = static_cast<char*>(std::malloc(value.size() + 1));
    if (newNameMemory != nullptr)
    {
        std::memcpy(newNameMemory, value.data(), value.size());
        newNameMemory[value.size()] = '\0';
        std::free(Name);
        Name = newNameMemory;
        return true;
    }
    return false;
}

bool Peep::IsActionWalking() const
{
    return Action == PeepActionType::Walking;
}

bool Peep::IsActionIdle() const
{
    return Action == PeepActionType::Idle;
}

bool Peep::IsActionInterruptable() const
{
    return IsActionIdle() || IsActionWalking();
}

void peep_set_map_tooltip(Peep* peep)
{
    auto ft = Formatter();
    auto* guest = peep->As<Guest>();
    if (guest != nullptr)
    {
        ft.Add<rct_string_id>((peep->PeepFlags & PEEP_FLAGS_TRACKING) ? STR_TRACKED_GUEST_MAP_TIP : STR_GUEST_MAP_TIP);
        ft.Add<uint32_t>(get_peep_face_sprite_small(guest));
        guest->FormatNameTo(ft);
        guest->FormatActionTo(ft);
    }
    else
    {
        ft.Add<rct_string_id>(STR_STAFF_MAP_TIP);
        peep->FormatNameTo(ft);
        peep->FormatActionTo(ft);
    }

    auto intent = Intent(INTENT_ACTION_SET_MAP_TOOLTIP);
    intent.putExtra(INTENT_EXTRA_FORMATTER, &ft);
    context_broadcast_intent(&intent);
}

/**
 *  rct2: 0x00693BAB
 */
void Peep::SwitchNextActionSpriteType()
{
    // TBD: Add nextActionSpriteType as function parameter and make peep->NextActionSpriteType obsolete?
    if (NextActionSpriteType != ActionSpriteType)
    {
        Invalidate();
        ActionSpriteType = NextActionSpriteType;
        const rct_sprite_bounds* spriteBounds = &GetSpriteBounds(SpriteType, NextActionSpriteType);
        sprite_width = spriteBounds->sprite_width;
        sprite_height_negative = spriteBounds->sprite_height_negative;
        sprite_height_positive = spriteBounds->sprite_height_positive;
        Invalidate();
    }
}

/**
 *
 *  rct2: 0x00693EF2
 */
static void peep_return_to_centre_of_tile(Peep* peep)
{
    peep->PeepDirection = direction_reverse(peep->PeepDirection);
    auto destination = peep->GetLocation().ToTileCentre();
    peep->SetDestination(destination, 5);
}

/**
 *
 *  rct2: 0x00693f2C
 */
static bool peep_interact_with_entrance(Peep* peep, const CoordsXYE& coords, uint8_t& pathing_result)
{
    auto tile_element = coords.element;
    uint8_t entranceType = tile_element->AsEntrance()->GetEntranceType();
    auto rideIndex = tile_element->AsEntrance()->GetRideIndex();

    if ((entranceType == ENTRANCE_TYPE_RIDE_ENTRANCE) || (entranceType == ENTRANCE_TYPE_RIDE_EXIT))
    {
        // If an entrance or exit that doesn't belong to the ride we are queuing for ignore the entrance/exit
        // This can happen when paths clip through entrance/exits
        if (peep->State == PeepState::Queuing && peep->CurrentRide != rideIndex)
        {
            return false;
        }
    }
    // Store some details to determine when to override the default
    // behaviour (defined below) for when staff attempt to enter a ride
    // to fix/inspect it.
    if (entranceType == ENTRANCE_TYPE_RIDE_EXIT)
    {
        pathing_result |= PATHING_RIDE_EXIT;
        _peepRideEntranceExitElement = tile_element;
    }
    else if (entranceType == ENTRANCE_TYPE_RIDE_ENTRANCE)
    {
        pathing_result |= PATHING_RIDE_ENTRANCE;
        _peepRideEntranceExitElement = tile_element;
    }

    if (entranceType == ENTRANCE_TYPE_RIDE_EXIT)
    {
        // Default guest/staff behaviour attempting to enter a
        // ride exit is to turn around.
        peep->InteractionRideIndex = RIDE_ID_NULL;
        peep_return_to_centre_of_tile(peep);
        return true;
    }

    if (entranceType == ENTRANCE_TYPE_RIDE_ENTRANCE)
    {
        auto ride = get_ride(rideIndex);
        if (ride == nullptr)
            return false;

        auto* guest = peep->As<Guest>();
        if (guest == nullptr)
        {
            // Default staff behaviour attempting to enter a
            // ride entrance is to turn around.
            peep->InteractionRideIndex = RIDE_ID_NULL;
            peep_return_to_centre_of_tile(peep);
            return true;
        }

        if (guest->State == PeepState::Queuing)
        {
            // Guest is in the ride queue.
            guest->RideSubState = PeepRideSubState::AtQueueFront;
            guest->ActionSpriteImageOffset = _unk_F1AEF0;
            return true;
        }

        // Guest is on a normal path, i.e. ride has no queue.
        if (guest->InteractionRideIndex == rideIndex)
        {
            // Peep is retrying the ride entrance without leaving
            // the path tile and without trying any other ride
            // attached to this path tile. i.e. stick with the
            // peeps previous decision not to go on the ride.
            peep_return_to_centre_of_tile(guest);
            return true;
        }

        guest->TimeLost = 0;
        auto stationNum = tile_element->AsEntrance()->GetStationIndex();
        // Guest walks up to the ride for the first time since entering
        // the path tile or since considering another ride attached to
        // the path tile.
        if (!guest->ShouldGoOnRide(ride, stationNum, false, false))
        {
            // Peep remembers that this is the last ride they
            // considered while on this path tile.
            guest->InteractionRideIndex = rideIndex;
            peep_return_to_centre_of_tile(guest);
            return true;
        }

        // Guest has decided to go on the ride.
        guest->ActionSpriteImageOffset = _unk_F1AEF0;
        guest->InteractionRideIndex = rideIndex;

        uint16_t previous_last = ride->stations[stationNum].LastPeepInQueue;
        ride->stations[stationNum].LastPeepInQueue = guest->sprite_index;
        guest->GuestNextInQueue = previous_last;
        ride->stations[stationNum].QueueLength++;

        guest->CurrentRide = rideIndex;
        guest->CurrentRideStation = stationNum;
        guest->DaysInQueue = 0;
        guest->SetState(PeepState::Queuing);
        guest->RideSubState = PeepRideSubState::AtQueueFront;
        guest->TimeInQueue = 0;
        if (guest->PeepFlags & PEEP_FLAGS_TRACKING)
        {
            auto ft = Formatter();
            guest->FormatNameTo(ft);
            ride->FormatNameTo(ft);
            if (gConfigNotifications.guest_queuing_for_ride)
            {
                News::AddItemToQueue(
                    News::ItemType::PeepOnRide, STR_PEEP_TRACKING_PEEP_JOINED_QUEUE_FOR_X, guest->sprite_index, ft);
            }
        }
    }
    else
    {
        // PARK_ENTRANCE
        auto* guest = peep->As<Guest>();
        if (guest == nullptr)
        {
            // Staff cannot leave the park, so go back.
            peep_return_to_centre_of_tile(peep);
            return true;
        }

        // If not the centre of the entrance arch
        if (tile_element->AsEntrance()->GetSequenceIndex() != 0)
        {
            peep_return_to_centre_of_tile(guest);
            return true;
        }

        uint8_t entranceDirection = tile_element->GetDirection();
        if (entranceDirection != guest->PeepDirection)
        {
            if (direction_reverse(entranceDirection) != guest->PeepDirection)
            {
                peep_return_to_centre_of_tile(guest);
                return true;
            }

            // Peep is leaving the park.
            if (guest->State != PeepState::Walking)
            {
                peep_return_to_centre_of_tile(guest);
                return true;
            }

            if (!(guest->PeepFlags & PEEP_FLAGS_LEAVING_PARK))
            {
                // If the park is open and leaving flag isn't set return to centre
                if (gParkFlags & PARK_FLAGS_PARK_OPEN)
                {
                    peep_return_to_centre_of_tile(guest);
                    return true;
                }
            }

            auto destination = guest->GetDestination() + CoordsDirectionDelta[guest->PeepDirection];
            guest->SetDestination(destination, 9);
            guest->MoveTo({ coords, guest->z });
            guest->SetState(PeepState::LeavingPark);

            guest->Var37 = 0;
            if (guest->PeepFlags & PEEP_FLAGS_TRACKING)
            {
                auto ft = Formatter();
                guest->FormatNameTo(ft);
                if (gConfigNotifications.guest_left_park)
                {
                    News::AddItemToQueue(News::ItemType::PeepOnRide, STR_PEEP_TRACKING_LEFT_PARK, guest->sprite_index, ft);
                }
            }
            return true;
        }

        // Peep is entering the park.

        if (guest->State != PeepState::EnteringPark)
        {
            peep_return_to_centre_of_tile(guest);
            return true;
        }

        if (!(gParkFlags & PARK_FLAGS_PARK_OPEN))
        {
            guest->State = PeepState::LeavingPark;
            guest->Var37 = 1;
            decrement_guests_heading_for_park();
            peep_window_state_update(guest);
            peep_return_to_centre_of_tile(guest);
            return true;
        }

        bool found = false;
        auto entrance = std::find_if(
            gParkEntrances.begin(), gParkEntrances.end(), [coords](const auto& e) { return coords.ToTileStart() == e; });
        if (entrance != gParkEntrances.end())
        {
            int16_t z = entrance->z / 8;
            entranceDirection = entrance->direction;
            auto nextLoc = coords.ToTileStart() + CoordsDirectionDelta[entranceDirection];

            // Make sure there is a path right behind the entrance, otherwise turn around
            TileElement* nextTileElement = map_get_first_element_at(nextLoc);
            do
            {
                if (nextTileElement == nullptr)
                    break;
                if (nextTileElement->GetType() != TILE_ELEMENT_TYPE_PATH)
                    continue;

                if (nextTileElement->AsPath()->IsQueue())
                    continue;

                if (nextTileElement->AsPath()->IsSloped())
                {
                    uint8_t slopeDirection = nextTileElement->AsPath()->GetSlopeDirection();
                    if (slopeDirection == entranceDirection)
                    {
                        if (z != nextTileElement->base_height)
                        {
                            continue;
                        }
                        found = true;
                        break;
                    }

                    if (direction_reverse(slopeDirection) != entranceDirection)
                        continue;

                    if (z - 2 != nextTileElement->base_height)
                        continue;
                    found = true;
                    break;
                }

                if (z != nextTileElement->base_height)
                {
                    continue;
                }
                found = true;
                break;
            } while (!(nextTileElement++)->IsLastForTile());
        }

        if (!found)
        {
            guest->State = PeepState::LeavingPark;
            guest->Var37 = 1;
            decrement_guests_heading_for_park();
            peep_window_state_update(guest);
            peep_return_to_centre_of_tile(guest);
            return true;
        }

        money16 entranceFee = park_get_entrance_fee();
        if (entranceFee != 0)
        {
            if (guest->HasItem(ShopItem::Voucher))
            {
                if (guest->VoucherType == VOUCHER_TYPE_PARK_ENTRY_HALF_PRICE)
                {
                    entranceFee /= 2;
                    guest->RemoveItem(ShopItem::Voucher);
                    guest->WindowInvalidateFlags |= PEEP_INVALIDATE_PEEP_INVENTORY;
                }
                else if (guest->VoucherType == VOUCHER_TYPE_PARK_ENTRY_FREE)
                {
                    entranceFee = 0;
                    guest->RemoveItem(ShopItem::Voucher);
                    guest->WindowInvalidateFlags |= PEEP_INVALIDATE_PEEP_INVENTORY;
                }
            }
            if (entranceFee > guest->CashInPocket)
            {
                guest->State = PeepState::LeavingPark;
                guest->Var37 = 1;
                decrement_guests_heading_for_park();
                peep_window_state_update(guest);
                peep_return_to_centre_of_tile(guest);
                return true;
            }

            gTotalIncomeFromAdmissions += entranceFee;
            guest->SpendMoney(guest->PaidToEnter, entranceFee, ExpenditureType::ParkEntranceTickets);
            guest->PeepFlags |= PEEP_FLAGS_HAS_PAID_FOR_PARK_ENTRY;
        }

        gTotalAdmissions++;
        window_invalidate_by_number(WC_PARK_INFORMATION, 0);

        guest->Var37 = 1;
        auto destination = guest->GetDestination();
        destination += CoordsDirectionDelta[guest->PeepDirection];
        guest->SetDestination(destination, 7);
        guest->MoveTo({ coords, guest->z });
    }
    return true;
}

/**
 *
 *  rct2: 0x006946D8
 */
static void peep_footpath_move_forward(Peep* peep, const CoordsXYE& coords, bool vandalism)
{
    auto tile_element = coords.element;
    peep->NextLoc = { coords.ToTileStart(), tile_element->GetBaseZ() };
    peep->SetNextFlags(tile_element->AsPath()->GetSlopeDirection(), tile_element->AsPath()->IsSloped(), false);

    int16_t z = peep->GetZOnSlope(coords.x, coords.y);

    auto* guest = peep->As<Guest>();
    if (guest == nullptr)
    {
        peep->MoveTo({ coords, z });
        return;
    }

    uint8_t vandalThoughtTimeout = (guest->VandalismSeen & 0xC0) >> 6;
    // Advance the vandalised tiles by 1
    uint8_t vandalisedTiles = (guest->VandalismSeen * 2) & 0x3F;

    if (vandalism)
    {
        // Add one more to the vandalised tiles
        vandalisedTiles |= 1;
        // If there has been 2 vandalised tiles in the last 6
        if (vandalisedTiles & 0x3E && (vandalThoughtTimeout == 0))
        {
            if ((scenario_rand() & 0xFFFF) <= 10922)
            {
                guest->InsertNewThought(PeepThoughtType::Vandalism);
                guest->HappinessTarget = std::max(0, guest->HappinessTarget - 17);
            }
            vandalThoughtTimeout = 3;
        }
    }

    if (vandalThoughtTimeout && (scenario_rand() & 0xFFFF) <= 4369)
    {
        vandalThoughtTimeout--;
    }

    guest->VandalismSeen = (vandalThoughtTimeout << 6) | vandalisedTiles;
    uint16_t crowded = 0;
    uint8_t litter_count = 0;
    uint8_t sick_count = 0;
    auto quad = EntityTileList(coords);
    for (auto entity : quad)
    {
        if (auto other_peep = entity->As<Peep>(); other_peep != nullptr)
        {
            if (other_peep->State != PeepState::Walking)
                continue;

            if (abs(other_peep->z - guest->NextLoc.z) > 16)
                continue;
            crowded++;
            continue;
        }

        if (auto litter = entity->As<Litter>(); litter != nullptr)
        {
            if (abs(litter->z - guest->NextLoc.z) > 16)
                continue;

            litter_count++;
            if (litter->SubType != Litter::Type::Vomit && litter->SubType != Litter::Type::VomitAlt)
                continue;

            litter_count--;
            sick_count++;
        }
    }

    if (crowded >= 10 && guest->State == PeepState::Walking && (scenario_rand() & 0xFFFF) <= 21845)
    {
        guest->InsertNewThought(PeepThoughtType::Crowded);
        guest->HappinessTarget = std::max(0, guest->HappinessTarget - 14);
    }

    litter_count = std::min(static_cast<uint8_t>(3), litter_count);
    sick_count = std::min(static_cast<uint8_t>(3), sick_count);

    uint8_t disgusting_time = guest->DisgustingCount & 0xC0;
    uint8_t disgusting_count = ((guest->DisgustingCount & 0xF) << 2) | sick_count;
    guest->DisgustingCount = disgusting_count | disgusting_time;

    if (disgusting_time & 0xC0 && (scenario_rand() & 0xFFFF) <= 4369)
    {
        // Reduce the disgusting time
        guest->DisgustingCount -= 0x40;
    }
    else
    {
        uint8_t total_sick = 0;
        for (uint8_t time = 0; time < 3; time++)
        {
            total_sick += (disgusting_count >> (2 * time)) & 0x3;
        }

        if (total_sick >= 3 && (scenario_rand() & 0xFFFF) <= 10922)
        {
            guest->InsertNewThought(PeepThoughtType::PathDisgusting);
            guest->HappinessTarget = std::max(0, guest->HappinessTarget - 17);
            // Reset disgusting time
            guest->DisgustingCount |= 0xC0;
        }
    }

    uint8_t litter_time = guest->LitterCount & 0xC0;
    litter_count = ((guest->LitterCount & 0xF) << 2) | litter_count;
    guest->LitterCount = litter_count | litter_time;

    if (litter_time & 0xC0 && (scenario_rand() & 0xFFFF) <= 4369)
    {
        // Reduce the litter time
        guest->LitterCount -= 0x40;
    }
    else
    {
        uint8_t total_litter = 0;
        for (uint8_t time = 0; time < 3; time++)
        {
            total_litter += (litter_count >> (2 * time)) & 0x3;
        }

        if (total_litter >= 3 && (scenario_rand() & 0xFFFF) <= 10922)
        {
            guest->InsertNewThought(PeepThoughtType::BadLitter);
            guest->HappinessTarget = std::max(0, guest->HappinessTarget - 17);
            // Reset litter time
            guest->LitterCount |= 0xC0;
        }
    }

    guest->MoveTo({ coords, z });
}

/**
 *
 *  rct2: 0x0069455E
 */
static void peep_interact_with_path(Peep* peep, const CoordsXYE& coords)
{
    // 0x00F1AEE2
    auto tile_element = coords.element;
    bool vandalism_present = false;
    if (tile_element->AsPath()->HasAddition() && (tile_element->AsPath()->IsBroken())
        && (tile_element->AsPath()->GetEdges()) != 0xF)
    {
        vandalism_present = true;
    }

    int16_t z = tile_element->GetBaseZ();
    auto* guest = peep->As<Guest>();
    if (map_is_location_owned({ coords, z }))
    {
        if (guest != nullptr && guest->OutsideOfPark)
        {
            peep_return_to_centre_of_tile(guest);
            return;
        }
    }
    else
    {
        if (guest == nullptr || !guest->OutsideOfPark)
        {
            peep_return_to_centre_of_tile(peep);
            return;
        }
    }

    if (guest != nullptr && tile_element->AsPath()->IsQueue())
    {
        auto rideIndex = tile_element->AsPath()->GetRideIndex();
        if (guest->State == PeepState::Queuing)
        {
            // Check if this queue is connected to the ride the
            // peep is queuing for, i.e. the player hasn't edited
            // the queue, rebuilt the ride, etc.
            if (guest->CurrentRide == rideIndex)
            {
                peep_footpath_move_forward(guest, { coords, tile_element }, vandalism_present);
            }
            else
            {
                // Queue got disconnected from the original ride.
                guest->InteractionRideIndex = RIDE_ID_NULL;
                guest->RemoveFromQueue();
                guest->SetState(PeepState::One);
                peep_footpath_move_forward(guest, { coords, tile_element }, vandalism_present);
            }
        }
        else
        {
            // Peep is not queuing.
            guest->TimeLost = 0;
            auto stationNum = tile_element->AsPath()->GetStationIndex();

            if ((tile_element->AsPath()->HasQueueBanner())
                && (tile_element->AsPath()->GetQueueBannerDirection()
                    == direction_reverse(guest->PeepDirection)) // Ride sign is facing the direction the peep is walking
            )
            {
                /* Peep is approaching the entrance of a ride queue.
                 * Decide whether to go on the ride. */
                auto ride = get_ride(rideIndex);
                if (ride != nullptr && guest->ShouldGoOnRide(ride, stationNum, true, false))
                {
                    // Peep has decided to go on the ride at the queue.
                    guest->InteractionRideIndex = rideIndex;

                    // Add the peep to the ride queue.
                    uint16_t old_last_peep = ride->stations[stationNum].LastPeepInQueue;
                    ride->stations[stationNum].LastPeepInQueue = guest->sprite_index;
                    guest->GuestNextInQueue = old_last_peep;
                    ride->stations[stationNum].QueueLength++;

                    peep_decrement_num_riders(guest);
                    guest->CurrentRide = rideIndex;
                    guest->CurrentRideStation = stationNum;
                    guest->State = PeepState::Queuing;
                    guest->DaysInQueue = 0;
                    peep_window_state_update(guest);

                    guest->RideSubState = PeepRideSubState::InQueue;
                    guest->DestinationTolerance = 2;
                    guest->TimeInQueue = 0;
                    if (guest->PeepFlags & PEEP_FLAGS_TRACKING)
                    {
                        auto ft = Formatter();
                        guest->FormatNameTo(ft);
                        ride->FormatNameTo(ft);
                        if (gConfigNotifications.guest_queuing_for_ride)
                        {
                            News::AddItemToQueue(
                                News::ItemType::PeepOnRide, STR_PEEP_TRACKING_PEEP_JOINED_QUEUE_FOR_X, guest->sprite_index, ft);
                        }
                    }

                    peep_footpath_move_forward(guest, { coords, tile_element }, vandalism_present);
                }
                else
                {
                    // Peep has decided not to go on the ride.
                    peep_return_to_centre_of_tile(guest);
                }
            }
            else
            {
                /* Peep is approaching a queue tile without a ride
                 * sign facing the peep. */
                peep_footpath_move_forward(guest, { coords, tile_element }, vandalism_present);
            }
        }
    }
    else
    {
        peep->InteractionRideIndex = RIDE_ID_NULL;
        if (guest != nullptr && peep->State == PeepState::Queuing)
        {
            guest->RemoveFromQueue();
            guest->SetState(PeepState::One);
        }
        peep_footpath_move_forward(peep, { coords, tile_element }, vandalism_present);
    }
}

/**
 *
 *  rct2: 0x00693F70
 */
static bool peep_interact_with_shop(Peep* peep, const CoordsXYE& coords)
{
    ride_id_t rideIndex = coords.element->AsTrack()->GetRideIndex();
    auto ride = get_ride(rideIndex);
    if (ride == nullptr || !ride->GetRideTypeDescriptor().HasFlag(RIDE_TYPE_FLAG_IS_SHOP))
        return false;

    auto* guest = peep->As<Guest>();
    if (guest == nullptr)
    {
        peep_return_to_centre_of_tile(peep);
        return true;
    }

    // If we are queuing ignore the 'shop'
    // This can happen when paths clip through track
    if (guest->State == PeepState::Queuing)
    {
        return false;
    }

    guest->TimeLost = 0;

    if (ride->status != RideStatus::Open)
    {
        peep_return_to_centre_of_tile(guest);
        return true;
    }

    if (guest->InteractionRideIndex == rideIndex)
    {
        peep_return_to_centre_of_tile(guest);
        return true;
    }

    if (guest->PeepFlags & PEEP_FLAGS_LEAVING_PARK)
    {
        peep_return_to_centre_of_tile(guest);
        return true;
    }

    if (ride->GetRideTypeDescriptor().HasFlag(RIDE_TYPE_FLAG_PEEP_SHOULD_GO_INSIDE_FACILITY))
    {
        guest->TimeLost = 0;
        if (!guest->ShouldGoOnRide(ride, 0, false, false))
        {
            peep_return_to_centre_of_tile(guest);
            return true;
        }

        money16 cost = ride->price[0];
        if (cost != 0 && !(gParkFlags & PARK_FLAGS_NO_MONEY))
        {
            ride->total_profit += cost;
            ride->window_invalidate_flags |= RIDE_INVALIDATE_RIDE_INCOME;
            // TODO: Refactor? SpendMoney previously accepted nullptr to not track money, passing a temporary variable as a
            // workaround
            money16 money = 0;
            guest->SpendMoney(money, cost, ExpenditureType::ParkRideTickets);
        }

        auto coordsCentre = coords.ToTileCentre();
        guest->SetDestination(coordsCentre, 3);
        guest->CurrentRide = rideIndex;
        guest->SetState(PeepState::EnteringRide);
        guest->RideSubState = PeepRideSubState::ApproachShop;

        guest->GuestTimeOnRide = 0;
        ride->cur_num_customers++;
        if (guest->PeepFlags & PEEP_FLAGS_TRACKING)
        {
            auto ft = Formatter();
            guest->FormatNameTo(ft);
            ride->FormatNameTo(ft);
            rct_string_id string_id = ride->GetRideTypeDescriptor().HasFlag(RIDE_TYPE_FLAG_IN_RIDE)
                ? STR_PEEP_TRACKING_PEEP_IS_IN_X
                : STR_PEEP_TRACKING_PEEP_IS_ON_X;
            if (gConfigNotifications.guest_used_facility)
            {
                News::AddItemToQueue(News::ItemType::PeepOnRide, string_id, guest->sprite_index, ft);
            }
        }
    }
    else
    {
        if (guest->GuestHeadingToRideId == rideIndex)
            guest->GuestHeadingToRideId = RIDE_ID_NULL;
        guest->ActionSpriteImageOffset = _unk_F1AEF0;
        guest->SetState(PeepState::Buying);
        guest->CurrentRide = rideIndex;
        guest->SubState = 0;
    }

    return true;
}

void Peep::PerformNextAction(uint8_t& pathing_result)
{
    TileElement* tmpTile;
    PerformNextAction(pathing_result, tmpTile);
}

/**
 *
 *  rct2: 0x00693C9E
 */
void Peep::PerformNextAction(uint8_t& pathing_result, TileElement*& tile_result)
{
    pathing_result = 0;
    PeepActionType previousAction = Action;

    if (Action == PeepActionType::Idle)
        Action = PeepActionType::Walking;

    auto* guest = As<Guest>();
    if (State == PeepState::Queuing && guest != nullptr)
    {
        if (guest->UpdateQueuePosition(previousAction))
            return;
    }

    std::optional<CoordsXY> loc;
    if (loc = UpdateAction(); !loc.has_value())
    {
        pathing_result |= PATHING_DESTINATION_REACHED;
        uint8_t result = 0;

        if (guest != nullptr)
        {
            result = guest_path_finding(guest);
        }
        else
        {
            auto* staff = As<Staff>();
            result = staff->DoPathFinding();
        }

        if (result != 0)
            return;

        if (loc = UpdateAction(); !loc.has_value())
            return;
    }

    auto newLoc = *loc;
    CoordsXY truncatedNewLoc = newLoc.ToTileStart();
    if (truncatedNewLoc == CoordsXY{ NextLoc })
    {
        int16_t height = GetZOnSlope(newLoc.x, newLoc.y);
        MoveTo({ newLoc.x, newLoc.y, height });
        return;
    }

    if (map_is_edge(newLoc))
    {
        if (guest != nullptr && guest->OutsideOfPark)
        {
            pathing_result |= PATHING_OUTSIDE_PARK;
        }
        peep_return_to_centre_of_tile(this);
        return;
    }

    TileElement* tileElement = map_get_first_element_at(newLoc);
    if (tileElement == nullptr)
        return;
    int16_t base_z = std::max(0, (z / 8) - 2);
    int16_t top_z = (z / 8) + 1;

    do
    {
        if (base_z > tileElement->base_height)
            continue;
        if (top_z < tileElement->base_height)
            continue;
        if (tileElement->IsGhost())
            continue;

        if (tileElement->GetType() == TILE_ELEMENT_TYPE_PATH)
        {
            peep_interact_with_path(this, { newLoc, tileElement });
            tile_result = tileElement;
            return;
        }

        if (tileElement->GetType() == TILE_ELEMENT_TYPE_TRACK)
        {
            if (peep_interact_with_shop(this, { newLoc, tileElement }))
            {
                tile_result = tileElement;
                return;
            }
        }
        else if (tileElement->GetType() == TILE_ELEMENT_TYPE_ENTRANCE)
        {
            if (peep_interact_with_entrance(this, { newLoc, tileElement }, pathing_result))
            {
                tile_result = tileElement;
                return;
            }
        }
    } while (!(tileElement++)->IsLastForTile());

    if (Is<Staff>() || (GetNextIsSurface()))
    {
        int16_t height = abs(tile_element_height(newLoc) - z);
        if (height <= 3 || (Is<Staff>() && height <= 32))
        {
            InteractionRideIndex = RIDE_ID_NULL;
            if (guest != nullptr && State == PeepState::Queuing)
            {
                guest->RemoveFromQueue();
                SetState(PeepState::One);
            }

            if (!map_is_location_in_park(newLoc))
            {
                peep_return_to_centre_of_tile(this);
                return;
            }

            auto surfaceElement = map_get_surface_element_at(newLoc);
            if (surfaceElement == nullptr)
            {
                peep_return_to_centre_of_tile(this);
                return;
            }

            int16_t water_height = surfaceElement->GetWaterHeight();
            if (water_height > 0)
            {
                peep_return_to_centre_of_tile(this);
                return;
            }

            auto* staff = As<Staff>();
            if (staff != nullptr && !GetNextIsSurface())
            {
                // Prevent staff from leaving the path on their own unless they're allowed to mow.
                if (!((staff->StaffOrders & STAFF_ORDERS_MOWING) && staff->StaffMowingTimeout >= 12))
                {
                    peep_return_to_centre_of_tile(staff);
                    return;
                }
            }

            // The peep is on a surface and not on a path
            NextLoc = { truncatedNewLoc, surfaceElement->GetBaseZ() };
            SetNextFlags(0, false, true);

            height = GetZOnSlope(newLoc.x, newLoc.y);
            MoveTo({ newLoc.x, newLoc.y, height });
            return;
        }
    }

    peep_return_to_centre_of_tile(this);
}

/**
 * Gets the height including the bit depending on how far up the slope the peep
 * is.
 *  rct2: 0x00694921
 */
int32_t Peep::GetZOnSlope(int32_t tile_x, int32_t tile_y)
{
    if (tile_x == LOCATION_NULL)
        return 0;

    if (GetNextIsSurface())
    {
        return tile_element_height({ tile_x, tile_y });
    }

    uint8_t slope = GetNextDirection();
    return NextLoc.z + map_height_from_slope({ tile_x, tile_y }, slope, GetNextIsSloped());
}

rct_string_id get_real_name_string_id_from_id(uint32_t id)
{
    // Generate a name_string_idx from the peep Id using bit twiddling
    uint16_t ax = static_cast<uint16_t>(id + 0xF0B);
    uint16_t dx = 0;
    static constexpr uint16_t twiddlingBitOrder[] = { 4, 9, 3, 7, 5, 8, 2, 1, 6, 0, 12, 11, 13, 10 };
    for (size_t i = 0; i < std::size(twiddlingBitOrder); i++)
    {
        dx |= (ax & (1 << twiddlingBitOrder[i]) ? 1 : 0) << i;
    }
    ax = dx & 0xF;
    dx *= 4;
    ax *= 4096;
    dx += ax;
    if (dx < ax)
    {
        dx += 0x1000;
    }
    dx /= 4;
    dx += REAL_NAME_START;
    return dx;
}

int32_t peep_compare(const uint16_t sprite_index_a, const uint16_t sprite_index_b)
{
    Peep const* peep_a = GetEntity<Peep>(sprite_index_a);
    Peep const* peep_b = GetEntity<Peep>(sprite_index_b);
    if (peep_a == nullptr || peep_b == nullptr)
    {
        return 0;
    }

    // Compare types
    if (peep_a->Type != peep_b->Type)
    {
        return static_cast<int32_t>(peep_a->Type) - static_cast<int32_t>(peep_b->Type);
    }

    if (peep_a->Name == nullptr && peep_b->Name == nullptr)
    {
        if (gParkFlags & PARK_FLAGS_SHOW_REAL_GUEST_NAMES)
        {
            // Potentially could find a more optional way of sorting dynamic real names
        }
        else
        {
            // Simple ID comparison for when both peeps use a number or a generated name
            return peep_a->Id - peep_b->Id;
        }
    }

    // Compare their names as strings
    char nameA[256]{};
    Formatter ft;
    peep_a->FormatNameTo(ft);
    format_string(nameA, sizeof(nameA), STR_STRINGID, ft.Data());

    char nameB[256]{};
    ft.Rewind();
    peep_b->FormatNameTo(ft);
    format_string(nameB, sizeof(nameB), STR_STRINGID, ft.Data());
    return strlogicalcmp(nameA, nameB);
}

/**
 *
 *  rct2: 0x0069926C
 */
void peep_update_names(bool realNames)
{
    if (realNames)
    {
        gParkFlags |= PARK_FLAGS_SHOW_REAL_GUEST_NAMES;
        // Peep names are now dynamic
    }
    else
    {
        gParkFlags &= ~PARK_FLAGS_SHOW_REAL_GUEST_NAMES;
        // Peep names are now dynamic
    }

    auto intent = Intent(INTENT_ACTION_REFRESH_GUEST_LIST);
    context_broadcast_intent(&intent);
    gfx_invalidate_screen();
}

void increment_guests_in_park()
{
    if (gNumGuestsInPark < UINT32_MAX)
    {
        gNumGuestsInPark++;
    }
    else
    {
        openrct2_assert(false, "Attempt to increment guests in park above max value (65535).");
    }
}

void increment_guests_heading_for_park()
{
    if (gNumGuestsHeadingForPark < UINT32_MAX)
    {
        gNumGuestsHeadingForPark++;
    }
    else
    {
        openrct2_assert(false, "Attempt to increment guests heading for park above max value (65535).");
    }
}

void decrement_guests_in_park()
{
    if (gNumGuestsInPark > 0)
    {
        gNumGuestsInPark--;
    }
    else
    {
        log_error("Attempt to decrement guests in park below zero.");
    }
}

void decrement_guests_heading_for_park()
{
    if (gNumGuestsHeadingForPark > 0)
    {
        gNumGuestsHeadingForPark--;
    }
    else
    {
        log_error("Attempt to decrement guests heading for park below zero.");
    }
}

static void peep_release_balloon(Guest* peep, int16_t spawn_height)
{
    if (peep->HasItem(ShopItem::Balloon))
    {
        peep->RemoveItem(ShopItem::Balloon);

        if (peep->SpriteType == PeepSpriteType::Balloon && peep->x != LOCATION_NULL)
        {
            Balloon::Create({ peep->x, peep->y, spawn_height }, peep->BalloonColour, false);
            peep->WindowInvalidateFlags |= PEEP_INVALIDATE_PEEP_INVENTORY;
            peep->UpdateSpriteType();
        }
    }
}

/**
 *
 *  rct2: 0x0069A512
 */
void Peep::RemoveFromRide()
{
    auto* guest = As<Guest>();
    if (guest != nullptr && State == PeepState::Queuing)
    {
        guest->RemoveFromQueue();
    }
    StateReset();
}

void Peep::SetDestination(const CoordsXY& coords)
{
    DestinationX = static_cast<uint16_t>(coords.x);
    DestinationY = static_cast<uint16_t>(coords.y);
}

void Peep::SetDestination(const CoordsXY& coords, int32_t tolerance)
{
    SetDestination(coords);
    DestinationTolerance = tolerance;
}

CoordsXY Peep::GetDestination() const
{
    return CoordsXY{ DestinationX, DestinationY };
}<|MERGE_RESOLUTION|>--- conflicted
+++ resolved
@@ -652,11 +652,7 @@
     }
     else
     {
-<<<<<<< HEAD
-=======
         staff->ClearPatrolArea();
-        gStaffModes[staff->StaffId] = StaffMode::None;
->>>>>>> afc0e87f
         staff_update_greyed_patrol_areas();
 
         News::DisableNewsItems(News::ItemType::Peep, staff->sprite_index);
