--- conflicted
+++ resolved
@@ -147,25 +147,17 @@
             case TILE_ELEMENT_TYPE_TRACK:
                 break;
             case TILE_ELEMENT_TYPE_PATH:
-<<<<<<< HEAD
             {
                 auto footpathEl = iter.element->AsPath();
-                auto legacyPathEntryIndex = footpathEl->GetPathEntryIndex();
+                auto legacyPathEntryIndex = footpathEl->GetLegacyPathEntryIndex();
                 if (legacyPathEntryIndex == OBJECT_ENTRY_INDEX_NULL)
                 {
                     auto surfaceEntryIndex = footpathEl->GetSurfaceEntryIndex();
-                    auto railingEntryIndex = footpathEl->GetRailingEntryIndex();
+                    auto railingEntryIndex = footpathEl->GetRailingsEntryIndex();
                     Editor::SetSelectedObject(ObjectType::FootpathSurface, surfaceEntryIndex, OBJECT_SELECTION_FLAG_SELECTED);
                     Editor::SetSelectedObject(ObjectType::FootpathRailings, railingEntryIndex, OBJECT_SELECTION_FLAG_SELECTED);
                 }
                 else
-=======
-                type = iter.element->AsPath()->GetLegacyPathEntryIndex();
-                assert(type < object_entry_group_counts[EnumValue(ObjectType::Paths)]);
-                Editor::SetSelectedObject(ObjectType::Paths, type, OBJECT_SELECTION_FLAG_SELECTED);
-
-                if (iter.element->AsPath()->HasAddition())
->>>>>>> de85a178
                 {
                     Editor::SetSelectedObject(ObjectType::Paths, legacyPathEntryIndex, OBJECT_SELECTION_FLAG_SELECTED);
                 }
@@ -188,12 +180,11 @@
 
                 Editor::SetSelectedObject(ObjectType::ParkEntrance, 0, OBJECT_SELECTION_FLAG_SELECTED);
 
-<<<<<<< HEAD
                 // Skip if not the middle part
                 if (parkEntranceEl->GetSequenceIndex() != 0)
                     break;
 
-                auto legacyPathEntryIndex = parkEntranceEl->GetPathEntryIndex();
+                auto legacyPathEntryIndex = parkEntranceEl->GetLegacyPathEntryIndex();
                 if (legacyPathEntryIndex == OBJECT_ENTRY_INDEX_NULL)
                 {
                     auto surfaceEntryIndex = parkEntranceEl->GetSurfaceEntryIndex();
@@ -203,11 +194,6 @@
                 {
                     Editor::SetSelectedObject(ObjectType::Paths, legacyPathEntryIndex, OBJECT_SELECTION_FLAG_SELECTED);
                 }
-=======
-                type = iter.element->AsEntrance()->GetLegacyPathEntryIndex();
-                assert(type < object_entry_group_counts[EnumValue(ObjectType::Paths)]);
-                Editor::SetSelectedObject(ObjectType::Paths, type, OBJECT_SELECTION_FLAG_SELECTED);
->>>>>>> de85a178
                 break;
             }
             case TILE_ELEMENT_TYPE_WALL:
@@ -233,18 +219,9 @@
 
     for (auto& ride : GetRideManager())
     {
-<<<<<<< HEAD
-        auto ride = get_ride(ride_index);
-        if (ride != nullptr)
-        {
-            Editor::SetSelectedObject(ObjectType::Ride, ride->subtype, OBJECT_SELECTION_FLAG_SELECTED);
-            Editor::SetSelectedObject(ObjectType::Station, ride->entrance_style, OBJECT_SELECTION_FLAG_SELECTED);
-            Editor::SetSelectedObject(ObjectType::Music, ride->music, OBJECT_SELECTION_FLAG_SELECTED);
-        }
-=======
-        ObjectEntryIndex type = ride.subtype;
-        Editor::SetSelectedObject(ObjectType::Ride, type, OBJECT_SELECTION_FLAG_SELECTED);
->>>>>>> de85a178
+        Editor::SetSelectedObject(ObjectType::Ride, ride.subtype, OBJECT_SELECTION_FLAG_SELECTED);
+        Editor::SetSelectedObject(ObjectType::Station, ride.entrance_style, OBJECT_SELECTION_FLAG_SELECTED);
+        Editor::SetSelectedObject(ObjectType::Music, ride.music, OBJECT_SELECTION_FLAG_SELECTED);
     }
 
     // Apply selected object status for hacked vehicles that may not have an associated ride
@@ -308,11 +285,7 @@
     const ObjectRepositoryItem* items = object_repository_get_items();
     for (int32_t i = 0; i < numObjects; i++)
     {
-<<<<<<< HEAD
-        auto objectType = items[i].Type;
-=======
         ObjectType objectType = items[i].Type;
->>>>>>> de85a178
         _numAvailableObjectsForType[EnumValue(objectType)]++;
     }
 
@@ -355,11 +328,7 @@
  *
  *  rct2: 0x00685791
  */
-<<<<<<< HEAD
 static void remove_selected_objects_from_research(const ObjectEntryDescriptor& descriptor)
-=======
-static void remove_selected_objects_from_research(ObjectEntryDescriptor& descriptor)
->>>>>>> de85a178
 {
     auto& objManager = OpenRCT2::GetContext()->GetObjectManager();
     auto obj = objManager.GetLoadedObject(descriptor);
@@ -458,10 +427,7 @@
 {
     auto& objectManager = OpenRCT2::GetContext()->GetObjectManager();
     auto* oldPalette = objectManager.GetLoadedObject(ObjectType::Water, 0);
-<<<<<<< HEAD
-=======
-
->>>>>>> de85a178
+
     if (oldPalette != nullptr)
     {
         const std::vector<ObjectEntryDescriptor> oldEntries = { oldPalette->GetDescriptor() };
@@ -494,11 +460,7 @@
     const ObjectRepositoryItem* items = object_repository_get_items();
     for (int32_t i = 0; i < numObjects; i++)
     {
-<<<<<<< HEAD
-        auto objectType = items[i].Type;
-=======
         ObjectType objectType = items[i].Type;
->>>>>>> de85a178
         if (_objectSelectionFlags[i] & OBJECT_SELECTION_FLAG_SELECTED)
         {
             _numSelectedObjectsForType[EnumValue(objectType)]++;
