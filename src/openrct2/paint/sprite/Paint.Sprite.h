--- conflicted
+++ resolved
@@ -14,11 +14,7 @@
 struct paint_session;
 struct CoordsXY;
 
-<<<<<<< HEAD
-void sprite_paint_setup(paint_session* session, int32_t x, int32_t y);
-=======
 void sprite_paint_setup(paint_session* session, const CoordsXY& pos);
->>>>>>> 6fcd224e
 
 template<typename T> void PaintEntity(paint_session* session, const T* entity, int32_t imageDirection);
 
