--- conflicted
+++ resolved
@@ -296,18 +296,12 @@
 paint_struct* PaintAddImageAsParent(
     paint_session* session, uint32_t image_id, const CoordsXYZ& offset, const CoordsXYZ& boundBoxSize);
 paint_struct* PaintAddImageAsParent(
-<<<<<<< HEAD
     paint_session* session, uint32_t image_id, int32_t x_offset, int32_t y_offset, int32_t bound_box_length_x,
     int32_t bound_box_length_y, int32_t bound_box_length_z, int32_t z_offset, int32_t bound_box_offset_x,
     int32_t bound_box_offset_y, int32_t bound_box_offset_z);
-=======
-    paint_session* session, uint32_t image_id, int8_t x_offset, int8_t y_offset, int16_t bound_box_length_x,
-    int16_t bound_box_length_y, int8_t bound_box_length_z, int16_t z_offset, int16_t bound_box_offset_x,
-    int16_t bound_box_offset_y, int16_t bound_box_offset_z);
 paint_struct* PaintAddImageAsParent(
     paint_session* session, uint32_t image_id, const CoordsXYZ& offset, const CoordsXYZ& boundBoxSize,
     const CoordsXYZ& boundBoxOffset);
->>>>>>> 072772af
 [[nodiscard]] paint_struct* PaintAddImageAsOrphan(
     paint_session* session, uint32_t image_id, int32_t x_offset, int32_t y_offset, int32_t bound_box_length_x,
     int32_t bound_box_length_y, int32_t bound_box_length_z, int32_t z_offset, int32_t bound_box_offset_x,
