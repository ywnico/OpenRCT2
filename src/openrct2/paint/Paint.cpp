/*****************************************************************************
 * Copyright (c) 2014-2020 OpenRCT2 developers
 *
 * For a complete list of all authors, please refer to contributors.md
 * Interested in contributing? Visit https://github.com/OpenRCT2/OpenRCT2
 *
 * OpenRCT2 is licensed under the GNU General Public License version 3.
 *****************************************************************************/

#include "Paint.h"

#include "../Context.h"
#include "../config/Config.h"
#include "../core/Guard.hpp"
#include "../drawing/Drawing.h"
#include "../interface/Viewport.h"
#include "../localisation/Localisation.h"
#include "../localisation/LocalisationService.h"
#include "../paint/Painter.h"
#include "sprite/Paint.Sprite.h"
#include "tile_element/Paint.TileElement.h"

#include <algorithm>
#include <array>
#include <atomic>

using namespace OpenRCT2;

// Globals for paint clipping
uint8_t gClipHeight = 128; // Default to middle value
CoordsXY gClipSelectionA = { 0, 0 };
CoordsXY gClipSelectionB = { MAXIMUM_TILE_START_XY, MAXIMUM_TILE_START_XY };

static constexpr const uint8_t BoundBoxDebugColours[] = {
    0,   // NONE
    102, // TERRAIN
    114, // SPRITE
    229, // RIDE
    126, // WATER
    138, // SCENERY
    150, // FOOTPATH
    162, // FOOTPATH_ITEM
    174, // PARK
    186, // WALL
    198, // LARGE_SCENERY
    210, // LABEL
    222, // BANNER
};

bool gShowDirtyVisuals;
bool gPaintBoundingBoxes;
bool gPaintBlockedTiles;

static void PaintAttachedPS(rct_drawpixelinfo* dpi, paint_struct* ps, uint32_t viewFlags);
static void PaintPSImageWithBoundingBoxes(rct_drawpixelinfo* dpi, paint_struct* ps, uint32_t imageId, int32_t x, int32_t y);
static void PaintPSImage(rct_drawpixelinfo* dpi, paint_struct* ps, uint32_t imageId, int32_t x, int32_t y);
static uint32_t PaintPSColourifyImage(uint32_t imageId, ViewportInteractionItem spriteType, uint32_t viewFlags);

static constexpr int32_t CalculatePositionHash(const paint_struct& ps, uint8_t rotation)
{
    auto pos = CoordsXY{ ps.bounds.x, ps.bounds.y }.Rotate(rotation);
    switch (rotation)
    {
        case 0:
            break;
        case 1:
        case 3:
            pos.x += 0x2000;
            break;
        case 2:
            pos.x += 0x4000;
            break;
    }

    return pos.x + pos.y;
}

static void PaintSessionAddPSToQuadrant(paint_session* session, paint_struct* ps)
{
    auto positionHash = CalculatePositionHash(*ps, session->CurrentRotation);
    uint32_t paintQuadrantIndex = std::clamp(positionHash / 32, 0, MAX_PAINT_QUADRANTS - 1);
    ps->quadrant_index = paintQuadrantIndex;
    ps->next_quadrant_ps = session->Quadrants[paintQuadrantIndex];
    session->Quadrants[paintQuadrantIndex] = ps;

    session->QuadrantBackIndex = std::min(session->QuadrantBackIndex, paintQuadrantIndex);
    session->QuadrantFrontIndex = std::max(session->QuadrantFrontIndex, paintQuadrantIndex);
}

static constexpr bool ImageWithinDPI(const ScreenCoordsXY& imagePos, const rct_g1_element& g1, const rct_drawpixelinfo& dpi)
{
    int32_t left = imagePos.x + g1.x_offset;
    int32_t bottom = imagePos.y + g1.y_offset;

    int32_t right = left + g1.width;
    int32_t top = bottom + g1.height;

    if (right <= dpi.x)
        return false;
    if (top <= dpi.y)
        return false;
    if (left >= dpi.x + dpi.width)
        return false;
    if (bottom >= dpi.y + dpi.height)
        return false;
    return true;
}

static constexpr CoordsXYZ RotateBoundBoxSize(const CoordsXYZ& bbSize, const uint8_t rotation)
{
    auto output = bbSize;
    // This probably rotates the variables so they're relative to rotation 0.
    switch (rotation)
    {
        case 0:
            output.x--;
            output.y--;
            output = { output.Rotate(0), output.z };
            break;
        case 1:
            output.x--;
            output = { output.Rotate(3), output.z };
            break;
        case 2:
            output = { output.Rotate(2), output.z };
            break;
        case 3:
            output.y--;
            output = { output.Rotate(1), output.z };
            break;
    }
    return output;
}

/**
 * Extracted from 0x0098196c, 0x0098197c, 0x0098198c, 0x0098199c
 */
static paint_struct* CreateNormalPaintStruct(
    paint_session* session, const uint32_t image_id, const CoordsXYZ& offset, const CoordsXYZ& boundBoxSize,
    const CoordsXYZ& boundBoxOffset)
{
    auto* const g1 = gfx_get_g1_element(image_id & 0x7FFFF);
    if (g1 == nullptr)
    {
        return nullptr;
    }

    const uint8_t swappedRotation = (session->CurrentRotation * 3) % 4; // swaps 1 and 3
    auto swappedRotCoord = CoordsXYZ{ offset.Rotate(swappedRotation), offset.z };
    swappedRotCoord += session->SpritePosition;

    const auto imagePos = translate_3d_to_2d_with_z(session->CurrentRotation, swappedRotCoord);

    if (!ImageWithinDPI(imagePos, *g1, session->DPI))
    {
        return nullptr;
    }

    const auto rotBoundBoxOffset = CoordsXYZ{ boundBoxOffset.Rotate(swappedRotation), boundBoxOffset.z };
    const auto rotBoundBoxSize = RotateBoundBoxSize(boundBoxSize, session->CurrentRotation);

    auto* ps = session->AllocateNormalPaintEntry();
    if (ps == nullptr)
    {
        return nullptr;
    }

    ps->image_id = image_id;
    ps->x = imagePos.x;
    ps->y = imagePos.y;
    ps->bounds.x_end = rotBoundBoxSize.x + rotBoundBoxOffset.x + session->SpritePosition.x;
    ps->bounds.y_end = rotBoundBoxSize.y + rotBoundBoxOffset.y + session->SpritePosition.y;
    ps->bounds.z_end = rotBoundBoxSize.z + rotBoundBoxOffset.z;
    ps->bounds.x = rotBoundBoxOffset.x + session->SpritePosition.x;
    ps->bounds.y = rotBoundBoxOffset.y + session->SpritePosition.y;
    ps->bounds.z = rotBoundBoxOffset.z;
    ps->flags = 0;
    ps->attached_ps = nullptr;
    ps->children = nullptr;
    ps->sprite_type = session->InteractionType;
    ps->map_x = session->MapPosition.x;
    ps->map_y = session->MapPosition.y;
    ps->tileElement = reinterpret_cast<TileElement*>(const_cast<void*>(session->CurrentlyDrawnItem));

    return ps;
}

template<uint8_t direction> void PaintSessionGenerateRotate(paint_session* session)
{
    // Optimised modified version of viewport_coord_to_map_coord
    ScreenCoordsXY screenCoord = { floor2(session->DPI.x, 32), floor2((session->DPI.y - 16), 32) };
    CoordsXY mapTile = { screenCoord.y - screenCoord.x / 2, screenCoord.y + screenCoord.x / 2 };
    mapTile = mapTile.Rotate(direction);

    if constexpr (direction & 1)
    {
        mapTile.y -= 16;
    }
    mapTile = mapTile.ToTileStart();

    uint16_t numVerticalTiles = (session->DPI.height + 2128) >> 5;

    // Adjacent tiles to also check due to overlapping of sprites
    constexpr CoordsXY adjacentTiles[] = { CoordsXY{ -32, 32 }.Rotate(direction), CoordsXY{ 0, 32 }.Rotate(direction),
                                           CoordsXY{ 32, 0 }.Rotate(direction) };
    constexpr CoordsXY nextVerticalTile = CoordsXY{ 32, 32 }.Rotate(direction);

    for (; numVerticalTiles > 0; --numVerticalTiles)
    {
        tile_element_paint_setup(session, mapTile);
        sprite_paint_setup(session, mapTile.x, mapTile.y);

        auto loc1 = mapTile + adjacentTiles[0];
        sprite_paint_setup(session, loc1.x, loc1.y);

        auto loc2 = mapTile + adjacentTiles[1];
        tile_element_paint_setup(session, loc2);
        sprite_paint_setup(session, loc2.x, loc2.y);

        auto loc3 = mapTile + adjacentTiles[2];
        sprite_paint_setup(session, loc3.x, loc3.y);

        mapTile += nextVerticalTile;
    }
}

/**
 *
 *  rct2: 0x0068B6C2
 */
void PaintSessionGenerate(paint_session* session)
{
    session->CurrentRotation = get_current_rotation();

    // Extracted from viewport_coord_to_map_coord
    constexpr uint8_t inverseRotationMapping[NumOrthogonalDirections] = { 0, 3, 2, 1 };
    switch (inverseRotationMapping[session->CurrentRotation])
    {
        case 0:
            PaintSessionGenerateRotate<0>(session);
            break;
        case 1:
            PaintSessionGenerateRotate<1>(session);
            break;
        case 2:
            PaintSessionGenerateRotate<2>(session);
            break;
        case 3:
            PaintSessionGenerateRotate<3>(session);
            break;
    }
}

template<uint8_t>
static bool CheckBoundingBox(const paint_struct_bound_box& initialBBox, const paint_struct_bound_box& currentBBox)
{
    return false;
}

template<> bool CheckBoundingBox<0>(const paint_struct_bound_box& initialBBox, const paint_struct_bound_box& currentBBox)
{
    if (initialBBox.z_end >= currentBBox.z && initialBBox.y_end >= currentBBox.y && initialBBox.x_end >= currentBBox.x
        && !(initialBBox.z < currentBBox.z_end && initialBBox.y < currentBBox.y_end && initialBBox.x < currentBBox.x_end))
    {
        return true;
    }
    return false;
}

template<> bool CheckBoundingBox<1>(const paint_struct_bound_box& initialBBox, const paint_struct_bound_box& currentBBox)
{
    if (initialBBox.z_end >= currentBBox.z && initialBBox.y_end >= currentBBox.y && initialBBox.x_end < currentBBox.x
        && !(initialBBox.z < currentBBox.z_end && initialBBox.y < currentBBox.y_end && initialBBox.x >= currentBBox.x_end))
    {
        return true;
    }
    return false;
}

template<> bool CheckBoundingBox<2>(const paint_struct_bound_box& initialBBox, const paint_struct_bound_box& currentBBox)
{
    if (initialBBox.z_end >= currentBBox.z && initialBBox.y_end < currentBBox.y && initialBBox.x_end < currentBBox.x
        && !(initialBBox.z < currentBBox.z_end && initialBBox.y >= currentBBox.y_end && initialBBox.x >= currentBBox.x_end))
    {
        return true;
    }
    return false;
}

template<> bool CheckBoundingBox<3>(const paint_struct_bound_box& initialBBox, const paint_struct_bound_box& currentBBox)
{
    if (initialBBox.z_end >= currentBBox.z && initialBBox.y_end < currentBBox.y && initialBBox.x_end >= currentBBox.x
        && !(initialBBox.z < currentBBox.z_end && initialBBox.y >= currentBBox.y_end && initialBBox.x < currentBBox.x_end))
    {
        return true;
    }
    return false;
}

namespace PaintSortFlags
{
    static constexpr uint8_t None = 0;
    static constexpr uint8_t PendingVisit = (1U << 0);
    static constexpr uint8_t Neighbour = (1U << 1);
    static constexpr uint8_t OutsideQuadrant = (1U << 7);
} // namespace PaintSortFlags

template<uint8_t _TRotation>
static paint_struct* PaintArrangeStructsHelperRotation(paint_struct* ps_next, uint16_t quadrantIndex, uint8_t flag)
{
    paint_struct* ps;
    paint_struct* ps_temp;

    // Get the first node in the specified quadrant.
    do
    {
        ps = ps_next;
        ps_next = ps_next->next_quadrant_ps;
        if (ps_next == nullptr)
            return ps;
    } while (quadrantIndex > ps_next->quadrant_index);

    // We keep track of the first node in the quadrant so the next call with a higher quadrant index
    // can use this node to skip some iterations.
    paint_struct* psQuadrantEntry = ps;

    // Visit all nodes in the linked quadrant list and determine their current
    // sorting relevancy.
    ps_temp = ps;
    do
    {
        ps = ps->next_quadrant_ps;
        if (ps == nullptr)
            break;

        if (ps->quadrant_index > quadrantIndex + 1)
        {
            // Outside of the range.
            ps->SortFlags = PaintSortFlags::OutsideQuadrant;
        }
        else if (ps->quadrant_index == quadrantIndex + 1)
        {
            // Is neighbour and requires a visit.
            ps->SortFlags = PaintSortFlags::Neighbour | PaintSortFlags::PendingVisit;
        }
        else if (ps->quadrant_index == quadrantIndex)
        {
            // In specified quadrant, requires visit.
            ps->SortFlags = flag | PaintSortFlags::PendingVisit;
        }
    } while (ps->quadrant_index <= quadrantIndex + 1);
    ps = ps_temp;

    // Iterate all nodes in the current list and re-order them based on
    // the current rotation and their bounding box.
    while (true)
    {
        // Get the first pending node in the quadrant list
        while (true)
        {
            ps_next = ps->next_quadrant_ps;
            if (ps_next == nullptr)
            {
                // End of the current list.
                return psQuadrantEntry;
            }
            if (ps_next->SortFlags & PaintSortFlags::OutsideQuadrant)
            {
                // Reached point outside of specified quadrant.
                return psQuadrantEntry;
            }
            if (ps_next->SortFlags & PaintSortFlags::PendingVisit)
            {
                // Found node to check on.
                break;
            }
            ps = ps_next;
        }

        // Mark visited.
        ps_next->SortFlags &= ~PaintSortFlags::PendingVisit;
        ps_temp = ps;

        // Compare current node against the remaining children.
        const paint_struct_bound_box& initialBBox = ps_next->bounds;
        while (true)
        {
            ps = ps_next;
            ps_next = ps_next->next_quadrant_ps;
            if (ps_next == nullptr)
                break;
            if (ps_next->SortFlags & PaintSortFlags::OutsideQuadrant)
                break;
            if (!(ps_next->SortFlags & PaintSortFlags::Neighbour))
                continue;

            const paint_struct_bound_box& currentBBox = ps_next->bounds;

            const bool compareResult = CheckBoundingBox<_TRotation>(initialBBox, currentBBox);

            if (compareResult)
            {
                // Child node intersects with current node, move behind.
                ps->next_quadrant_ps = ps_next->next_quadrant_ps;
                paint_struct* ps_temp2 = ps_temp->next_quadrant_ps;
                ps_temp->next_quadrant_ps = ps_next;
                ps_next->next_quadrant_ps = ps_temp2;
                ps_next = ps;
            }
        }

        ps = ps_temp;
    }
}

template<int TRotation> static void PaintSessionArrange(PaintSessionCore* session, bool)
{
    paint_struct* psHead = &session->PaintHead;

    paint_struct* ps = psHead;
    ps->next_quadrant_ps = nullptr;

    uint32_t quadrantIndex = session->QuadrantBackIndex;
    if (quadrantIndex != UINT32_MAX)
    {
        do
        {
            paint_struct* ps_next = session->Quadrants[quadrantIndex];
            if (ps_next != nullptr)
            {
                ps->next_quadrant_ps = ps_next;
                do
                {
                    ps = ps_next;
                    ps_next = ps_next->next_quadrant_ps;

                } while (ps_next != nullptr);
            }
        } while (++quadrantIndex <= session->QuadrantFrontIndex);

        paint_struct* ps_cache = PaintArrangeStructsHelperRotation<TRotation>(
            psHead, session->QuadrantBackIndex & 0xFFFF, PaintSortFlags::Neighbour);

        quadrantIndex = session->QuadrantBackIndex;
        while (++quadrantIndex < session->QuadrantFrontIndex)
        {
            ps_cache = PaintArrangeStructsHelperRotation<TRotation>(ps_cache, quadrantIndex & 0xFFFF, PaintSortFlags::None);
        }
    }
}

/**
 *
 *  rct2: 0x00688217
 */
void PaintSessionArrange(PaintSessionCore* session)
{
    switch (session->CurrentRotation)
    {
        case 0:
            return PaintSessionArrange<0>(session, true);
        case 1:
            return PaintSessionArrange<1>(session, true);
        case 2:
            return PaintSessionArrange<2>(session, true);
        case 3:
            return PaintSessionArrange<3>(session, true);
    }
    Guard::Assert(false);
}

static void PaintDrawStruct(paint_session* session, paint_struct* ps)
{
    rct_drawpixelinfo* dpi = &session->DPI;

    auto x = ps->x;
    auto y = ps->y;

    if (ps->sprite_type == ViewportInteractionItem::Entity)
    {
        if (dpi->zoom_level >= 1)
        {
            x = floor2(x, 2);
            y = floor2(y, 2);
            if (dpi->zoom_level >= 2)
            {
                x = floor2(x, 4);
                y = floor2(y, 4);
            }
        }
    }

    uint32_t imageId = PaintPSColourifyImage(ps->image_id, ps->sprite_type, session->ViewFlags);
    if (gPaintBoundingBoxes && dpi->zoom_level == 0)
    {
        PaintPSImageWithBoundingBoxes(dpi, ps, imageId, x, y);
    }
    else
    {
        PaintPSImage(dpi, ps, imageId, x, y);
    }

    if (ps->children != nullptr)
    {
        PaintDrawStruct(session, ps->children);
    }
    else
    {
        PaintAttachedPS(dpi, ps, session->ViewFlags);
    }
}

/**
 *
 *  rct2: 0x00688485
 */
void PaintDrawStructs(paint_session* session)
{
    paint_struct* ps = &session->PaintHead;

    for (ps = ps->next_quadrant_ps; ps;)
    {
        PaintDrawStruct(session, ps);

        ps = ps->next_quadrant_ps;
    }
}

/**
 *
 *  rct2: 0x00688596
 *  Part of 0x688485
 */
static void PaintAttachedPS(rct_drawpixelinfo* dpi, paint_struct* ps, uint32_t viewFlags)
{
    attached_paint_struct* attached_ps = ps->attached_ps;
    for (; attached_ps; attached_ps = attached_ps->next)
    {
        auto screenCoords = ScreenCoordsXY{ attached_ps->x + ps->x, attached_ps->y + ps->y };

        uint32_t imageId = PaintPSColourifyImage(attached_ps->image_id, ps->sprite_type, viewFlags);
        if (attached_ps->flags & PAINT_STRUCT_FLAG_IS_MASKED)
        {
            gfx_draw_sprite_raw_masked(dpi, screenCoords, imageId, attached_ps->colour_image_id);
        }
        else
        {
            gfx_draw_sprite(dpi, imageId, screenCoords, ps->tertiary_colour);
        }
    }
}

static void PaintPSImageWithBoundingBoxes(rct_drawpixelinfo* dpi, paint_struct* ps, uint32_t imageId, int32_t x, int32_t y)
{
    const uint8_t colour = BoundBoxDebugColours[EnumValue(ps->sprite_type)];
    const uint8_t rotation = get_current_rotation();

    const CoordsXYZ frontTop = {
        ps->bounds.x_end,
        ps->bounds.y_end,
        ps->bounds.z_end,
    };
    const auto screenCoordFrontTop = translate_3d_to_2d_with_z(rotation, frontTop);

    const CoordsXYZ frontBottom = {
        ps->bounds.x_end,
        ps->bounds.y_end,
        ps->bounds.z,
    };
    const auto screenCoordFrontBottom = translate_3d_to_2d_with_z(rotation, frontBottom);

    const CoordsXYZ leftTop = {
        ps->bounds.x,
        ps->bounds.y_end,
        ps->bounds.z_end,
    };
    const auto screenCoordLeftTop = translate_3d_to_2d_with_z(rotation, leftTop);

    const CoordsXYZ leftBottom = {
        ps->bounds.x,
        ps->bounds.y_end,
        ps->bounds.z,
    };
    const auto screenCoordLeftBottom = translate_3d_to_2d_with_z(rotation, leftBottom);

    const CoordsXYZ rightTop = {
        ps->bounds.x_end,
        ps->bounds.y,
        ps->bounds.z_end,
    };
    const auto screenCoordRightTop = translate_3d_to_2d_with_z(rotation, rightTop);

    const CoordsXYZ rightBottom = {
        ps->bounds.x_end,
        ps->bounds.y,
        ps->bounds.z,
    };
    const auto screenCoordRightBottom = translate_3d_to_2d_with_z(rotation, rightBottom);

    const CoordsXYZ backTop = {
        ps->bounds.x,
        ps->bounds.y,
        ps->bounds.z_end,
    };
    const auto screenCoordBackTop = translate_3d_to_2d_with_z(rotation, backTop);

    const CoordsXYZ backBottom = {
        ps->bounds.x,
        ps->bounds.y,
        ps->bounds.z,
    };
    const auto screenCoordBackBottom = translate_3d_to_2d_with_z(rotation, backBottom);

    // bottom square
    gfx_draw_line(dpi, { screenCoordFrontBottom, screenCoordLeftBottom }, colour);
    gfx_draw_line(dpi, { screenCoordBackBottom, screenCoordLeftBottom }, colour);
    gfx_draw_line(dpi, { screenCoordBackBottom, screenCoordRightBottom }, colour);
    gfx_draw_line(dpi, { screenCoordFrontBottom, screenCoordRightBottom }, colour);

    // vertical back + sides
    gfx_draw_line(dpi, { screenCoordBackTop, screenCoordBackBottom }, colour);
    gfx_draw_line(dpi, { screenCoordLeftTop, screenCoordLeftBottom }, colour);
    gfx_draw_line(dpi, { screenCoordRightTop, screenCoordRightBottom }, colour);

    // top square back
    gfx_draw_line(dpi, { screenCoordBackTop, screenCoordLeftTop }, colour);
    gfx_draw_line(dpi, { screenCoordBackTop, screenCoordRightTop }, colour);

    PaintPSImage(dpi, ps, imageId, x, y);

    // vertical front
    gfx_draw_line(dpi, { screenCoordFrontTop, screenCoordFrontBottom }, colour);

    // top square
    gfx_draw_line(dpi, { screenCoordFrontTop, screenCoordLeftTop }, colour);
    gfx_draw_line(dpi, { screenCoordFrontTop, screenCoordRightTop }, colour);
}

static void PaintPSImage(rct_drawpixelinfo* dpi, paint_struct* ps, uint32_t imageId, int32_t x, int32_t y)
{
    if (ps->flags & PAINT_STRUCT_FLAG_IS_MASKED)
    {
        return gfx_draw_sprite_raw_masked(dpi, { x, y }, imageId, ps->colour_image_id);
    }

    gfx_draw_sprite(dpi, imageId, { x, y }, ps->tertiary_colour);
}

static uint32_t PaintPSColourifyImage(uint32_t imageId, ViewportInteractionItem spriteType, uint32_t viewFlags)
{
    constexpr uint32_t primaryColour = COLOUR_BRIGHT_YELLOW;
    constexpr uint32_t secondaryColour = COLOUR_GREY;
    constexpr uint32_t seeThoughFlags = IMAGE_TYPE_TRANSPARENT | (primaryColour << 19) | (secondaryColour << 24);

    if (viewFlags & VIEWPORT_FLAG_SEETHROUGH_RIDES)
    {
        if (spriteType == ViewportInteractionItem::Ride)
        {
            imageId &= 0x7FFFF;
            imageId |= seeThoughFlags;
        }
    }
    if (viewFlags & VIEWPORT_FLAG_UNDERGROUND_INSIDE)
    {
        if (spriteType == ViewportInteractionItem::Wall)
        {
            imageId &= 0x7FFFF;
            imageId |= seeThoughFlags;
        }
    }
    if (viewFlags & VIEWPORT_FLAG_SEETHROUGH_PATHS)
    {
        switch (spriteType)
        {
            case ViewportInteractionItem::Footpath:
            case ViewportInteractionItem::FootpathItem:
            case ViewportInteractionItem::Banner:
                imageId &= 0x7FFFF;
                imageId |= seeThoughFlags;
                break;
            default:
                break;
        }
    }
    if (viewFlags & VIEWPORT_FLAG_SEETHROUGH_SCENERY)
    {
        switch (spriteType)
        {
            case ViewportInteractionItem::Scenery:
            case ViewportInteractionItem::LargeScenery:
            case ViewportInteractionItem::Wall:
                imageId &= 0x7FFFF;
                imageId |= seeThoughFlags;
                break;
            default:
                break;
        }
    }
    return imageId;
}

paint_session* PaintSessionAlloc(rct_drawpixelinfo* dpi, uint32_t viewFlags)
{
    return GetContext()->GetPainter()->CreateSession(dpi, viewFlags);
}

void PaintSessionFree([[maybe_unused]] paint_session* session)
{
    GetContext()->GetPainter()->ReleaseSession(session);
}

/**
 *  rct2: 0x006861AC, 0x00686337, 0x006864D0, 0x0068666B, 0x0098196C
 *
 * @param image_id (ebx)
 * @param x_offset (al)
 * @param y_offset (cl)
 * @param bound_box_length_x (di)
 * @param bound_box_length_y (si)
 * @param bound_box_length_z (ah)
 * @param z_offset (dx)
 * @return (ebp) paint_struct on success (CF == 0), nullptr on failure (CF == 1)
 */
paint_struct* PaintAddImageAsParent(
    paint_session* session, uint32_t image_id, const CoordsXYZ& offset, const CoordsXYZ& boundBoxSize)
{
    return PaintAddImageAsParent(session, image_id, offset, boundBoxSize, offset);
}

paint_struct* PaintAddImageAsParent(
    paint_session* session, uint32_t image_id, int32_t x_offset, int32_t y_offset, int32_t bound_box_length_x,
    int32_t bound_box_length_y, int32_t bound_box_length_z, int32_t z_offset)
{
    return PaintAddImageAsParent(
        session, image_id, { x_offset, y_offset, z_offset }, { bound_box_length_x, bound_box_length_y, bound_box_length_z });
}

/**
 *  rct2: 0x00686806, 0x006869B2, 0x00686B6F, 0x00686D31, 0x0098197C
 *
 * @param image_id (ebx)
 * @param x_offset (al)
 * @param y_offset (cl)
 * @param bound_box_length_x (di)
 * @param bound_box_length_y (si)
 * @param bound_box_length_z (ah)
 * @param z_offset (dx)
 * @param bound_box_offset_x (0x009DEA52)
 * @param bound_box_offset_y (0x009DEA54)
 * @param bound_box_offset_z (0x009DEA56)
 * @return (ebp) paint_struct on success (CF == 0), nullptr on failure (CF == 1)
 */
// Track Pieces, Shops.
paint_struct* PaintAddImageAsParent(
    paint_session* session, uint32_t image_id, const CoordsXYZ& offset, const CoordsXYZ& boundBoxSize,
    const CoordsXYZ& boundBoxOffset)
{
    session->LastPS = nullptr;
    session->LastAttachedPS = nullptr;

    auto* ps = CreateNormalPaintStruct(session, image_id, offset, boundBoxSize, boundBoxOffset);
    if (ps == nullptr)
    {
        return nullptr;
    }

    PaintSessionAddPSToQuadrant(session, ps);

    return ps;
}

paint_struct* PaintAddImageAsParent(
    paint_session* session, uint32_t image_id, int32_t x_offset, int32_t y_offset, int32_t bound_box_length_x,
    int32_t bound_box_length_y, int32_t bound_box_length_z, int32_t z_offset, int32_t bound_box_offset_x,
    int32_t bound_box_offset_y, int32_t bound_box_offset_z)
{
    return PaintAddImageAsParent(
        session, image_id, { x_offset, y_offset, z_offset }, { bound_box_length_x, bound_box_length_y, bound_box_length_z },
        { bound_box_offset_x, bound_box_offset_y, bound_box_offset_z });
}

/**
 *
 *  rct2: 0x00686EF0, 0x00687056, 0x006871C8, 0x0068733C, 0x0098198C
 *
 * @param image_id (ebx)
 * @param x_offset (al)
 * @param y_offset (cl)
 * @param bound_box_length_x (di)
 * @param bound_box_length_y (si)
 * @param bound_box_length_z (ah)
 * @param z_offset (dx)
 * @param bound_box_offset_x (0x009DEA52)
 * @param bound_box_offset_y (0x009DEA54)
 * @param bound_box_offset_z (0x009DEA56)
 * @return (ebp) paint_struct on success (CF == 0), nullptr on failure (CF == 1)
 * Creates a paint struct but does not allocate to a paint quadrant. Result cannot be ignored!
 */
[[nodiscard]] paint_struct* PaintAddImageAsOrphan(
    paint_session* session, uint32_t image_id, int32_t x_offset, int32_t y_offset, int32_t bound_box_length_x,
    int32_t bound_box_length_y, int32_t bound_box_length_z, int32_t z_offset, int32_t bound_box_offset_x,
    int32_t bound_box_offset_y, int32_t bound_box_offset_z)
{
    assert(bound_box_length_x > 0);
    assert(bound_box_length_y > 0);

    session->LastPS = nullptr;
    session->LastAttachedPS = nullptr;

    CoordsXYZ offset = { x_offset, y_offset, z_offset };
    CoordsXYZ boundBoxSize = { bound_box_length_x, bound_box_length_y, bound_box_length_z };
    CoordsXYZ boundBoxOffset = { bound_box_offset_x, bound_box_offset_y, bound_box_offset_z };

    auto* ps = CreateNormalPaintStruct(session, image_id, offset, boundBoxSize, boundBoxOffset);
    if (ps == nullptr)
    {
        return nullptr;
    }

    return ps;
}

/**
 *
 *  rct2: 0x006874B0, 0x00687618, 0x0068778C, 0x00687902, 0x0098199C
 *
 * @param image_id (ebx)
 * @param x_offset (al)
 * @param y_offset (cl)
 * @param bound_box_length_x (di)
 * @param bound_box_length_y (si)
 * @param bound_box_length_z (ah)
 * @param z_offset (dx)
 * @param bound_box_offset_x (0x009DEA52)
 * @param bound_box_offset_y (0x009DEA54)
 * @param bound_box_offset_z (0x009DEA56)
 * @return (ebp) paint_struct on success (CF == 0), nullptr on failure (CF == 1)
 * If there is no parent paint struct then image is added as a parent
 */
paint_struct* PaintAddImageAsChild(
    paint_session* session, uint32_t image_id, const CoordsXYZ& offset, const CoordsXYZ& boundBoxLength,
    const CoordsXYZ& boundBoxOffset)
{
    paint_struct* parentPS = session->LastPS;
    if (parentPS == nullptr)
    {
        return PaintAddImageAsParent(session, image_id, offset, boundBoxLength, boundBoxOffset);
    }

    auto* ps = CreateNormalPaintStruct(session, image_id, offset, boundBoxLength, boundBoxOffset);
    if (ps == nullptr)
    {
        return nullptr;
    }

    parentPS->children = ps;

    return ps;
}

paint_struct* PaintAddImageAsChild(
    paint_session* session, uint32_t image_id, int32_t x_offset, int32_t y_offset, int32_t bound_box_length_x,
    int32_t bound_box_length_y, int32_t bound_box_length_z, int32_t z_offset, int32_t bound_box_offset_x,
    int32_t bound_box_offset_y, int32_t bound_box_offset_z)
{
<<<<<<< HEAD
    /*assert(bound_box_length_x > 0);
    assert(bound_box_length_y > 0);*/
=======
    assert(bound_box_length_x > 0);
    assert(bound_box_length_y > 0);
>>>>>>> 223b926f
    return PaintAddImageAsChild(
        session, image_id, { x_offset, y_offset, z_offset }, { bound_box_length_x, bound_box_length_y, bound_box_length_z },
        { bound_box_offset_x, bound_box_offset_y, bound_box_offset_z });
}

/**
 * rct2: 0x006881D0
 *
 * @param image_id (ebx)
 * @param x (ax)
 * @param y (cx)
 * @return (!CF) success
 */
bool PaintAttachToPreviousAttach(paint_session* session, uint32_t image_id, int32_t x, int32_t y)
{
    auto* previousAttachedPS = session->LastAttachedPS;
    if (previousAttachedPS == nullptr)
    {
        return PaintAttachToPreviousPS(session, image_id, x, y);
    }

    auto* ps = session->AllocateAttachedPaintEntry();
    if (ps == nullptr)
    {
        return false;
    }

    ps->image_id = image_id;
    ps->x = x;
    ps->y = y;
    ps->flags = 0;
    ps->next = nullptr;

    previousAttachedPS->next = ps;

    return true;
}

/**
 * rct2: 0x0068818E
 *
 * @param image_id (ebx)
 * @param x (ax)
 * @param y (cx)
 * @return (!CF) success
 */
bool PaintAttachToPreviousPS(paint_session* session, uint32_t image_id, int32_t x, int32_t y)
{
    auto* masterPs = session->LastPS;
    if (masterPs == nullptr)
    {
        return false;
    }

    auto* ps = session->AllocateAttachedPaintEntry();
    if (ps == nullptr)
    {
        return false;
    }

    ps->image_id = image_id;
    ps->x = x;
    ps->y = y;
    ps->flags = 0;

    attached_paint_struct* oldFirstAttached = masterPs->attached_ps;
    masterPs->attached_ps = ps;
    ps->next = oldFirstAttached;

    return true;
}

/**
 * rct2: 0x00685EBC, 0x00686046, 0x00685FC8, 0x00685F4A, 0x00685ECC
 * @param amount (eax)
 * @param string_id (bx)
 * @param y (cx)
 * @param z (dx)
 * @param offset_x (si)
 * @param y_offsets (di)
 * @param rotation (ebp)
 */
void PaintFloatingMoneyEffect(
    paint_session* session, money64 amount, rct_string_id string_id, int32_t y, int32_t z, int8_t y_offsets[], int32_t offset_x,
    uint32_t rotation)
{
    auto* ps = session->AllocateStringPaintEntry();
    if (ps == nullptr)
    {
        return;
    }

    const CoordsXYZ position = {
        session->SpritePosition.x,
        session->SpritePosition.y,
        z,
    };
    const auto coord = translate_3d_to_2d_with_z(rotation, position);

    ps->string_id = string_id;
    ps->next = nullptr;
    std::memcpy(ps->args, &amount, sizeof(amount));
    ps->args[2] = 0;
    ps->args[3] = 0;
    ps->y_offsets = reinterpret_cast<uint8_t*>(y_offsets);
    ps->x = coord.x + offset_x;
    ps->y = coord.y;
}

/**
 *
 *  rct2: 0x006860C3
 */
void PaintDrawMoneyStructs(rct_drawpixelinfo* dpi, paint_string_struct* ps)
{
    do
    {
        char buffer[256]{};
        format_string(buffer, sizeof(buffer), ps->string_id, &ps->args);

        // Use sprite font unless the currency contains characters unsupported by the sprite font
        auto forceSpriteFont = false;
        const auto& currencyDesc = CurrencyDescriptors[EnumValue(gConfigGeneral.currency_format)];
        if (LocalisationService_UseTrueTypeFont() && font_supports_string_sprite(currencyDesc.symbol_unicode))
        {
            forceSpriteFont = true;
        }

        gfx_draw_string_with_y_offsets(
            dpi, buffer, COLOUR_BLACK, { ps->x, ps->y }, reinterpret_cast<int8_t*>(ps->y_offsets), forceSpriteFont,
            FontSpriteBase::MEDIUM);
    } while ((ps = ps->next) != nullptr);
}

PaintEntryPool::Chain::Chain(PaintEntryPool* pool)
    : Pool(pool)
{
}

PaintEntryPool::Chain::Chain(Chain&& chain)
{
    *this = std::move(chain);
}

PaintEntryPool::Chain::~Chain()
{
    Clear();
}

PaintEntryPool::Chain& PaintEntryPool::Chain::operator=(Chain&& chain) noexcept
{
    Pool = chain.Pool;
    Head = chain.Head;
    Current = chain.Current;
    chain.Pool = nullptr;
    chain.Head = nullptr;
    chain.Current = nullptr;
    return *this;
}

paint_entry* PaintEntryPool::Chain::Allocate()
{
    if (Pool == nullptr)
    {
        return nullptr;
    }

    if (Current == nullptr)
    {
        assert(Head == nullptr);
        Head = Pool->AllocateNode();
        if (Head == nullptr)
        {
            // Unable to allocate any more nodes
            return nullptr;
        }
        Current = Head;
    }
    else if (Current->Count >= NodeSize)
    {
        // We need another node
        Current->Next = Pool->AllocateNode();
        if (Current->Next == nullptr)
        {
            // Unable to allocate any more nodes
            return nullptr;
        }
        Current = Current->Next;
    }

    assert(Current->Count < NodeSize);
    return &Current->PaintStructs[Current->Count++];
}

void PaintEntryPool::Chain::Clear()
{
    if (Pool != nullptr)
    {
        Pool->FreeNodes(Head);
        Head = nullptr;
        Current = nullptr;
    }
    assert(Head == nullptr);
    assert(Current == nullptr);
}

size_t PaintEntryPool::Chain::GetCount() const
{
    size_t count = 0;
    auto current = Head;
    while (current != nullptr)
    {
        count += current->Count;
        current = current->Next;
    }
    return count;
}

PaintEntryPool::~PaintEntryPool()
{
    for (auto node : _available)
    {
        delete node;
    }
    _available.clear();
}

PaintEntryPool::Node* PaintEntryPool::AllocateNode()
{
    std::lock_guard<std::mutex> lock(_mutex);

    PaintEntryPool::Node* result;
    if (_available.size() > 0)
    {
        result = _available.back();
        _available.pop_back();
    }
    else
    {
        result = new (std::nothrow) PaintEntryPool::Node();
    }
    return result;
}

PaintEntryPool::Chain PaintEntryPool::Create()
{
    return PaintEntryPool::Chain(this);
}

void PaintEntryPool::FreeNodes(PaintEntryPool::Node* head)
{
    std::lock_guard<std::mutex> lock(_mutex);

    auto node = head;
    while (node != nullptr)
    {
        auto next = node->Next;
        node->Next = nullptr;
        node->Count = 0;
        _available.push_back(node);
        node = next;
    }
}<|MERGE_RESOLUTION|>--- conflicted
+++ resolved
@@ -863,13 +863,8 @@
     int32_t bound_box_length_y, int32_t bound_box_length_z, int32_t z_offset, int32_t bound_box_offset_x,
     int32_t bound_box_offset_y, int32_t bound_box_offset_z)
 {
-<<<<<<< HEAD
     /*assert(bound_box_length_x > 0);
     assert(bound_box_length_y > 0);*/
-=======
-    assert(bound_box_length_x > 0);
-    assert(bound_box_length_y > 0);
->>>>>>> 223b926f
     return PaintAddImageAsChild(
         session, image_id, { x_offset, y_offset, z_offset }, { bound_box_length_x, bound_box_length_y, bound_box_length_z },
         { bound_box_offset_x, bound_box_offset_y, bound_box_offset_z });
