/*****************************************************************************
 * Copyright (c) 2014-2020 OpenRCT2 developers
 *
 * For a complete list of all authors, please refer to contributors.md
 * Interested in contributing? Visit https://github.com/OpenRCT2/OpenRCT2
 *
 * OpenRCT2 is licensed under the GNU General Public License version 3.
 *****************************************************************************/

#pragma once

#include "../common.h"
#include "../object/Object.h"
#include "Memory.hpp"

#include <istream>
#include <memory>
#include <stdexcept>
#include <string>
#include <string_view>
#include <vector>

#ifdef __WARN_SUGGEST_FINAL_METHODS__
#    pragma GCC diagnostic push
#    pragma GCC diagnostic ignored "-Wsuggest-final-methods"
#    pragma GCC diagnostic ignored "-Wsuggest-final-types"
#endif

namespace OpenRCT2
{
    enum
    {
        STREAM_SEEK_BEGIN,
        STREAM_SEEK_CURRENT,
        STREAM_SEEK_END
    };

    /**
     * Represents a stream that can be read or written to. Implemented by types such as FileStream, NetworkStream or
     * MemoryStream.
     */
    struct IStream
    {
        ///////////////////////////////////////////////////////////////////////////
        // Interface methods
        ///////////////////////////////////////////////////////////////////////////
        virtual ~IStream()
        {
        }

        virtual bool CanRead() const abstract;
        virtual bool CanWrite() const abstract;

        virtual uint64_t GetLength() const abstract;
        virtual uint64_t GetPosition() const abstract;
        virtual void SetPosition(uint64_t position) abstract;
        virtual void Seek(int64_t offset, int32_t origin) abstract;

        virtual void Read(void* buffer, uint64_t length) abstract;
        virtual void Write(const void* buffer, uint64_t length) abstract;

        virtual uint64_t TryRead(void* buffer, uint64_t length) abstract;

        virtual const void* GetData() const abstract;

        ///////////////////////////////////////////////////////////////////////////
        // Fast path methods, class can override them to use specialised copies.
        ///////////////////////////////////////////////////////////////////////////
        virtual void Read1(void* buffer)
        {
            Read(buffer, 1);
        }
        virtual void Read2(void* buffer)
        {
            Read(buffer, 2);
        }
        virtual void Read4(void* buffer)
        {
            Read(buffer, 4);
        }
        virtual void Read8(void* buffer)
        {
            Read(buffer, 8);
        }
        virtual void Read16(void* buffer)
        {
            Read(buffer, 16);
        }

        virtual void Write1(const void* buffer)
        {
            Write(buffer, 1);
        }
        virtual void Write2(const void* buffer)
        {
            Write(buffer, 2);
        }
        virtual void Write4(const void* buffer)
        {
            Write(buffer, 4);
        }
        virtual void Write8(const void* buffer)
        {
            Write(buffer, 8);
        }
        virtual void Write16(const void* buffer)
        {
            Write(buffer, 16);
        }

        ///////////////////////////////////////////////////////////////////////////
        // Helper methods
        ///////////////////////////////////////////////////////////////////////////
        /**
         * Reads the size of the given type from the stream directly into the given address.
         */
        template<typename T> void Read(T* value)
        {
            // Selects the best path at compile time
            if constexpr (sizeof(T) == 1)
            {
                Read1(value);
            }
            else if constexpr (sizeof(T) == 2)
            {
                Read2(value);
            }
            else if constexpr (sizeof(T) == 4)
            {
                Read4(value);
            }
            else if constexpr (sizeof(T) == 8)
            {
                Read8(value);
            }
            else if constexpr (sizeof(T) == 16)
            {
                Read16(value);
            }
            else
            {
                Read(value, sizeof(T));
            }
        }

        /**
         * Writes the size of the given type to the stream directly from the given address.
         */
        template<typename T> void Write(const T* value)
        {
            // Selects the best path at compile time
            if constexpr (sizeof(T) == 1)
            {
                Write1(value);
            }
            else if constexpr (sizeof(T) == 2)
            {
                Write2(value);
            }
            else if constexpr (sizeof(T) == 4)
            {
                Write4(value);
            }
            else if constexpr (sizeof(T) == 8)
            {
                Write8(value);
            }
            else if constexpr (sizeof(T) == 16)
            {
                Write16(value);
            }
            else
            {
                Write(value, sizeof(T));
            }
        }

        /**
         * Reads the given type from the stream. Use this only for small types (e.g. int8_t, int64_t, double)
         */
        template<typename T> T ReadValue()
        {
            T buffer;
            Read(&buffer);
            return buffer;
        }

        /**
         * Writes the given type to the stream. Use this only for small types (e.g. int8_t, int64_t, double)
         */
        template<typename T> void WriteValue(const T value)
        {
            Write(&value);
        }

        template<typename T>[[nodiscard]] std::unique_ptr<T[]> ReadArray(size_t count)
        {
            auto buffer = std::make_unique<T[]>(count);
            Read(buffer.get(), sizeof(T) * count);
            return buffer;
        }

        template<typename T> void WriteArray(T* buffer, size_t count)
        {
            Write(buffer, sizeof(T) * count);
        }

        utf8* ReadString();
        std::string ReadStdString();
        void WriteString(const utf8* str);
<<<<<<< HEAD
        void WriteString(std::string_view string);
=======
        void WriteString(const std::string_view string);
>>>>>>> e01c9a3a
        void WriteString(const std::string& string);
    };

} // namespace OpenRCT2

#ifdef __WARN_SUGGEST_FINAL_METHODS__
#    pragma GCC diagnostic pop
#endif

class IOException : public std::runtime_error
{
public:
    explicit IOException(const std::string& message)
        : std::runtime_error(message)
    {
    }
};

template<typename T> class ivstream : public std::istream
{
private:
    class vector_streambuf : public std::basic_streambuf<char, std::char_traits<char>>
    {
    public:
        explicit vector_streambuf(const std::vector<T>& vec)
        {
            this->setg(
                reinterpret_cast<char*>(const_cast<unsigned char*>(vec.data())),
                reinterpret_cast<char*>(const_cast<unsigned char*>(vec.data())),
                reinterpret_cast<char*>(const_cast<unsigned char*>(vec.data() + vec.size())));
        }
    };

    vector_streambuf _streambuf;

public:
    ivstream(const std::vector<T>& vec)
        : std::istream(&_streambuf)
        , _streambuf(vec)
    {
    }
};<|MERGE_RESOLUTION|>--- conflicted
+++ resolved
@@ -208,11 +208,7 @@
         utf8* ReadString();
         std::string ReadStdString();
         void WriteString(const utf8* str);
-<<<<<<< HEAD
-        void WriteString(std::string_view string);
-=======
         void WriteString(const std::string_view string);
->>>>>>> e01c9a3a
         void WriteString(const std::string& string);
     };
 
