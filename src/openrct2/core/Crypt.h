/*****************************************************************************
 * Copyright (c) 2014-2020 OpenRCT2 developers
 *
 * For a complete list of all authors, please refer to contributors.md
 * Interested in contributing? Visit https://github.com/OpenRCT2/OpenRCT2
 *
 * OpenRCT2 is licensed under the GNU General Public License version 3.
 *****************************************************************************/

#pragma once

#include <array>
#include <memory>
#include <string_view>
#include <vector>

namespace Crypt
{
    template<size_t TLength> class HashAlgorithm
    {
    public:
        using Result = std::array<uint8_t, TLength>;

        virtual ~HashAlgorithm() = default;
        virtual HashAlgorithm* Clear() = 0;
        virtual HashAlgorithm* Update(const void* data, size_t dataLen) = 0;
        virtual Result Finish() = 0;
    };

    class RsaKey
    {
    public:
        virtual ~RsaKey() = default;
        virtual void Generate() = 0;
        virtual void SetPrivate(std::string_view pem) = 0;
        virtual void SetPublic(std::string_view pem) = 0;
        virtual std::string GetPrivate() = 0;
        virtual std::string GetPublic() = 0;
    };

    class RsaAlgorithm
    {
    public:
        virtual ~RsaAlgorithm() = default;
        virtual std::vector<uint8_t> SignData(const RsaKey& key, const void* data, size_t dataLen) = 0;
        virtual bool VerifyData(const RsaKey& key, const void* data, size_t dataLen, const void* sig, size_t sigLen) = 0;
    };

    using Sha1Algorithm = HashAlgorithm<20>;
    using Sha256Algorithm = HashAlgorithm<32>;
    using FNV1aAlgorithm = HashAlgorithm<8>;

    // Factories
<<<<<<< HEAD
    std::unique_ptr<FNV1aAlgorithm> CreateFNV1a();
    std::unique_ptr<Sha1Algorithm> CreateSHA1();
    std::unique_ptr<Sha256Algorithm> CreateSHA256();
    std::unique_ptr<RsaAlgorithm> CreateRSA();
    std::unique_ptr<RsaKey> CreateRSAKey();
=======
    [[nodiscard]] std::unique_ptr<Sha1Algorithm> CreateSHA1();
    [[nodiscard]] std::unique_ptr<Sha256Algorithm> CreateSHA256();
    [[nodiscard]] std::unique_ptr<RsaAlgorithm> CreateRSA();
    [[nodiscard]] std::unique_ptr<RsaKey> CreateRSAKey();
>>>>>>> cba52b24

    inline FNV1aAlgorithm::Result FNV1a(const void* data, size_t dataLen)
    {
        return CreateFNV1a()->Update(data, dataLen)->Finish();
    }

    inline Sha1Algorithm::Result SHA1(const void* data, size_t dataLen)
    {
        return CreateSHA1()->Update(data, dataLen)->Finish();
    }

    inline Sha256Algorithm::Result SHA256(const void* data, size_t dataLen)
    {
        return CreateSHA256()->Update(data, dataLen)->Finish();
    }
} // namespace Crypt<|MERGE_RESOLUTION|>--- conflicted
+++ resolved
@@ -51,18 +51,11 @@
     using FNV1aAlgorithm = HashAlgorithm<8>;
 
     // Factories
-<<<<<<< HEAD
-    std::unique_ptr<FNV1aAlgorithm> CreateFNV1a();
-    std::unique_ptr<Sha1Algorithm> CreateSHA1();
-    std::unique_ptr<Sha256Algorithm> CreateSHA256();
-    std::unique_ptr<RsaAlgorithm> CreateRSA();
-    std::unique_ptr<RsaKey> CreateRSAKey();
-=======
+    [[nodiscard]] std::unique_ptr<FNV1aAlgorithm> CreateFNV1a();
     [[nodiscard]] std::unique_ptr<Sha1Algorithm> CreateSHA1();
     [[nodiscard]] std::unique_ptr<Sha256Algorithm> CreateSHA256();
     [[nodiscard]] std::unique_ptr<RsaAlgorithm> CreateRSA();
     [[nodiscard]] std::unique_ptr<RsaKey> CreateRSAKey();
->>>>>>> cba52b24
 
     inline FNV1aAlgorithm::Result FNV1a(const void* data, size_t dataLen)
     {
