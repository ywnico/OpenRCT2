--- conflicted
+++ resolved
@@ -89,7 +89,7 @@
 std::string_view NetworkPacket::ReadString()
 {
     if (BytesRead >= Data.size())
-        return nullptr;
+        return {};
 
     const char* str = reinterpret_cast<const char*>(Data.data() + BytesRead);
 
@@ -99,18 +99,11 @@
         BytesRead++;
         stringLen++;
     }
-<<<<<<< HEAD
-    if (*strend != 0)
-    {
-        return {};
-    }
-=======
 
     if (str[stringLen] != '\0')
-        return nullptr;
+        return {};
 
     // Skip null terminator.
->>>>>>> c6f91b32
     BytesRead++;
 
     return str;
