--- conflicted
+++ resolved
@@ -693,11 +693,7 @@
     return true;
 }
 
-<<<<<<< HEAD
-std::vector<uint8_t> Gzip(const void* data, size_t dataLen)
-=======
 std::vector<uint8_t> Gzip(const void* data, const size_t dataLen)
->>>>>>> e01c9a3a
 {
     assert(data != nullptr);
 
@@ -706,15 +702,6 @@
     strm.zalloc = Z_NULL;
     strm.zfree = Z_NULL;
     strm.opaque = Z_NULL;
-<<<<<<< HEAD
-    auto ret = deflateInit2(&strm, Z_DEFAULT_COMPRESSION, Z_DEFLATED, 15 | 16, 8, Z_DEFAULT_STRATEGY);
-    if (ret != Z_OK)
-    {
-        throw std::runtime_error("deflateInit2 failed with error " + std::to_string(ret));
-    }
-
-    int flush;
-=======
 
     {
         const auto ret = deflateInit2(&strm, Z_DEFAULT_COMPRESSION, Z_DEFLATED, 15 | 16, 8, Z_DEFAULT_STRATEGY);
@@ -725,16 +712,11 @@
     }
 
     int flush = 0;
->>>>>>> e01c9a3a
     const auto* src = static_cast<const Bytef*>(data);
     size_t srcRemaining = dataLen;
     do
     {
-<<<<<<< HEAD
-        auto nextBlockSize = std::min(srcRemaining, CHUNK);
-=======
         const auto nextBlockSize = std::min(srcRemaining, CHUNK);
->>>>>>> e01c9a3a
         srcRemaining -= nextBlockSize;
 
         flush = srcRemaining == 0 ? Z_FINISH : Z_NO_FLUSH;
@@ -745,11 +727,7 @@
             output.resize(output.size() + nextBlockSize);
             strm.avail_out = static_cast<uInt>(nextBlockSize);
             strm.next_out = &output[output.size() - nextBlockSize];
-<<<<<<< HEAD
-            ret = deflate(&strm, flush);
-=======
             const auto ret = deflate(&strm, flush);
->>>>>>> e01c9a3a
             if (ret == Z_STREAM_ERROR)
             {
                 throw std::runtime_error("deflate failed with error " + std::to_string(ret));
@@ -763,11 +741,7 @@
     return output;
 }
 
-<<<<<<< HEAD
-std::vector<uint8_t> Ungzip(const void* data, size_t dataLen)
-=======
 std::vector<uint8_t> Ungzip(const void* data, const size_t dataLen)
->>>>>>> e01c9a3a
 {
     assert(data != nullptr);
 
@@ -776,15 +750,6 @@
     strm.zalloc = Z_NULL;
     strm.zfree = Z_NULL;
     strm.opaque = Z_NULL;
-<<<<<<< HEAD
-    auto ret = inflateInit2(&strm, 15 | 16);
-    if (ret != Z_OK)
-    {
-        throw std::runtime_error("inflateInit2 failed with error " + std::to_string(ret));
-    }
-
-    int flush;
-=======
 
     {
         const auto ret = inflateInit2(&strm, 15 | 16);
@@ -795,16 +760,11 @@
     }
 
     int flush = 0;
->>>>>>> e01c9a3a
     const auto* src = static_cast<const Bytef*>(data);
     size_t srcRemaining = dataLen;
     do
     {
-<<<<<<< HEAD
-        auto nextBlockSize = std::min(srcRemaining, CHUNK);
-=======
         const auto nextBlockSize = std::min(srcRemaining, CHUNK);
->>>>>>> e01c9a3a
         srcRemaining -= nextBlockSize;
 
         flush = srcRemaining == 0 ? Z_FINISH : Z_NO_FLUSH;
@@ -815,11 +775,7 @@
             output.resize(output.size() + nextBlockSize);
             strm.avail_out = static_cast<uInt>(nextBlockSize);
             strm.next_out = &output[output.size() - nextBlockSize];
-<<<<<<< HEAD
-            ret = inflate(&strm, flush);
-=======
             const auto ret = inflate(&strm, flush);
->>>>>>> e01c9a3a
             if (ret == Z_STREAM_ERROR)
             {
                 throw std::runtime_error("deflate failed with error " + std::to_string(ret));
@@ -829,11 +785,7 @@
 
         src += nextBlockSize;
     } while (flush != Z_FINISH);
-<<<<<<< HEAD
-    deflateEnd(&strm);
-=======
     inflateEnd(&strm);
->>>>>>> e01c9a3a
     return output;
 }
 
