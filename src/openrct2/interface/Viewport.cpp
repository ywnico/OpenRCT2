/*****************************************************************************
 * Copyright (c) 2014-2020 OpenRCT2 developers
 *
 * For a complete list of all authors, please refer to contributors.md
 * Interested in contributing? Visit https://github.com/OpenRCT2/OpenRCT2
 *
 * OpenRCT2 is licensed under the GNU General Public License version 3.
 *****************************************************************************/

#include "Viewport.h"

#include "../Context.h"
#include "../Game.h"
#include "../Input.h"
#include "../OpenRCT2.h"
#include "../config/Config.h"
#include "../core/Guard.hpp"
#include "../core/JobPool.h"
#include "../drawing/Drawing.h"
#include "../drawing/IDrawingEngine.h"
#include "../entity/EntityList.h"
#include "../entity/Guest.h"
#include "../entity/PatrolArea.h"
#include "../entity/Staff.h"
#include "../paint/Paint.h"
#include "../profiling/Profiling.h"
#include "../ride/Ride.h"
#include "../ride/TrackDesign.h"
#include "../ride/Vehicle.h"
#include "../ui/UiContext.h"
#include "../ui/WindowManager.h"
#include "../util/Math.hpp"
#include "../world/Climate.h"
#include "../world/Map.h"
#include "../world/SmallScenery.h"
#include "Colour.h"
#include "Window.h"
#include "Window_internal.h"

#include <algorithm>
#include <cstring>
#include <list>
#include <unordered_map>

using namespace OpenRCT2;

//#define DEBUG_SHOW_DIRTY_BOX
uint8_t gShowGridLinesRefCount;
uint8_t gShowLandRightsRefCount;
uint8_t gShowConstuctionRightsRefCount;

static std::list<rct_viewport> _viewports;
rct_viewport* g_music_tracking_viewport;

static std::unique_ptr<JobPool> _paintJobs;
static std::vector<paint_session*> _paintColumns;

ScreenCoordsXY gSavedView;
ZoomLevel gSavedViewZoom;
uint8_t gSavedViewRotation;

paint_entry* gNextFreePaintStruct;
uint8_t gCurrentRotation;

static uint32_t _currentImageType;
InteractionInfo::InteractionInfo(const paint_struct* ps)
    : Loc(ps->map_x, ps->map_y)
    , Element(ps->tileElement)
    , Entity(ps->entity)
    , SpriteType(ps->sprite_type)
{
}
static void viewport_paint_weather_gloom(rct_drawpixelinfo* dpi);

/**
 * This is not a viewport function. It is used to setup many variables for
 * multiple things.
 *  rct2: 0x006E6EAC
 */
void viewport_init_all()
{
    if (!gOpenRCT2NoGraphics)
    {
        colours_init_maps();
    }

    window_init_all();

    // ?
    input_reset_flags();
    input_set_state(InputState::Reset);
    gPressedWidget.window_classification = 255;
    gPickupPeepImage = ImageId();
    reset_tooltip_not_shown();
    gMapSelectFlags = 0;
    ClearPatrolAreaToRender();
    textinput_cancel();
}

/**
 * Converts between 3d point of a sprite to 2d coordinates for centring on that
 * sprite
 *  rct2: 0x006EB0C1
 * x : ax
 * y : bx
 * z : cx
 * out_x : ax
 * out_y : bx
 */
std::optional<ScreenCoordsXY> centre_2d_coordinates(const CoordsXYZ& loc, rct_viewport* viewport)
{
    // If the start location was invalid
    // propagate the invalid location to the output.
    // This fixes a bug that caused the game to enter an infinite loop.
    if (loc.IsNull())
    {
        return std::nullopt;
    }

    auto screenCoord = translate_3d_to_2d_with_z(get_current_rotation(), loc);
    screenCoord.x -= viewport->view_width / 2;
    screenCoord.y -= viewport->view_height / 2;
    return { screenCoord };
}

CoordsXYZ Focus::GetPos() const
{
    return std::visit(
        [](auto&& arg) {
            using T = std::decay_t<decltype(arg)>;
            if constexpr (std::is_same_v<T, Focus::CoordinateFocus>)
                return arg;
            else if constexpr (std::is_same_v<T, Focus::EntityFocus>)
            {
                auto* centreEntity = GetEntity(arg);
                if (centreEntity != nullptr)
                {
                    return CoordsXYZ{ centreEntity->x, centreEntity->y, centreEntity->z };
                }
                else
                {
                    log_error("Invalid entity for focus.");
                    return CoordsXYZ{};
                }
            }
        },
        data);
}

/**
 * Viewport will look at sprite or at coordinates as specified in flags 0b_1X
 * for sprite 0b_0X for coordinates
 *
 *  rct2: 0x006EB009
 *  x:      ax
 *  y:      eax (top 16)
 *  width:  bx
 *  height: ebx (top 16)
 *  zoom:   cl (8 bits)
 *  centre_x: edx lower 16 bits
 *  centre_y: edx upper 16 bits
 *  centre_z: ecx upper 16 bits
 *  sprite: edx lower 16 bits
 *  flags:  edx top most 2 bits 0b_X1 for zoom clear see below for 2nd bit.
 *  w:      esi
 */
void viewport_create(rct_window* w, const ScreenCoordsXY& screenCoords, int32_t width, int32_t height, const Focus& focus)
{
    rct_viewport* viewport = nullptr;
    if (_viewports.size() >= MAX_VIEWPORT_COUNT)
    {
        log_error("No more viewport slots left to allocate.");
        return;
    }

    auto itViewport = _viewports.insert(_viewports.end(), rct_viewport{});

    viewport = &*itViewport;
    viewport->pos = screenCoords;
    viewport->width = width;
    viewport->height = height;

    const auto zoom = focus.zoom;
    viewport->view_width = zoom.ApplyTo(width);
    viewport->view_height = zoom.ApplyTo(height);
    viewport->zoom = zoom;
    viewport->flags = 0;

    if (gConfigGeneral.always_show_gridlines)
        viewport->flags |= VIEWPORT_FLAG_GRIDLINES;
    w->viewport = viewport;

    CoordsXYZ centrePos = focus.GetPos();
    w->viewport_target_sprite = std::visit(
        [](auto&& arg) {
            using T = std::decay_t<decltype(arg)>;
            if constexpr (std::is_same_v<T, Focus::CoordinateFocus>)
                return EntityId::GetNull();
            else if constexpr (std::is_same_v<T, Focus::EntityFocus>)
                return arg;
        },
        focus.data);

    auto centreLoc = centre_2d_coordinates(centrePos, viewport);
    if (!centreLoc.has_value())
    {
        log_error("Invalid location for viewport.");
        return;
    }
    w->savedViewPos = *centreLoc;
    viewport->viewPos = *centreLoc;
}

void viewport_remove(rct_viewport* viewport)
{
    auto it = std::find_if(_viewports.begin(), _viewports.end(), [viewport](const auto& vp) { return &vp == viewport; });
    if (it == _viewports.end())
    {
        log_error("Unable to remove viewport: %p", viewport);
        return;
    }
    _viewports.erase(it);
}

void viewports_invalidate(const ScreenRect& screenRect, ZoomLevel maxZoom)
{
    for (auto& vp : _viewports)
    {
        if (maxZoom == ZoomLevel{ -1 } || vp.zoom <= ZoomLevel{ maxZoom })
        {
            viewport_invalidate(&vp, screenRect);
        }
    }
}

/**
 *
 *  rct2: 0x00689174
 * edx is assumed to be (and always is) the current rotation, so it is not
 * needed as parameter.
 */
CoordsXYZ viewport_adjust_for_map_height(const ScreenCoordsXY& startCoords)
{
    int32_t height = 0;

    uint32_t rotation = get_current_rotation();
    CoordsXY pos{};
    for (int32_t i = 0; i < 6; i++)
    {
        pos = viewport_coord_to_map_coord(startCoords, height);
        height = tile_element_height(pos);

        // HACK: This is to prevent the x and y values being set to values outside
        // of the map. This can happen when the height is larger than the map size.
        auto mapSizeMinus2 = GetMapSizeMinus2();
        if (pos.x > mapSizeMinus2.x && pos.y > mapSizeMinus2.y)
        {
            static constexpr CoordsXY corr[] = {
                { -1, -1 },
                { 1, -1 },
                { 1, 1 },
                { -1, 1 },
            };
            pos.x += corr[rotation].x * height;
            pos.y += corr[rotation].y * height;
        }
    }

    return { pos, height };
}

/*
 *  rct2: 0x006E7FF3
 */
static void viewport_redraw_after_shift(
    rct_drawpixelinfo* dpi, rct_window* window, rct_viewport* viewport, const ScreenCoordsXY& coords)
{
    // sub-divide by intersecting windows
    if (window != nullptr)
    {
        // skip current window and non-intersecting windows
        if (viewport == window->viewport || viewport->pos.x + viewport->width <= window->windowPos.x
            || viewport->pos.x >= window->windowPos.x + window->width
            || viewport->pos.y + viewport->height <= window->windowPos.y
            || viewport->pos.y >= window->windowPos.y + window->height)
        {
            auto itWindowPos = window_get_iterator(window);
            auto itNextWindow = itWindowPos != g_window_list.end() ? std::next(itWindowPos) : g_window_list.end();
            viewport_redraw_after_shift(
                dpi, itNextWindow == g_window_list.end() ? nullptr : itNextWindow->get(), viewport, coords);
            return;
        }

        // save viewport
        rct_viewport view_copy = *viewport;

        if (viewport->pos.x < window->windowPos.x)
        {
            viewport->width = window->windowPos.x - viewport->pos.x;
            viewport->view_width = viewport->zoom.ApplyTo(viewport->width);
            viewport_redraw_after_shift(dpi, window, viewport, coords);

            viewport->pos.x += viewport->width;
            viewport->viewPos.x += viewport->zoom.ApplyTo(viewport->width);
            viewport->width = view_copy.width - viewport->width;
            viewport->view_width = viewport->zoom.ApplyTo(viewport->width);
            viewport_redraw_after_shift(dpi, window, viewport, coords);
        }
        else if (viewport->pos.x + viewport->width > window->windowPos.x + window->width)
        {
            viewport->width = window->windowPos.x + window->width - viewport->pos.x;
            viewport->view_width = viewport->zoom.ApplyTo(viewport->width);
            viewport_redraw_after_shift(dpi, window, viewport, coords);

            viewport->pos.x += viewport->width;
            viewport->viewPos.x += viewport->zoom.ApplyTo(viewport->width);
            viewport->width = view_copy.width - viewport->width;
            viewport->view_width = viewport->zoom.ApplyTo(viewport->width);
            viewport_redraw_after_shift(dpi, window, viewport, coords);
        }
        else if (viewport->pos.y < window->windowPos.y)
        {
            viewport->height = window->windowPos.y - viewport->pos.y;
            viewport->view_width = viewport->zoom.ApplyTo(viewport->width);
            viewport_redraw_after_shift(dpi, window, viewport, coords);

            viewport->pos.y += viewport->height;
            viewport->viewPos.y += viewport->zoom.ApplyTo(viewport->height);
            viewport->height = view_copy.height - viewport->height;
            viewport->view_width = viewport->zoom.ApplyTo(viewport->width);
            viewport_redraw_after_shift(dpi, window, viewport, coords);
        }
        else if (viewport->pos.y + viewport->height > window->windowPos.y + window->height)
        {
            viewport->height = window->windowPos.y + window->height - viewport->pos.y;
            viewport->view_width = viewport->zoom.ApplyTo(viewport->width);
            viewport_redraw_after_shift(dpi, window, viewport, coords);

            viewport->pos.y += viewport->height;
            viewport->viewPos.y += viewport->zoom.ApplyTo(viewport->height);
            viewport->height = view_copy.height - viewport->height;
            viewport->view_width = viewport->zoom.ApplyTo(viewport->width);
            viewport_redraw_after_shift(dpi, window, viewport, coords);
        }

        // restore viewport
        *viewport = view_copy;
    }
    else
    {
        auto left = viewport->pos.x;
        auto right = viewport->pos.x + viewport->width;
        auto top = viewport->pos.y;
        auto bottom = viewport->pos.y + viewport->height;

        // if moved more than the viewport size
        if (abs(coords.x) < viewport->width && abs(coords.y) < viewport->height)
        {
            // update whole block ?
            drawing_engine_copy_rect(viewport->pos.x, viewport->pos.y, viewport->width, viewport->height, coords.x, coords.y);

            if (coords.x > 0)
            {
                // draw left
                auto _right = viewport->pos.x + coords.x;
                window_draw_all(dpi, left, top, _right, bottom);
                left += coords.x;
            }
            else if (coords.x < 0)
            {
                // draw right
                auto _left = viewport->pos.x + viewport->width + coords.x;
                window_draw_all(dpi, _left, top, right, bottom);
                right += coords.x;
            }

            if (coords.y > 0)
            {
                // draw top
                bottom = viewport->pos.y + coords.y;
                window_draw_all(dpi, left, top, right, bottom);
            }
            else if (coords.y < 0)
            {
                // draw bottom
                top = viewport->pos.y + viewport->height + coords.y;
                window_draw_all(dpi, left, top, right, bottom);
            }
        }
        else
        {
            // redraw whole viewport
            window_draw_all(dpi, left, top, right, bottom);
        }
    }
}

static void viewport_shift_pixels(
    rct_drawpixelinfo* dpi, rct_window* window, rct_viewport* viewport, int32_t x_diff, int32_t y_diff)
{
    auto it = window_get_iterator(window);
    for (; it != g_window_list.end(); it++)
    {
        auto w = it->get();
        if (!(w->flags & WF_TRANSPARENT))
            continue;
        if (w->viewport == viewport)
            continue;

        if (viewport->pos.x + viewport->width <= w->windowPos.x)
            continue;
        if (w->windowPos.x + w->width <= viewport->pos.x)
            continue;

        if (viewport->pos.y + viewport->height <= w->windowPos.y)
            continue;
        if (w->windowPos.y + w->height <= viewport->pos.y)
            continue;

        auto left = w->windowPos.x;
        auto right = w->windowPos.x + w->width;
        auto top = w->windowPos.y;
        auto bottom = w->windowPos.y + w->height;

        if (left < viewport->pos.x)
            left = viewport->pos.x;
        if (right > viewport->pos.x + viewport->width)
            right = viewport->pos.x + viewport->width;

        if (top < viewport->pos.y)
            top = viewport->pos.y;
        if (bottom > viewport->pos.y + viewport->height)
            bottom = viewport->pos.y + viewport->height;

        if (left >= right)
            continue;
        if (top >= bottom)
            continue;

        window_draw_all(dpi, left, top, right, bottom);
    }

    viewport_redraw_after_shift(dpi, window, viewport, { x_diff, y_diff });
}

static void viewport_move(const ScreenCoordsXY& coords, rct_window* w, rct_viewport* viewport)
{
    auto zoom = viewport->zoom;

    // Note: do not do the subtraction and then divide!
    // Note: Due to arithmetic shift != /zoom a shift will have to be used
    // hopefully when 0x006E7FF3 is finished this can be converted to /zoom.
    auto x_diff = viewport->zoom.ApplyInversedTo(viewport->viewPos.x) - viewport->zoom.ApplyInversedTo(coords.x);
    auto y_diff = viewport->zoom.ApplyInversedTo(viewport->viewPos.y) - viewport->zoom.ApplyInversedTo(coords.y);

    viewport->viewPos = coords;

    // If no change in viewing area
    if ((!x_diff) && (!y_diff))
        return;

    if (w->flags & WF_7)
    {
        int32_t left = std::max<int32_t>(viewport->pos.x, 0);
        int32_t top = std::max<int32_t>(viewport->pos.y, 0);
        int32_t right = std::min<int32_t>(viewport->pos.x + viewport->width, context_get_width());
        int32_t bottom = std::min<int32_t>(viewport->pos.y + viewport->height, context_get_height());

        if (left >= right)
            return;
        if (top >= bottom)
            return;

        if (drawing_engine_has_dirty_optimisations())
        {
            rct_drawpixelinfo* dpi = drawing_engine_get_dpi();
            window_draw_all(dpi, left, top, right, bottom);
            return;
        }
    }

    rct_viewport view_copy = *viewport;

    if (viewport->pos.x < 0)
    {
        viewport->width += viewport->pos.x;
        viewport->view_width += zoom.ApplyTo(viewport->pos.x);
        viewport->viewPos.x -= zoom.ApplyTo(viewport->pos.x);
        viewport->pos.x = 0;
    }

    int32_t eax = viewport->pos.x + viewport->width - context_get_width();
    if (eax > 0)
    {
        viewport->width -= eax;
        viewport->view_width -= zoom.ApplyTo(eax);
    }

    if (viewport->width <= 0)
    {
        *viewport = view_copy;
        return;
    }

    if (viewport->pos.y < 0)
    {
        viewport->height += viewport->pos.y;
        viewport->view_height += zoom.ApplyTo(viewport->pos.y);
        viewport->viewPos.y -= zoom.ApplyTo(viewport->pos.y);
        viewport->pos.y = 0;
    }

    eax = viewport->pos.y + viewport->height - context_get_height();
    if (eax > 0)
    {
        viewport->height -= eax;
        viewport->view_height -= zoom.ApplyTo(eax);
    }

    if (viewport->height <= 0)
    {
        *viewport = view_copy;
        return;
    }

    if (drawing_engine_has_dirty_optimisations())
    {
        rct_drawpixelinfo* dpi = drawing_engine_get_dpi();
        viewport_shift_pixels(dpi, w, viewport, x_diff, y_diff);
    }

    *viewport = view_copy;
}

// rct2: 0x006E7A15
static void viewport_set_underground_flag(int32_t underground, rct_window* window, rct_viewport* viewport)
{
    if (window->classification != WC_MAIN_WINDOW
        || (window->classification == WC_MAIN_WINDOW && !window->viewport_smart_follow_sprite.IsNull()))
    {
        if (!underground)
        {
            int32_t bit = viewport->flags & VIEWPORT_FLAG_UNDERGROUND_INSIDE;
            viewport->flags &= ~VIEWPORT_FLAG_UNDERGROUND_INSIDE;
            if (!bit)
                return;
        }
        else
        {
            int32_t bit = viewport->flags & VIEWPORT_FLAG_UNDERGROUND_INSIDE;
            viewport->flags |= VIEWPORT_FLAG_UNDERGROUND_INSIDE;
            if (bit)
                return;
        }
        window->Invalidate();
    }
}

/**
 *
 *  rct2: 0x006E7A3A
 */
void viewport_update_position(rct_window* window)
{
    window_event_resize_call(window);

    rct_viewport* viewport = window->viewport;
    if (viewport == nullptr)
        return;

    if (!window->viewport_smart_follow_sprite.IsNull())
    {
        viewport_update_smart_sprite_follow(window);
    }

    if (!window->viewport_target_sprite.IsNull())
    {
        viewport_update_sprite_follow(window);
        return;
    }

    viewport_set_underground_flag(0, window, viewport);

    auto viewportMidPoint = ScreenCoordsXY{ window->savedViewPos.x + viewport->view_width / 2,
                                            window->savedViewPos.y + viewport->view_height / 2 };

    auto mapCoord = viewport_coord_to_map_coord(viewportMidPoint, 0);

    // Clamp to the map minimum value
    int32_t at_map_edge = 0;
    if (mapCoord.x < MAP_MINIMUM_X_Y)
    {
        mapCoord.x = MAP_MINIMUM_X_Y;
        at_map_edge = 1;
    }
    if (mapCoord.y < MAP_MINIMUM_X_Y)
    {
        mapCoord.y = MAP_MINIMUM_X_Y;
        at_map_edge = 1;
    }

    // Clamp to the map maximum value (scenario specific)
    auto mapSizeMinus2 = GetMapSizeMinus2();
    if (mapCoord.x > mapSizeMinus2.x)
    {
        mapCoord.x = mapSizeMinus2.x;
        at_map_edge = 1;
    }
    if (mapCoord.y > mapSizeMinus2.y)
    {
        mapCoord.y = mapSizeMinus2.y;
        at_map_edge = 1;
    }

    if (at_map_edge)
    {
        auto centreLoc = centre_2d_coordinates({ mapCoord, 0 }, viewport);
        if (centreLoc.has_value())
        {
            window->savedViewPos = centreLoc.value();
        }
    }

    auto windowCoords = window->savedViewPos;
    if (window->flags & WF_SCROLLING_TO_LOCATION)
    {
        // Moves the viewport if focusing in on an item
        uint8_t flags = 0;
        windowCoords.x -= viewport->viewPos.x;
        if (windowCoords.x < 0)
        {
            windowCoords.x = -windowCoords.x;
            flags |= 1;
        }
        windowCoords.y -= viewport->viewPos.y;
        if (windowCoords.y < 0)
        {
            windowCoords.y = -windowCoords.y;
            flags |= 2;
        }
        windowCoords.x = (windowCoords.x + 7) / 8;
        windowCoords.y = (windowCoords.y + 7) / 8;

        // If we are at the final zoom position
        if (!windowCoords.x && !windowCoords.y)
        {
            window->flags &= ~WF_SCROLLING_TO_LOCATION;
        }
        if (flags & 1)
        {
            windowCoords.x = -windowCoords.x;
        }
        if (flags & 2)
        {
            windowCoords.y = -windowCoords.y;
        }
        windowCoords.x += viewport->viewPos.x;
        windowCoords.y += viewport->viewPos.y;
    }

    viewport_move(windowCoords, window, viewport);
}

void viewport_update_sprite_follow(rct_window* window)
{
    if (!window->viewport_target_sprite.IsNull() && window->viewport != nullptr)
    {
        auto* sprite = GetEntity(window->viewport_target_sprite);
        if (sprite == nullptr)
        {
            return;
        }

        if (!(gScreenFlags & SCREEN_FLAGS_TITLE_DEMO))
        {
            int32_t height = (tile_element_height({ sprite->x, sprite->y })) - 16;
            int32_t underground = sprite->z < height;
            viewport_set_underground_flag(underground, window, window->viewport);
        }

        auto centreLoc = centre_2d_coordinates(sprite->GetLocation(), window->viewport);
        if (centreLoc.has_value())
        {
            window->savedViewPos = *centreLoc;
            viewport_move(*centreLoc, window, window->viewport);
        }
    }
}

void viewport_update_smart_sprite_follow(rct_window* window)
{
    auto entity = TryGetEntity(window->viewport_smart_follow_sprite);
    if (entity == nullptr || entity->Type == EntityType::Null)
    {
        window->viewport_smart_follow_sprite = EntityId::GetNull();
        window->viewport_target_sprite = EntityId::GetNull();
        return;
    }

    switch (entity->Type)
    {
        case EntityType::Vehicle:
            viewport_update_smart_vehicle_follow(window);
            break;

        case EntityType::Guest:
            viewport_update_smart_guest_follow(window, entity->As<Guest>());
            break;

        case EntityType::Staff:
            viewport_update_smart_staff_follow(window, entity->As<Staff>());
            break;

        default: // All other types don't need any "smart" following; steam particle, duck, money effect, etc.
            window->focus = Focus(window->viewport_smart_follow_sprite);
            window->viewport_target_sprite = window->viewport_smart_follow_sprite;
            break;
    }
}

void viewport_update_smart_guest_follow(rct_window* window, const Guest* peep)
{
    Focus focus = Focus(peep->sprite_index);
    window->viewport_target_sprite = peep->sprite_index;

    if (peep->State == PeepState::Picked)
    {
        window->viewport_smart_follow_sprite = EntityId::GetNull();
        window->viewport_target_sprite = EntityId::GetNull();
        window->focus = std::nullopt; // No focus
        return;
    }

    bool overallFocus = true;
    if (peep->State == PeepState::OnRide || peep->State == PeepState::EnteringRide
        || (peep->State == PeepState::LeavingRide && peep->x == LOCATION_NULL))
    {
        auto ride = get_ride(peep->CurrentRide);
        if (ride != nullptr && (ride->lifecycle_flags & RIDE_LIFECYCLE_ON_TRACK))
        {
            auto train = GetEntity<Vehicle>(ride->vehicles[peep->CurrentTrain]);
            if (train != nullptr)
            {
                const auto car = train->GetCar(peep->CurrentCar);
                if (car != nullptr)
                {
                    focus = Focus(car->sprite_index);
                    overallFocus = false;
                    window->viewport_target_sprite = car->sprite_index;
                }
            }
        }
    }

    if (peep->x == LOCATION_NULL && overallFocus)
    {
        auto ride = get_ride(peep->CurrentRide);
        if (ride != nullptr)
        {
            auto xy = ride->overall_view.ToTileCentre();
            CoordsXYZ coordFocus;
            coordFocus.x = xy.x;
            coordFocus.y = xy.y;
            coordFocus.z = tile_element_height(xy) + (4 * COORDS_Z_STEP);
            focus = Focus(coordFocus);
            window->viewport_target_sprite = EntityId::GetNull();
        }
    }

    window->focus = focus;
}

void viewport_update_smart_staff_follow(rct_window* window, const Staff* peep)
{
    if (peep->State == PeepState::Picked)
    {
        window->viewport_smart_follow_sprite = EntityId::GetNull();
        window->viewport_target_sprite = EntityId::GetNull();
        window->focus = std::nullopt;
        return;
    }

    window->focus = Focus(window->viewport_smart_follow_sprite);
    window->viewport_target_sprite = window->viewport_smart_follow_sprite;
}

void viewport_update_smart_vehicle_follow(rct_window* window)
{
    window->focus = Focus(window->viewport_smart_follow_sprite);
    window->viewport_target_sprite = window->viewport_smart_follow_sprite;
}

/**
 *
 *  rct2: 0x00685C02
 *  ax: left
 *  bx: top
 *  dx: right
 *  esi: viewport
 *  edi: dpi
 *  ebp: bottom
 */
void viewport_render(
    rct_drawpixelinfo* dpi, const rct_viewport* viewport, const ScreenRect& screenRect,
    std::vector<RecordedPaintSession>* sessions)
{
    auto [topLeft, bottomRight] = screenRect;

    if (bottomRight.x <= viewport->pos.x)
        return;
    if (bottomRight.y <= viewport->pos.y)
        return;
    if (topLeft.x >= viewport->pos.x + viewport->width)
        return;
    if (topLeft.y >= viewport->pos.y + viewport->height)
        return;

#ifdef DEBUG_SHOW_DIRTY_BOX
    const auto dirtyBoxTopLeft = topLeft;
    const auto dirtyBoxTopRight = bottomRight - ScreenCoordsXY{ 1, 1 };
#endif

    topLeft -= viewport->pos;
    topLeft = ScreenCoordsXY{
        viewport->zoom.ApplyTo(std::max(topLeft.x, 0)),
        viewport->zoom.ApplyTo(std::max(topLeft.y, 0)),
    } + viewport->viewPos;

    bottomRight -= viewport->pos;
    bottomRight = ScreenCoordsXY{
        viewport->zoom.ApplyTo(std::min(bottomRight.x, viewport->width)),
        viewport->zoom.ApplyTo(std::min(bottomRight.y, viewport->height)),
    } + viewport->viewPos;

    viewport_paint(viewport, dpi, { topLeft, bottomRight }, sessions);

#ifdef DEBUG_SHOW_DIRTY_BOX
    // FIXME g_viewport_list doesn't exist anymore
    if (viewport != g_viewport_list)
        gfx_fill_rect_inset(dpi, { dirtyBoxTopLeft, dirtyBoxTopRight }, 0x2, INSET_RECT_F_30);
#endif
}

static void record_session(
    const paint_session& session, std::vector<RecordedPaintSession>* recorded_sessions, size_t record_index)
{
    // Perform a deep copy of the paint session, use relative offsets.
    // This is done to extract the session for benchmark.
    // Place the copied session at provided record_index, so the caller can decide which columns/paint sessions to copy;
    // there is no column information embedded in the session itself.
    auto& recordedSession = recorded_sessions->at(record_index);
    recordedSession.Session = session;
    recordedSession.Entries.resize(session.PaintEntryChain.GetCount());

    // Mind the offset needs to be calculated against the original `session`, not `session_copy`
    std::unordered_map<paint_struct*, paint_struct*> entryRemap;

    // Copy all entries
    auto paintIndex = 0;
    auto chain = session.PaintEntryChain.Head;
    while (chain != nullptr)
    {
        for (size_t i = 0; i < chain->Count; i++)
        {
            auto& src = chain->PaintStructs[i];
            auto& dst = recordedSession.Entries[paintIndex++];
            dst = src;
            entryRemap[src.AsBasic()] = reinterpret_cast<paint_struct*>(i * sizeof(paint_entry));
        }
        chain = chain->Next;
    }
    entryRemap[nullptr] = reinterpret_cast<paint_struct*>(-1);

    // Remap all entries
    for (auto& ps : recordedSession.Entries)
    {
        auto& ptr = ps.AsBasic()->next_quadrant_ps;
        auto it = entryRemap.find(ptr);
        if (it == entryRemap.end())
        {
            assert(false);
            ptr = nullptr;
        }
        else
        {
            ptr = it->second;
        }
    }
    for (auto& ptr : recordedSession.Session.Quadrants)
    {
        auto it = entryRemap.find(ptr);
        if (it == entryRemap.end())
        {
            assert(false);
            ptr = nullptr;
        }
        else
        {
            ptr = it->second;
        }
    }
}

static void viewport_fill_column(
    paint_session& session, std::vector<RecordedPaintSession>* recorded_sessions, size_t record_index)
{
    PROFILED_FUNCTION();

    PaintSessionGenerate(session);
    if (recorded_sessions != nullptr)
    {
        record_session(session, recorded_sessions, record_index);
    }
    PaintSessionArrange(session);
}

static void viewport_paint_column(paint_session& session)
{
    PROFILED_FUNCTION();

    if (session.ViewFlags
            & (VIEWPORT_FLAG_HIDE_VERTICAL | VIEWPORT_FLAG_HIDE_BASE | VIEWPORT_FLAG_HIDE_WATER | VIEWPORT_FLAG_UNDERGROUND_INSIDE
               | VIEWPORT_FLAG_CLIP_VIEW)
        && (~session.ViewFlags & VIEWPORT_FLAG_TRANSPARENT_BACKGROUND))
    {
        uint8_t colour = COLOUR_AQUAMARINE;
        if (session.ViewFlags & VIEWPORT_FLAG_HIDE_ENTITIES)
        {
            colour = COLOUR_BLACK;
        }
        gfx_clear(&session.DPI, colour);
    }

    PaintDrawStructs(session);

    if (gConfigGeneral.render_weather_gloom && !gTrackDesignSaveMode && !(session.ViewFlags & VIEWPORT_FLAG_HIDE_ENTITIES)
        && !(session.ViewFlags & VIEWPORT_FLAG_HIGHLIGHT_PATH_ISSUES))
    {
        viewport_paint_weather_gloom(&session.DPI);
    }

    if (session.PSStringHead != nullptr)
    {
        PaintDrawMoneyStructs(&session.DPI, session.PSStringHead);
    }
}

/**
 *
 *  rct2: 0x00685CBF
 *  eax: left
 *  ebx: top
 *  edx: right
 *  esi: viewport
 *  edi: dpi
 *  ebp: bottom
 */
void viewport_paint(
    const rct_viewport* viewport, rct_drawpixelinfo* dpi, const ScreenRect& screenRect,
    std::vector<RecordedPaintSession>* recorded_sessions)
{
    PROFILED_FUNCTION();

    const uint32_t viewFlags = viewport->flags;
    uint32_t width = screenRect.GetWidth();
    uint32_t height = screenRect.GetHeight();
    const uint32_t bitmask = viewport->zoom >= ZoomLevel{ 0 } ? 0xFFFFFFFF & (viewport->zoom.ApplyTo(0xFFFFFFFF)) : 0xFFFFFFFF;
    ScreenCoordsXY topLeft = screenRect.Point1;

    width &= bitmask;
    height &= bitmask;
    topLeft.x &= bitmask;
    topLeft.y &= bitmask;

    auto x = topLeft.x - static_cast<int32_t>(viewport->viewPos.x & bitmask);
    x = viewport->zoom.ApplyInversedTo(x);
    x += viewport->pos.x;

    auto y = topLeft.y - static_cast<int32_t>(viewport->viewPos.y & bitmask);
    y = viewport->zoom.ApplyInversedTo(y);
    y += viewport->pos.y;

    rct_drawpixelinfo dpi1;
    dpi1.DrawingEngine = dpi->DrawingEngine;
    dpi1.bits = dpi->bits + (x - dpi->x) + ((y - dpi->y) * (dpi->width + dpi->pitch));
    dpi1.x = topLeft.x;
    dpi1.y = topLeft.y;
    dpi1.width = width;
    dpi1.height = height;
    dpi1.pitch = (dpi->width + dpi->pitch) - viewport->zoom.ApplyInversedTo(width);
    dpi1.zoom_level = viewport->zoom;
    dpi1.remX = std::max(0, dpi->x - x);
    dpi1.remY = std::max(0, dpi->y - y);

    // make sure, the compare operation is done in int32_t to avoid the loop becoming an infinite loop.
    // this as well as the [x += 32] in the loop causes signed integer overflow -> undefined behaviour.
    auto rightBorder = dpi1.x + dpi1.width;
    auto alignedX = floor2(dpi1.x, 32);

    _paintColumns.clear();

    bool useMultithreading = gConfigGeneral.multithreading;
    if (useMultithreading && _paintJobs == nullptr)
    {
        _paintJobs = std::make_unique<JobPool>();
    }
    else if (useMultithreading == false && _paintJobs != nullptr)
    {
        _paintJobs.reset();
    }

    bool useParallelDrawing = false;
    if (useMultithreading && (dpi->DrawingEngine->GetFlags() & DEF_PARALLEL_DRAWING))
    {
        useParallelDrawing = true;
    }

    // Create space to record sessions and keep track which index is being drawn
    size_t index = 0;
    if (recorded_sessions != nullptr)
    {
        auto columnSize = rightBorder - alignedX;
        auto columnCount = (columnSize + 31) / 32;
        recorded_sessions->resize(columnCount);
    }

    // Generate and sort columns.
    for (x = alignedX; x < rightBorder; x += 32, index++)
    {
        paint_session* session = PaintSessionAlloc(&dpi1, viewFlags);
        _paintColumns.push_back(session);

        rct_drawpixelinfo& dpi2 = session->DPI;
        if (x >= dpi2.x)
        {
            auto leftPitch = x - dpi2.x;
            dpi2.width -= leftPitch;
            dpi2.bits += dpi2.zoom_level.ApplyInversedTo(leftPitch);
            dpi2.pitch += dpi2.zoom_level.ApplyInversedTo(leftPitch);
            dpi2.x = x;
        }

        auto paintRight = dpi2.x + dpi2.width;
        if (paintRight >= x + 32)
        {
            auto rightPitch = paintRight - x - 32;
            paintRight -= rightPitch;
            dpi2.pitch += dpi2.zoom_level.ApplyInversedTo(rightPitch);
        }
        dpi2.width = paintRight - dpi2.x;

        if (useMultithreading)
        {
            _paintJobs->AddTask(
                [session, recorded_sessions, index]() -> void { viewport_fill_column(*session, recorded_sessions, index); });
        }
        else
        {
            viewport_fill_column(*session, recorded_sessions, index);
        }
    }

    if (useMultithreading)
    {
        _paintJobs->Join();
    }

    // Paint columns.
    for (auto* session : _paintColumns)
    {
        if (useParallelDrawing)
        {
            _paintJobs->AddTask([session]() -> void { viewport_paint_column(*session); });
        }
        else
        {
            viewport_paint_column(*session);
        }
    }
    if (useParallelDrawing)
    {
        _paintJobs->Join();
    }

    // Release resources.
    for (auto* session : _paintColumns)
    {
        PaintSessionFree(session);
    }
}

static void viewport_paint_weather_gloom(rct_drawpixelinfo* dpi)
{
    auto paletteId = climate_get_weather_gloom_palette_id(gClimateCurrent);
    if (paletteId != FilterPaletteID::PaletteNull)
    {
        // Only scale width if zoomed in more than 1:1
        auto zoomLevel = dpi->zoom_level < ZoomLevel{ 0 } ? dpi->zoom_level : ZoomLevel{ 0 };
        auto x = dpi->x;
        auto y = dpi->y;
        auto w = zoomLevel.ApplyInversedTo(dpi->width) - 1;
        auto h = zoomLevel.ApplyInversedTo(dpi->height) - 1;
        gfx_filter_rect(dpi, ScreenRect(x, y, x + w, y + h), paletteId);
    }
}

/**
 *
 *  rct2: 0x0068958D
 */
std::optional<CoordsXY> screen_pos_to_map_pos(const ScreenCoordsXY& screenCoords, int32_t* direction)
{
    auto mapCoords = screen_get_map_xy(screenCoords, nullptr);
    if (!mapCoords.has_value())
        return std::nullopt;

    int32_t my_direction;
    int32_t dist_from_centre_x = abs(mapCoords->x % 32);
    int32_t dist_from_centre_y = abs(mapCoords->y % 32);
    if (dist_from_centre_x > 8 && dist_from_centre_x < 24 && dist_from_centre_y > 8 && dist_from_centre_y < 24)
    {
        my_direction = 4;
    }
    else
    {
        auto mod_x = mapCoords->x & 0x1F;
        auto mod_y = mapCoords->y & 0x1F;
        if (mod_x <= 16)
        {
            if (mod_y < 16)
            {
                my_direction = 2;
            }
            else
            {
                my_direction = 3;
            }
        }
        else
        {
            if (mod_y < 16)
            {
                my_direction = 1;
            }
            else
            {
                my_direction = 0;
            }
        }
    }

    if (direction != nullptr)
        *direction = my_direction;
    return { mapCoords->ToTileStart() };
}

[[nodiscard]] ScreenCoordsXY rct_viewport::ScreenToViewportCoord(const ScreenCoordsXY& screenCoords) const
{
    ScreenCoordsXY ret;
    ret.x = (zoom.ApplyTo(screenCoords.x - pos.x)) + viewPos.x;
    ret.y = (zoom.ApplyTo(screenCoords.y - pos.y)) + viewPos.y;
    return ret;
}

void rct_viewport::Invalidate() const
{
    viewport_invalidate(this, { viewPos, viewPos + ScreenCoordsXY{ view_width, view_height } });
}

CoordsXY viewport_coord_to_map_coord(const ScreenCoordsXY& coords, int32_t z)
{
    // Reverse of translate_3d_to_2d_with_z
    CoordsXY ret = { coords.y - coords.x / 2 + z, coords.y + coords.x / 2 + z };
    auto inverseRotation = DirectionFlipXAxis(get_current_rotation());
    return ret.Rotate(inverseRotation);
}

/**
 *
 *  rct2: 0x00664689
 */
void show_gridlines()
{
    if (gShowGridLinesRefCount == 0)
    {
        rct_window* mainWindow = window_get_main();
        if (mainWindow != nullptr)
        {
            if (!(mainWindow->viewport->flags & VIEWPORT_FLAG_GRIDLINES))
            {
                mainWindow->viewport->flags |= VIEWPORT_FLAG_GRIDLINES;
                mainWindow->Invalidate();
            }
        }
    }
    gShowGridLinesRefCount++;
}

/**
 *
 *  rct2: 0x006646B4
 */
void hide_gridlines()
{
    gShowGridLinesRefCount--;
    if (gShowGridLinesRefCount == 0)
    {
        rct_window* mainWindow = window_get_main();
        if (mainWindow != nullptr)
        {
            if (!gConfigGeneral.always_show_gridlines)
            {
                mainWindow->viewport->flags &= ~VIEWPORT_FLAG_GRIDLINES;
                mainWindow->Invalidate();
            }
        }
    }
}

/**
 *
 *  rct2: 0x00664E8E
 */
void show_land_rights()
{
    if (gShowLandRightsRefCount == 0)
    {
        rct_window* mainWindow = window_get_main();
        if (mainWindow != nullptr)
        {
            if (!(mainWindow->viewport->flags & VIEWPORT_FLAG_LAND_OWNERSHIP))
            {
                mainWindow->viewport->flags |= VIEWPORT_FLAG_LAND_OWNERSHIP;
                mainWindow->Invalidate();
            }
        }
    }
    gShowLandRightsRefCount++;
}

/**
 *
 *  rct2: 0x00664EB9
 */
void hide_land_rights()
{
    gShowLandRightsRefCount--;
    if (gShowLandRightsRefCount == 0)
    {
        rct_window* mainWindow = window_get_main();
        if (mainWindow != nullptr)
        {
            if (mainWindow->viewport->flags & VIEWPORT_FLAG_LAND_OWNERSHIP)
            {
                mainWindow->viewport->flags &= ~VIEWPORT_FLAG_LAND_OWNERSHIP;
                mainWindow->Invalidate();
            }
        }
    }
}

/**
 *
 *  rct2: 0x00664EDD
 */
void show_construction_rights()
{
    if (gShowConstuctionRightsRefCount == 0)
    {
        rct_window* mainWindow = window_get_main();
        if (mainWindow != nullptr)
        {
            if (!(mainWindow->viewport->flags & VIEWPORT_FLAG_CONSTRUCTION_RIGHTS))
            {
                mainWindow->viewport->flags |= VIEWPORT_FLAG_CONSTRUCTION_RIGHTS;
                mainWindow->Invalidate();
            }
        }
    }
    gShowConstuctionRightsRefCount++;
}

/**
 *
 *  rct2: 0x00664F08
 */
void hide_construction_rights()
{
    gShowConstuctionRightsRefCount--;
    if (gShowConstuctionRightsRefCount == 0)
    {
        rct_window* mainWindow = window_get_main();
        if (mainWindow != nullptr)
        {
            if (mainWindow->viewport->flags & VIEWPORT_FLAG_CONSTRUCTION_RIGHTS)
            {
                mainWindow->viewport->flags &= ~VIEWPORT_FLAG_CONSTRUCTION_RIGHTS;
                mainWindow->Invalidate();
            }
        }
    }
}

/**
 *
 *  rct2: 0x006CB70A
 */
void viewport_set_visibility(uint8_t mode)
{
    rct_window* window = window_get_main();

    if (window != nullptr)
    {
        rct_viewport* vp = window->viewport;
        uint32_t invalidate = 0;

        switch (mode)
        {
            case 0:
            { // Set all these flags to 0, and invalidate if any were active
                uint32_t mask = VIEWPORT_FLAG_UNDERGROUND_INSIDE | VIEWPORT_FLAG_HIDE_RIDES | VIEWPORT_FLAG_HIDE_SCENERY
<<<<<<< HEAD
                    | VIEWPORT_FLAG_HIDE_PATHS | VIEWPORT_FLAG_INVISIBLE_SUPPORTS | VIEWPORT_FLAG_LAND_HEIGHTS
                    | VIEWPORT_FLAG_TRACK_HEIGHTS | VIEWPORT_FLAG_PATH_HEIGHTS | VIEWPORT_FLAG_HIDE_GUESTS
                    | VIEWPORT_FLAG_HIDE_STAFF | VIEWPORT_FLAG_HIDE_BASE | VIEWPORT_FLAG_HIDE_VERTICAL
                    | VIEWPORT_FLAG_HIDE_WATER
                    | VIEWPORT_FLAG_HIDE_VEHICLES | VIEWPORT_FLAG_INVISIBLE_RIDES | VIEWPORT_FLAG_INVISIBLE_VEHICLES
                    | VIEWPORT_FLAG_HIDE_SUPPORTS | VIEWPORT_FLAG_INVISIBLE_PATHS | VIEWPORT_FLAG_INVISIBLE_SCENERY
                    | VIEWPORT_FLAG_HIDE_VEGETATION | VIEWPORT_FLAG_INVISIBLE_VEGETATION;
=======
                    | VIEWPORT_FLAG_HIDE_PATHS | VIEWPORT_FLAG_LAND_HEIGHTS | VIEWPORT_FLAG_TRACK_HEIGHTS
                    | VIEWPORT_FLAG_PATH_HEIGHTS | VIEWPORT_FLAG_HIDE_GUESTS | VIEWPORT_FLAG_HIDE_STAFF
                    | VIEWPORT_FLAG_HIDE_BASE | VIEWPORT_FLAG_HIDE_VERTICAL | VIEWPORT_FLAG_HIDE_VEHICLES
                    | VIEWPORT_FLAG_HIDE_SUPPORTS | VIEWPORT_FLAG_HIDE_VEGETATION;
>>>>>>> be518f48

                invalidate += vp->flags & mask;
                vp->flags &= ~mask;
                break;
            }
            case 1: // 6CB79D
            case 4: // 6CB7C4
                // Set underground on, invalidate if it was off
                invalidate += !(vp->flags & VIEWPORT_FLAG_UNDERGROUND_INSIDE);
                vp->flags |= VIEWPORT_FLAG_UNDERGROUND_INSIDE;
                break;
            case 2: // 6CB7EB
                // Set track heights on, invalidate if off
                invalidate += !(vp->flags & VIEWPORT_FLAG_TRACK_HEIGHTS);
                vp->flags |= VIEWPORT_FLAG_TRACK_HEIGHTS;
                break;
            case 3: // 6CB7B1
            case 5: // 6CB7D8
                // Set underground off, invalidate if it was on
                invalidate += vp->flags & VIEWPORT_FLAG_UNDERGROUND_INSIDE;
                vp->flags &= ~(static_cast<uint16_t>(VIEWPORT_FLAG_UNDERGROUND_INSIDE));
                break;
        }
        if (invalidate != 0)
            window->Invalidate();
    }
}

static bool IsCursorIdVegetation(CursorID cursor)
{
    switch (cursor)
    {
        case CursorID::TreeDown:
        case CursorID::FlowerDown:
            return true;
        default:
            return false;
    }
}

static bool IsTileElementVegetation(const TileElement* tileElement)
{
    switch (tileElement->GetType())
    {
        case TileElementType::SmallScenery:
        {
            auto sceneryItem = tileElement->AsSmallScenery();
            auto sceneryEntry = sceneryItem->GetEntry();
            if (sceneryEntry != nullptr
                && (sceneryEntry->HasFlag(SMALL_SCENERY_FLAG_IS_TREE) || IsCursorIdVegetation(sceneryEntry->tool_id)))
            {
                return true;
            }
            break;
        }
        case TileElementType::LargeScenery:
        {
            auto sceneryItem = tileElement->AsLargeScenery();
            auto sceneryEntry = sceneryItem->GetEntry();
            if (sceneryEntry != nullptr && IsCursorIdVegetation(sceneryEntry->tool_id))
            {
                return true;
            }
            break;
        }
        case TileElementType::Wall:
        {
            auto sceneryItem = tileElement->AsWall();
            auto sceneryEntry = sceneryItem->GetEntry();
            if (sceneryEntry != nullptr && IsCursorIdVegetation(sceneryEntry->tool_id))
            {
                return true;
            }
            break;
        }
        default:
            break;
    }
    return false;
}

VisibilityKind GetPaintStructVisibility(const paint_struct* ps, uint32_t viewFlags)
{
    switch (ps->sprite_type)
    {
        case ViewportInteractionItem::Entity:
            if (ps->entity != nullptr)
            {
                switch (ps->entity->Type)
                {
                    case EntityType::Vehicle:
                        if (viewFlags & VIEWPORT_FLAG_HIDE_VEHICLES)
                        {
                            return (viewFlags & VIEWPORT_FLAG_INVISIBLE_VEHICLES) ? VisibilityKind::Hidden
                                                                                  : VisibilityKind::Partial;
                        }
                        break;
                    case EntityType::Guest:
                        if (viewFlags & VIEWPORT_FLAG_HIDE_GUESTS)
                        {
                            return VisibilityKind::Hidden;
                        }
                        break;
                    case EntityType::Staff:
                        if (viewFlags & VIEWPORT_FLAG_HIDE_STAFF)
                        {
                            return VisibilityKind::Hidden;
                        }
                        break;
                    default:
                        break;
                }
            }
            break;
        case ViewportInteractionItem::Ride:
            if (viewFlags & VIEWPORT_FLAG_HIDE_RIDES)
            {
                return (viewFlags & VIEWPORT_FLAG_INVISIBLE_RIDES) ? VisibilityKind::Hidden : VisibilityKind::Partial;
            }
            break;
        case ViewportInteractionItem::Footpath:
        case ViewportInteractionItem::FootpathItem:
        case ViewportInteractionItem::Banner:
            if (viewFlags & VIEWPORT_FLAG_HIDE_PATHS)
            {
                return (viewFlags & VIEWPORT_FLAG_INVISIBLE_PATHS) ? VisibilityKind::Hidden : VisibilityKind::Partial;
            }
            break;
        case ViewportInteractionItem::Scenery:
        case ViewportInteractionItem::LargeScenery:
        case ViewportInteractionItem::Wall:
            if (ps->tileElement != nullptr)
            {
                if (IsTileElementVegetation(ps->tileElement))
                {
                    if (viewFlags & VIEWPORT_FLAG_HIDE_VEGETATION)
                    {
                        return (viewFlags & VIEWPORT_FLAG_INVISIBLE_VEGETATION) ? VisibilityKind::Hidden
                                                                                : VisibilityKind::Partial;
                    }
                }
                else
                {
                    if (viewFlags & VIEWPORT_FLAG_HIDE_SCENERY)
                    {
                        return (viewFlags & VIEWPORT_FLAG_INVISIBLE_SCENERY) ? VisibilityKind::Hidden : VisibilityKind::Partial;
                    }
                }
            }
            if (ps->sprite_type == ViewportInteractionItem::Wall && (viewFlags & VIEWPORT_FLAG_UNDERGROUND_INSIDE))
            {
                return VisibilityKind::Partial;
            }
            break;
        default:
            break;
    }
    return VisibilityKind::Visible;
}

/**
 * Checks if a paint_struct sprite type is in the filter mask.
 */
static bool PSSpriteTypeIsInFilter(paint_struct* ps, uint16_t filter)
{
    if (ps->sprite_type != ViewportInteractionItem::None && ps->sprite_type != ViewportInteractionItem::Label
        && ps->sprite_type <= ViewportInteractionItem::Banner)
    {
        auto mask = EnumToFlag(ps->sprite_type);
        if (filter & mask)
        {
            return true;
        }
    }
    return false;
}

/**
 * rct2: 0x00679236, 0x00679662, 0x00679B0D, 0x00679FF1
 */
static bool is_pixel_present_bmp(
    uint32_t imageType, const rct_g1_element* g1, const uint8_t* index, const PaletteMap& paletteMap)
{
    PROFILED_FUNCTION();

    // Needs investigation as it has no consideration for pure BMP maps.
    if (!(g1->flags & G1_FLAG_HAS_TRANSPARENCY))
    {
        return false;
    }

    if (imageType & IMAGE_TYPE_REMAP)
    {
        return paletteMap[*index] != 0;
    }

    if (imageType & IMAGE_TYPE_TRANSPARENT)
    {
        return false;
    }

    return (*index != 0);
}

/**
 * rct2: 0x0067933B, 0x00679788, 0x00679C4A, 0x0067A117
 */
static bool is_pixel_present_rle(const uint8_t* esi, int32_t x_start_point, int32_t y_start_point, int32_t round)
{
    PROFILED_FUNCTION();

    uint32_t start_offset = esi[y_start_point * 2] | (esi[y_start_point * 2 + 1] << 8);
    const uint8_t* ebx = esi + start_offset;

    uint8_t last_data_line = 0;
    while (!last_data_line)
    {
        int32_t no_pixels = *ebx++;
        uint8_t gap_size = *ebx++;

        last_data_line = no_pixels & 0x80;

        no_pixels &= 0x7F;

        ebx += no_pixels;

        if (round > 1)
        {
            if (gap_size % 2)
            {
                gap_size++;
                no_pixels--;
                if (no_pixels == 0)
                {
                    continue;
                }
            }
        }

        if (round == 4)
        {
            if (gap_size % 4)
            {
                gap_size += 2;
                no_pixels -= 2;
                if (no_pixels <= 0)
                {
                    continue;
                }
            }
        }

        int32_t x_start = gap_size - x_start_point;
        if (x_start <= 0)
        {
            no_pixels += x_start;
            if (no_pixels <= 0)
            {
                continue;
            }

            x_start = 0;
        }
        else
        {
            // Do nothing?
        }

        x_start += no_pixels;
        x_start--;
        if (x_start > 0)
        {
            no_pixels -= x_start;
            if (no_pixels <= 0)
            {
                continue;
            }
        }

        if (round > 1)
        {
            // This matches the original implementation, but allows empty lines to cause false positives on zoom 0
            if (ceil2(no_pixels, round) == 0)
                continue;
        }

        return true;
    }

    return false;
}

/**
 * rct2: 0x00679074
 *
 * @param dpi (edi)
 * @param imageId (ebx)
 * @param x (cx)
 * @param y (dx)
 * @return value originally stored in 0x00141F569
 */
static bool is_sprite_interacted_with_palette_set(
    rct_drawpixelinfo* dpi, ImageId imageId, const ScreenCoordsXY& coords, const PaletteMap& paletteMap)
{
    PROFILED_FUNCTION();

    const rct_g1_element* g1 = gfx_get_g1_element(imageId);
    if (g1 == nullptr)
    {
        return false;
    }

    if (dpi->zoom_level > ZoomLevel{ 0 })
    {
        if (g1->flags & G1_FLAG_NO_ZOOM_DRAW)
        {
            return false;
        }

        if (g1->flags & G1_FLAG_HAS_ZOOM_SPRITE)
        {
            // TODO: SAR in dpi done with `>> 1`, in coordinates with `/ 2`
            rct_drawpixelinfo zoomed_dpi = {
                /* .bits = */ dpi->bits,
                /* .x = */ dpi->x >> 1,
                /* .y = */ dpi->y >> 1,
                /* .height = */ dpi->height,
                /* .width = */ dpi->width,
                /* .pitch = */ dpi->pitch,
                /* .zoom_level = */ dpi->zoom_level - 1,
            };

            auto zoomImageId = imageId.WithIndex(imageId.GetIndex() - g1->zoomed_offset);
            return is_sprite_interacted_with_palette_set(&zoomed_dpi, zoomImageId, { coords.x / 2, coords.y / 2 }, paletteMap);
        }
    }

    int32_t round = std::max(1, dpi->zoom_level.ApplyTo(1));

    auto origin = coords;
    if (g1->flags & G1_FLAG_RLE_COMPRESSION)
    {
        origin.y -= (round - 1);
    }

    origin.y += g1->y_offset;
    int32_t yStartPoint = 0;
    int32_t height = g1->height;
    if (dpi->zoom_level != ZoomLevel{ 0 })
    {
        if (height % 2)
        {
            height--;
            yStartPoint++;
        }

        if (dpi->zoom_level == ZoomLevel{ 2 })
        {
            if (height % 4)
            {
                height -= 2;
                yStartPoint += 2;
            }
        }

        if (height == 0)
        {
            return false;
        }
    }

    origin.y = floor2(origin.y, round);
    int32_t yEndPoint = height;
    origin.y -= dpi->y;
    if (origin.y < 0)
    {
        yEndPoint += origin.y;
        if (yEndPoint <= 0)
        {
            return false;
        }

        yStartPoint -= origin.y;
        origin.y = 0;
    }

    origin.y += yEndPoint;
    origin.y--;
    if (origin.y > 0)
    {
        yEndPoint -= origin.y;
        if (yEndPoint <= 0)
        {
            return false;
        }
    }

    int32_t xStartPoint = 0;
    int32_t xEndPoint = g1->width;

    origin.x += g1->x_offset;
    origin.x = floor2(origin.x, round);
    origin.x -= dpi->x;
    if (origin.x < 0)
    {
        xEndPoint += origin.x;
        if (xEndPoint <= 0)
        {
            return false;
        }

        xStartPoint -= origin.x;
        origin.x = 0;
    }

    origin.x += xEndPoint;
    origin.x--;
    if (origin.x > 0)
    {
        xEndPoint -= origin.x;
        if (xEndPoint <= 0)
        {
            return false;
        }
    }

    if (g1->flags & G1_FLAG_RLE_COMPRESSION)
    {
        return is_pixel_present_rle(g1->offset, xStartPoint, yStartPoint, round);
    }

    uint8_t* offset = g1->offset + (yStartPoint * g1->width) + xStartPoint;
    uint32_t imageType = _currentImageType;

    if (!(g1->flags & G1_FLAG_1))
    {
        return is_pixel_present_bmp(imageType, g1, offset, paletteMap);
    }

    Guard::Assert(false, "Invalid image type encountered.");
    return false;
}

/**
 *
 *  rct2: 0x00679023
 */

static bool is_sprite_interacted_with(rct_drawpixelinfo* dpi, ImageId imageId, const ScreenCoordsXY& coords)
{
    PROFILED_FUNCTION();

    auto paletteMap = PaletteMap::GetDefault();
    if (imageId.HasPrimary() || imageId.IsRemap())
    {
        _currentImageType = IMAGE_TYPE_REMAP;
        uint8_t paletteIndex;
        if (imageId.HasSecondary())
        {
            paletteIndex = imageId.GetPrimary();
        }
        else
        {
            paletteIndex = imageId.GetRemap();
        }
        if (auto pm = GetPaletteMapForColour(paletteIndex); pm.has_value())
        {
            paletteMap = pm.value();
        }
    }
    else
    {
        _currentImageType = 0;
    }
    return is_sprite_interacted_with_palette_set(dpi, imageId, coords, paletteMap);
}

/**
 *
 *  rct2: 0x0068862C
 */
InteractionInfo set_interaction_info_from_paint_session(paint_session* session, uint32_t viewFlags, uint16_t filter)
{
    PROFILED_FUNCTION();

    paint_struct* ps = &session->PaintHead;
    rct_drawpixelinfo* dpi = &session->DPI;
    InteractionInfo info{};

    while ((ps = ps->next_quadrant_ps) != nullptr)
    {
        paint_struct* old_ps = ps;
        paint_struct* next_ps = ps;
        while (next_ps != nullptr)
        {
            ps = next_ps;
            if (is_sprite_interacted_with(dpi, ps->image_id, { ps->x, ps->y }))
            {
                if (PSSpriteTypeIsInFilter(ps, filter) && GetPaintStructVisibility(ps, viewFlags) != VisibilityKind::Hidden)
                {
                    info = { ps };
                }
            }
            next_ps = ps->children;
        }

#pragma GCC diagnostic push
#pragma GCC diagnostic ignored "-Wnull-dereference"
        for (attached_paint_struct* attached_ps = ps->attached_ps; attached_ps != nullptr; attached_ps = attached_ps->next)
        {
            if (is_sprite_interacted_with(dpi, attached_ps->image_id, { (attached_ps->x + ps->x), (attached_ps->y + ps->y) }))
            {
                if (PSSpriteTypeIsInFilter(ps, filter) && GetPaintStructVisibility(ps, viewFlags) != VisibilityKind::Hidden)
                {
                    info = { ps };
                }
            }
        }
#pragma GCC diagnostic pop

        ps = old_ps;
    }
    return info;
}

/**
 *
 *  rct2: 0x00685ADC
 * screenX: eax
 * screenY: ebx
 * flags: edx
 * x: ax
 * y: cx
 * interactionType: bl
 * tileElement: edx
 * viewport: edi
 */
InteractionInfo get_map_coordinates_from_pos(const ScreenCoordsXY& screenCoords, int32_t flags)
{
    rct_window* window = window_find_from_point(screenCoords);
    return get_map_coordinates_from_pos_window(window, screenCoords, flags);
}

InteractionInfo get_map_coordinates_from_pos_window(rct_window* window, const ScreenCoordsXY& screenCoords, int32_t flags)
{
    InteractionInfo info{};
    if (window == nullptr || window->viewport == nullptr)
    {
        return info;
    }

    rct_viewport* myviewport = window->viewport;
    auto viewLoc = screenCoords;
    viewLoc -= myviewport->pos;
    if (viewLoc.x >= 0 && viewLoc.x < static_cast<int32_t>(myviewport->width) && viewLoc.y >= 0
        && viewLoc.y < static_cast<int32_t>(myviewport->height))
    {
        viewLoc.x = myviewport->zoom.ApplyTo(viewLoc.x);
        viewLoc.y = myviewport->zoom.ApplyTo(viewLoc.y);
        viewLoc += myviewport->viewPos;
        if (myviewport->zoom > ZoomLevel{ 0 })
        {
            viewLoc.x &= myviewport->zoom.ApplyTo(0xFFFFFFFF) & 0xFFFFFFFF;
            viewLoc.y &= myviewport->zoom.ApplyTo(0xFFFFFFFF) & 0xFFFFFFFF;
        }
        rct_drawpixelinfo dpi;
        dpi.x = viewLoc.x;
        dpi.y = viewLoc.y;
        dpi.height = 1;
        dpi.zoom_level = myviewport->zoom;
        dpi.width = 1;

        paint_session* session = PaintSessionAlloc(&dpi, myviewport->flags);
        PaintSessionGenerate(*session);
        PaintSessionArrange(*session);
        info = set_interaction_info_from_paint_session(session, myviewport->flags, flags & 0xFFFF);
        PaintSessionFree(session);
    }
    return info;
}

/**
 * screenRect represents 2D map coordinates at zoom 0.
 */
void viewport_invalidate(const rct_viewport* viewport, const ScreenRect& screenRect)
{
    PROFILED_FUNCTION();

    // if unknown viewport visibility, use the containing window to discover the status
    if (viewport->visibility == VisibilityCache::Unknown)
    {
        auto windowManager = GetContext()->GetUiContext()->GetWindowManager();
        auto owner = windowManager->GetOwner(viewport);
        if (owner != nullptr && owner->classification != WC_MAIN_WINDOW)
        {
            // note, window_is_visible will update viewport->visibility, so this should have a low hit count
            if (!window_is_visible(owner))
            {
                return;
            }
        }
    }

    if (viewport->visibility == VisibilityCache::Covered)
        return;

    auto [topLeft, bottomRight] = screenRect;
    const auto [viewportRight, viewportBottom] = viewport->viewPos
        + ScreenCoordsXY{ viewport->view_width, viewport->view_height };

    if (bottomRight.x > viewport->viewPos.x && bottomRight.y > viewport->viewPos.y)
    {
        topLeft = { std::max(topLeft.x, viewport->viewPos.x), std::max(topLeft.y, viewport->viewPos.y) };
        topLeft -= viewport->viewPos;
        topLeft = { viewport->zoom.ApplyInversedTo(topLeft.x), viewport->zoom.ApplyInversedTo(topLeft.y) };
        topLeft += viewport->pos;

        bottomRight = { std::max(bottomRight.x, viewportRight), std::max(bottomRight.y, viewportBottom) };
        bottomRight -= viewport->viewPos;
        bottomRight = { viewport->zoom.ApplyInversedTo(bottomRight.x), viewport->zoom.ApplyInversedTo(bottomRight.y) };
        bottomRight += viewport->pos;

        gfx_set_dirty_blocks({ topLeft, bottomRight });
    }
}

static rct_viewport* viewport_find_from_point(const ScreenCoordsXY& screenCoords)
{
    rct_window* w = window_find_from_point(screenCoords);
    if (w == nullptr)
        return nullptr;

    rct_viewport* viewport = w->viewport;
    if (viewport == nullptr)
        return nullptr;

    if (viewport->ContainsScreen(screenCoords))
        return viewport;

    return nullptr;
}

/**
 *
 *  rct2: 0x00688972
 * In:
 *      screen_x: eax
 *      screen_y: ebx
 * Out:
 *      x: ax
 *      y: bx
 *      tile_element: edx ?
 *      viewport: edi
 */
std::optional<CoordsXY> screen_get_map_xy(const ScreenCoordsXY& screenCoords, rct_viewport** viewport)
{
    // This will get the tile location but we will need the more accuracy
    rct_window* window = window_find_from_point(screenCoords);
    if (window == nullptr || window->viewport == nullptr)
    {
        return std::nullopt;
    }
    auto myViewport = window->viewport;
    auto info = get_map_coordinates_from_pos_window(window, screenCoords, EnumsToFlags(ViewportInteractionItem::Terrain));
    if (info.SpriteType == ViewportInteractionItem::None)
    {
        return std::nullopt;
    }

    auto start_vp_pos = myViewport->ScreenToViewportCoord(screenCoords);
    CoordsXY cursorMapPos = info.Loc.ToTileCentre();

    // Iterates the cursor location to work out exactly where on the tile it is
    for (int32_t i = 0; i < 5; i++)
    {
        int32_t z = tile_element_height(cursorMapPos);
        cursorMapPos = viewport_coord_to_map_coord(start_vp_pos, z);
        cursorMapPos.x = std::clamp(cursorMapPos.x, info.Loc.x, info.Loc.x + 31);
        cursorMapPos.y = std::clamp(cursorMapPos.y, info.Loc.y, info.Loc.y + 31);
    }

    if (viewport != nullptr)
        *viewport = myViewport;

    return cursorMapPos;
}

/**
 *
 *  rct2: 0x006894D4
 */
std::optional<CoordsXY> screen_get_map_xy_with_z(const ScreenCoordsXY& screenCoords, int32_t z)
{
    rct_viewport* viewport = viewport_find_from_point(screenCoords);
    if (viewport == nullptr)
    {
        return std::nullopt;
    }

    auto vpCoords = viewport->ScreenToViewportCoord(screenCoords);
    auto mapPosition = viewport_coord_to_map_coord(vpCoords, z);
    if (!map_is_location_valid(mapPosition))
    {
        return std::nullopt;
    }

    return mapPosition;
}

/**
 *
 *  rct2: 0x00689604
 */
std::optional<CoordsXY> screen_get_map_xy_quadrant(const ScreenCoordsXY& screenCoords, uint8_t* quadrant)
{
    auto mapCoords = screen_get_map_xy(screenCoords, nullptr);
    if (!mapCoords.has_value())
        return std::nullopt;

    *quadrant = map_get_tile_quadrant(*mapCoords);
    return mapCoords->ToTileStart();
}

/**
 *
 *  rct2: 0x0068964B
 */
std::optional<CoordsXY> screen_get_map_xy_quadrant_with_z(const ScreenCoordsXY& screenCoords, int32_t z, uint8_t* quadrant)
{
    auto mapCoords = screen_get_map_xy_with_z(screenCoords, z);
    if (!mapCoords.has_value())
        return std::nullopt;

    *quadrant = map_get_tile_quadrant(*mapCoords);
    return mapCoords->ToTileStart();
}

/**
 *
 *  rct2: 0x00689692
 */
std::optional<CoordsXY> screen_get_map_xy_side(const ScreenCoordsXY& screenCoords, uint8_t* side)
{
    auto mapCoords = screen_get_map_xy(screenCoords, nullptr);
    if (!mapCoords.has_value())
        return std::nullopt;

    *side = map_get_tile_side(*mapCoords);
    return mapCoords->ToTileStart();
}

/**
 *
 *  rct2: 0x006896DC
 */
std::optional<CoordsXY> screen_get_map_xy_side_with_z(const ScreenCoordsXY& screenCoords, int32_t z, uint8_t* side)
{
    auto mapCoords = screen_get_map_xy_with_z(screenCoords, z);
    if (!mapCoords.has_value())
        return std::nullopt;

    *side = map_get_tile_side(*mapCoords);
    return mapCoords->ToTileStart();
}

/**
 * Get current viewport rotation.
 *
 * If an invalid rotation is detected and DEBUG_LEVEL_1 is enabled, an error
 * will be reported.
 *
 * @returns rotation in range 0-3 (inclusive)
 */
uint8_t get_current_rotation()
{
    uint8_t rotation = gCurrentRotation;
    uint8_t rotation_masked = rotation & 3;
#if defined(DEBUG_LEVEL_1) && DEBUG_LEVEL_1
    if (rotation != rotation_masked)
    {
        log_error(
            "Found wrong rotation %d! Will return %d instead.", static_cast<uint32_t>(rotation),
            static_cast<uint32_t>(rotation_masked));
    }
#endif // DEBUG_LEVEL_1
    return rotation_masked;
}

int32_t get_height_marker_offset()
{
    // Height labels in units
    if (gConfigGeneral.show_height_as_units)
        return 0;

    // Height labels in feet
    if (gConfigGeneral.measurement_format == MeasurementFormat::Imperial)
        return 1 * 256;

    // Height labels in metres
    return 2 * 256;
}

void viewport_set_saved_view()
{
    rct_window* w = window_get_main();
    if (w != nullptr)
    {
        rct_viewport* viewport = w->viewport;

        gSavedView = ScreenCoordsXY{ viewport->view_width / 2, viewport->view_height / 2 } + viewport->viewPos;

        gSavedViewZoom = viewport->zoom;
        gSavedViewRotation = get_current_rotation();
    }
}

ZoomLevel ZoomLevel::min()
{
#ifndef DISABLE_OPENGL
    if (drawing_engine_get_type() == DrawingEngine::OpenGL)
    {
        return ZoomLevel{ -2 };
    }
#endif

    return ZoomLevel{ 0 };
}<|MERGE_RESOLUTION|>--- conflicted
+++ resolved
@@ -1319,20 +1319,11 @@
             case 0:
             { // Set all these flags to 0, and invalidate if any were active
                 uint32_t mask = VIEWPORT_FLAG_UNDERGROUND_INSIDE | VIEWPORT_FLAG_HIDE_RIDES | VIEWPORT_FLAG_HIDE_SCENERY
-<<<<<<< HEAD
-                    | VIEWPORT_FLAG_HIDE_PATHS | VIEWPORT_FLAG_INVISIBLE_SUPPORTS | VIEWPORT_FLAG_LAND_HEIGHTS
-                    | VIEWPORT_FLAG_TRACK_HEIGHTS | VIEWPORT_FLAG_PATH_HEIGHTS | VIEWPORT_FLAG_HIDE_GUESTS
-                    | VIEWPORT_FLAG_HIDE_STAFF | VIEWPORT_FLAG_HIDE_BASE | VIEWPORT_FLAG_HIDE_VERTICAL
-                    | VIEWPORT_FLAG_HIDE_WATER
-                    | VIEWPORT_FLAG_HIDE_VEHICLES | VIEWPORT_FLAG_INVISIBLE_RIDES | VIEWPORT_FLAG_INVISIBLE_VEHICLES
-                    | VIEWPORT_FLAG_HIDE_SUPPORTS | VIEWPORT_FLAG_INVISIBLE_PATHS | VIEWPORT_FLAG_INVISIBLE_SCENERY
-                    | VIEWPORT_FLAG_HIDE_VEGETATION | VIEWPORT_FLAG_INVISIBLE_VEGETATION;
-=======
                     | VIEWPORT_FLAG_HIDE_PATHS | VIEWPORT_FLAG_LAND_HEIGHTS | VIEWPORT_FLAG_TRACK_HEIGHTS
                     | VIEWPORT_FLAG_PATH_HEIGHTS | VIEWPORT_FLAG_HIDE_GUESTS | VIEWPORT_FLAG_HIDE_STAFF
                     | VIEWPORT_FLAG_HIDE_BASE | VIEWPORT_FLAG_HIDE_VERTICAL | VIEWPORT_FLAG_HIDE_VEHICLES
+                    | VIEWPORT_FLAG_HIDE_WATER
                     | VIEWPORT_FLAG_HIDE_SUPPORTS | VIEWPORT_FLAG_HIDE_VEGETATION;
->>>>>>> be518f48
 
                 invalidate += vp->flags & mask;
                 vp->flags &= ~mask;
