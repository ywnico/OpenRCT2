--- conflicted
+++ resolved
@@ -480,22 +480,15 @@
         {
             if (!editor_check_object_group_at_least_one_surface_selected(false))
             {
-                gGameCommandErrorText = STR_AT_LEAST_ONE_FOOTPATH_NON_QUEUE_SURFACE_OBJECT_MUST_BE_SELECTED;
-                return ObjectType::FootpathSurface;
+                return { ObjectType::FootpathSurface, STR_AT_LEAST_ONE_FOOTPATH_NON_QUEUE_SURFACE_OBJECT_MUST_BE_SELECTED };
             }
             if (!editor_check_object_group_at_least_one_surface_selected(true))
             {
-<<<<<<< HEAD
-                gGameCommandErrorText = STR_AT_LEAST_ONE_FOOTPATH_QUEUE_SURFACE_OBJECT_MUST_BE_SELECTED;
-                return ObjectType::FootpathSurface;
+                return { ObjectType::FootpathSurface, STR_AT_LEAST_ONE_FOOTPATH_QUEUE_SURFACE_OBJECT_MUST_BE_SELECTED };
             }
             if (!editor_check_object_group_at_least_one_selected(ObjectType::FootpathRailings))
             {
-                gGameCommandErrorText = STR_AT_LEAST_ONE_FOOTPATH_RAILING_OBJECT_MUST_BE_SELECTED;
-                return ObjectType::FootpathRailings;
-=======
-                return { ObjectType::Paths, STR_AT_LEAST_ONE_PATH_OBJECT_MUST_BE_SELECTED };
->>>>>>> 6b1141b5
+                return { ObjectType::FootpathRailings, STR_AT_LEAST_ONE_FOOTPATH_RAILING_OBJECT_MUST_BE_SELECTED };
             }
         }
 
