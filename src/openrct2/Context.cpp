/*****************************************************************************
 * Copyright (c) 2014-2020 OpenRCT2 developers
 *
 * For a complete list of all authors, please refer to contributors.md
 * Interested in contributing? Visit https://github.com/OpenRCT2/OpenRCT2
 *
 * OpenRCT2 is licensed under the GNU General Public License version 3.
 *****************************************************************************/

#ifdef __EMSCRIPTEN__
#    include <emscripten.h>
#endif // __EMSCRIPTEN__

#include "Context.h"
#include "Editor.h"
#include "FileClassifier.h"
#include "Game.h"
#include "GameState.h"
#include "GameStateSnapshots.h"
#include "Input.h"
#include "Intro.h"
#include "OpenRCT2.h"
#include "ParkImporter.h"
#include "PlatformEnvironment.h"
#include "ReplayManager.h"
#include "Version.h"
#include "actions/GameAction.h"
#include "audio/AudioContext.h"
#include "audio/audio.h"
#include "config/Config.h"
#include "core/Console.hpp"
#include "core/File.h"
#include "core/FileScanner.h"
#include "core/FileStream.h"
#include "core/Guard.hpp"
#include "core/Http.h"
#include "core/MemoryStream.h"
#include "core/Path.hpp"
#include "core/String.hpp"
#include "drawing/IDrawingEngine.h"
#include "drawing/LightFX.h"
#include "interface/Chat.h"
#include "interface/InteractiveConsole.h"
#include "interface/Viewport.h"
#include "localisation/Date.h"
#include "localisation/Localisation.h"
#include "localisation/LocalisationService.h"
#include "network/DiscordService.h"
#include "network/NetworkBase.h"
#include "network/network.h"
#include "object/ObjectManager.h"
#include "object/ObjectRepository.h"
#include "paint/Painter.h"
#include "platform/Crash.h"
#include "platform/Platform2.h"
#include "platform/platform.h"
#include "ride/TrackData.h"
#include "ride/TrackDesignRepository.h"
#include "scenario/Scenario.h"
#include "scenario/ScenarioRepository.h"
#include "scripting/HookEngine.h"
#include "scripting/ScriptEngine.h"
#include "title/TitleScreen.h"
#include "title/TitleSequenceManager.h"
#include "ui/UiContext.h"
#include "ui/WindowManager.h"
#include "util/Util.h"
#include "world/EntityTweener.h"
#include "world/Park.h"
#include "world/Sprite.h"

#include <algorithm>
#include <cmath>
#include <exception>
#include <future>
#include <iterator>
#include <memory>
#include <string>

using namespace OpenRCT2;
using namespace OpenRCT2::Audio;
using namespace OpenRCT2::Drawing;
using namespace OpenRCT2::Localisation;
using namespace OpenRCT2::Paint;
using namespace OpenRCT2::Scripting;
using namespace OpenRCT2::Ui;

namespace OpenRCT2
{
    class Context final : public IContext
    {
    private:
        // Dependencies
        std::shared_ptr<IPlatformEnvironment> const _env;
        std::shared_ptr<IAudioContext> const _audioContext;
        std::shared_ptr<IUiContext> const _uiContext;

        // Services
        std::unique_ptr<LocalisationService> _localisationService;
        std::unique_ptr<IObjectRepository> _objectRepository;
        std::unique_ptr<IObjectManager> _objectManager;
        std::unique_ptr<ITrackDesignRepository> _trackDesignRepository;
        std::unique_ptr<IScenarioRepository> _scenarioRepository;
        std::unique_ptr<IReplayManager> _replayManager;
        std::unique_ptr<IGameStateSnapshots> _gameStateSnapshots;
#ifdef __ENABLE_DISCORD__
        std::unique_ptr<DiscordService> _discordService;
#endif
        StdInOutConsole _stdInOutConsole;
#ifdef ENABLE_SCRIPTING
        ScriptEngine _scriptEngine;
#endif
#ifndef DISABLE_NETWORK
        NetworkBase _network;
#endif

        // Game states
        std::unique_ptr<TitleScreen> _titleScreen;
        std::unique_ptr<GameState> _gameState;

        DrawingEngine _drawingEngineType = DrawingEngine::Software;
        std::unique_ptr<IDrawingEngine> _drawingEngine;
        std::unique_ptr<Painter> _painter;

        bool _initialised = false;
        bool _isWindowMinimised = false;
        uint32_t _lastTick = 0;
        float _accumulator = 0.0f;
        float _timeScale = 1.0f;
        uint32_t _lastUpdateTime = 0;
        bool _variableFrame = false;

        // If set, will end the OpenRCT2 game loop. Intentionally private to this module so that the flag can not be set back to
        // false.
        bool _finished = false;

        std::future<void> _versionCheckFuture;
        NewVersionInfo _newVersionInfo;
        bool _hasNewVersionInfo = false;

    public:
        // Singleton of Context.
        // Remove this when GetContext() is no longer called so that
        // multiple instances can be created in parallel
        static Context* Instance;

    public:
        Context(
            const std::shared_ptr<IPlatformEnvironment>& env, const std::shared_ptr<IAudioContext>& audioContext,
            const std::shared_ptr<IUiContext>& uiContext)
            : _env(env)
            , _audioContext(audioContext)
            , _uiContext(uiContext)
            , _localisationService(std::make_unique<LocalisationService>(env))
#ifdef ENABLE_SCRIPTING
            , _scriptEngine(_stdInOutConsole, *env)
#endif
#ifndef DISABLE_NETWORK
            , _network(*this)
#endif
            , _painter(std::make_unique<Painter>(uiContext))
        {
            // Can't have more than one context currently.
            Guard::Assert(Instance == nullptr);

            Instance = this;
        }

        ~Context() override
        {
            // NOTE: We must shutdown all systems here before Instance is set back to null.
            //       If objects use GetContext() in their destructor things won't go well.

            GameActions::ClearQueue();
#ifndef DISABLE_NETWORK
            _network.Close();
#endif
            window_close_all();

            // Unload objects after closing all windows, this is to overcome windows like
            // the object selection window which loads objects when closed.
            if (_objectManager != nullptr)
            {
                _objectManager->UnloadAll();
            }

            gfx_object_check_all_images_freed();
            gfx_unload_csg();
            gfx_unload_g2();
            gfx_unload_g1();
            Audio::Close();
            config_release();

            Instance = nullptr;
        }

        std::shared_ptr<IAudioContext> GetAudioContext() override
        {
            return _audioContext;
        }

        std::shared_ptr<IUiContext> GetUiContext() override
        {
            return _uiContext;
        }

#ifdef ENABLE_SCRIPTING
        Scripting::ScriptEngine& GetScriptEngine() override
        {
            return _scriptEngine;
        }
#endif

        GameState* GetGameState() override
        {
            return _gameState.get();
        }

        std::shared_ptr<IPlatformEnvironment> GetPlatformEnvironment() override
        {
            return _env;
        }

        Localisation::LocalisationService& GetLocalisationService() override
        {
            return *_localisationService;
        }

        IObjectManager& GetObjectManager() override
        {
            return *_objectManager;
        }

        IObjectRepository& GetObjectRepository() override
        {
            return *_objectRepository;
        }

        ITrackDesignRepository* GetTrackDesignRepository() override
        {
            return _trackDesignRepository.get();
        }

        IScenarioRepository* GetScenarioRepository() override
        {
            return _scenarioRepository.get();
        }

        IReplayManager* GetReplayManager() override
        {
            return _replayManager.get();
        }

        IGameStateSnapshots* GetGameStateSnapshots() override
        {
            return _gameStateSnapshots.get();
        }

        DrawingEngine GetDrawingEngineType() override
        {
            return _drawingEngineType;
        }

        IDrawingEngine* GetDrawingEngine() override
        {
            return _drawingEngine.get();
        }

        Paint::Painter* GetPainter() override
        {
            return _painter.get();
        }

#ifndef DISABLE_NETWORK
        NetworkBase& GetNetwork() override
        {
            return _network;
        }
#endif

        int32_t RunOpenRCT2(int argc, const char** argv) override
        {
            if (Initialise())
            {
                Launch();
                return EXIT_SUCCESS;
            }
            return EXIT_FAILURE;
        }

        void WriteLine(const std::string& s) override
        {
            _stdInOutConsole.WriteLine(s);
        }

        void WriteErrorLine(const std::string& s) override
        {
            _stdInOutConsole.WriteLineError(s);
        }

        /**
         * Causes the OpenRCT2 game loop to finish.
         */
        void Finish() override
        {
            _finished = true;
        }

        void Quit() override
        {
            gSavePromptMode = PromptMode::Quit;
            context_open_window(WC_SAVE_PROMPT);
        }

        std::string GetPathLegacy(int32_t pathId) override
        {
            static constexpr const char* const LegacyFileNames[PATH_ID_END] = {
                nullptr,       nullptr,     "css1.dat",  "css2.dat",  "css4.dat",  "css5.dat",  "css6.dat",  "css7.dat",
                "css8.dat",    "css9.dat",  "css11.dat", "css12.dat", "css13.dat", "css14.dat", "css15.dat", "css3.dat",
                "css17.dat",   "css18.dat", "css19.dat", "css20.dat", "css21.dat", "css22.dat", nullptr,     "css23.dat",
                "css24.dat",   "css25.dat", "css26.dat", "css27.dat", "css28.dat", "css29.dat", "css30.dat", "css31.dat",
                "css32.dat",   "css33.dat", "css34.dat", "css35.dat", "css36.dat", "css37.dat", "css38.dat", "CUSTOM1.WAV",
                "CUSTOM2.WAV", "css39.dat", "css40.dat", "css41.dat", nullptr,     "css42.dat", "css43.dat", "css44.dat",
                "css45.dat",   "css46.dat", "css50.dat",
            };

            std::string result;
            if (pathId == PATH_ID_CSS50)
            {
                if (!(_env->GetDirectoryPath(DIRBASE::RCT1).empty()))
                {
                    auto dataPath = _env->GetDirectoryPath(DIRBASE::RCT1, DIRID::DATA);
                    result = Path::ResolveCasing(Path::Combine(dataPath, "css17.dat"));

                    if (!File::Exists(result))
                    {
                        auto rct1Path = _env->GetDirectoryPath(DIRBASE::RCT1);
                        result = Path::ResolveCasing(Path::Combine(rct1Path, "RCTdeluxe_install", "Data", "css17.dat"));
                    }
                }
                else
                {
                    auto dataPath = _env->GetDirectoryPath(DIRBASE::RCT2, DIRID::DATA);
                    result = Path::ResolveCasing(Path::Combine(dataPath, "css50.dat"));
                }
            }
            else if (pathId >= 0 && pathId < PATH_ID_END)
            {
                auto fileName = LegacyFileNames[pathId];
                if (fileName != nullptr)
                {
                    auto dataPath = _env->GetDirectoryPath(DIRBASE::RCT2, DIRID::DATA);
                    result = Path::Combine(dataPath, fileName);
                }
            }
            return result;
        }

        bool Initialise() final override
        {
            if (_initialised)
            {
                throw std::runtime_error("Context already initialised.");
            }
            _initialised = true;

            crash_init();

            if (gConfigGeneral.last_run_version != nullptr && String::Equals(gConfigGeneral.last_run_version, OPENRCT2_VERSION))
            {
                gOpenRCT2ShowChangelog = false;
            }
            else
            {
                gOpenRCT2ShowChangelog = true;
                gConfigGeneral.last_run_version = String::Duplicate(OPENRCT2_VERSION);
                config_save_default();
            }

            try
            {
                _localisationService->OpenLanguage(gConfigGeneral.language);
            }
            catch (const std::exception& e)
            {
                log_error("Failed to open configured language: %s", e.what());
                try
                {
                    _localisationService->OpenLanguage(LANGUAGE_ENGLISH_UK);
                }
                catch (const std::exception& eFallback)
                {
                    log_fatal("Failed to open fallback language: %s", eFallback.what());
                    auto uiContext = GetContext()->GetUiContext();
                    uiContext->ShowMessageBox("Failed to load language file!\nYour installation may be damaged.");
                    return false;
                }
            }

            // TODO add configuration option to allow multiple instances
            // if (!gOpenRCT2Headless && !platform_lock_single_instance()) {
            //  log_fatal("OpenRCT2 is already running.");
            //  return false;
            // } //This comment was relocated so it would stay where it was in relation to the following lines of code.

            if (!gOpenRCT2Headless)
            {
                auto rct2InstallPath = GetOrPromptRCT2Path();
                if (rct2InstallPath.empty())
                {
                    return false;
                }
                _env->SetBasePath(DIRBASE::RCT2, rct2InstallPath);
            }
            TrackMetaData::Init();

            _objectRepository = CreateObjectRepository(_env);
            _objectManager = CreateObjectManager(*_objectRepository);
            _trackDesignRepository = CreateTrackDesignRepository(_env);
            _scenarioRepository = CreateScenarioRepository(_env);
            _replayManager = CreateReplayManager();
            _gameStateSnapshots = CreateGameStateSnapshots();
#ifdef __ENABLE_DISCORD__
            if (!gOpenRCT2Headless)
            {
                _discordService = std::make_unique<DiscordService>();
            }
#endif

            if (platform_process_is_elevated())
            {
                std::string elevationWarning = _localisationService->GetString(STR_ADMIN_NOT_RECOMMENDED);
                if (gOpenRCT2Headless)
                {
                    Console::Error::WriteLine(elevationWarning.c_str());
                }
                else
                {
                    _uiContext->ShowMessageBox(elevationWarning);
                }
            }

            if (Platform::IsRunningInWine())
            {
                std::string wineWarning = _localisationService->GetString(STR_WINE_NOT_RECOMMENDED);
                if (gOpenRCT2Headless)
                {
                    Console::Error::WriteLine(wineWarning.c_str());
                }
                else
                {
                    _uiContext->ShowMessageBox(wineWarning);
                }
            }

            if (!gOpenRCT2Headless)
            {
                _uiContext->CreateWindow();
            }

            EnsureUserContentDirectoriesExist();

            // TODO Ideally we want to delay this until we show the title so that we can
            //      still open the game window and draw a progress screen for the creation
            //      of the object cache.
            _objectRepository->LoadOrConstruct(_localisationService->GetCurrentLanguage());

            // TODO Like objects, this can take a while if there are a lot of track designs
            //      its also really something really we might want to do in the background
            //      as its not required until the player wants to place a new ride.
            _trackDesignRepository->Scan(_localisationService->GetCurrentLanguage());

            _scenarioRepository->Scan(_localisationService->GetCurrentLanguage());
            TitleSequenceManager::Scan();

            if (!gOpenRCT2Headless)
            {
                Init();
                PopulateDevices();
                InitRideSoundsAndInfo();
                gGameSoundsOff = !gConfigSound.master_sound_enabled;
            }

            chat_init();
            CopyOriginalUserFilesOver();

            if (!gOpenRCT2NoGraphics)
            {
                if (!LoadBaseGraphics())
                {
                    return false;
                }
#ifdef __ENABLE_LIGHTFX__
                lightfx_init();
#endif
            }

            input_reset_place_obj_modifier();
            viewport_init_all();

            _gameState = std::make_unique<GameState>();
            _gameState->InitAll(150);

            _titleScreen = std::make_unique<TitleScreen>(*_gameState);
            _uiContext->Initialise();

            return true;
        }

        void InitialiseDrawingEngine() final override
        {
            assert(_drawingEngine == nullptr);

            _drawingEngineType = gConfigGeneral.drawing_engine;

            auto drawingEngineFactory = _uiContext->GetDrawingEngineFactory();
            auto drawingEngine = drawingEngineFactory->Create(_drawingEngineType, _uiContext);

            if (drawingEngine == nullptr)
            {
                if (_drawingEngineType == DrawingEngine::Software)
                {
                    _drawingEngineType = DrawingEngine::None;
                    log_fatal("Unable to create a drawing engine.");
                    exit(-1);
                }
                else
                {
                    log_error("Unable to create drawing engine. Falling back to software.");

                    // Fallback to software
                    gConfigGeneral.drawing_engine = DrawingEngine::Software;
                    config_save_default();
                    drawing_engine_init();
                }
            }
            else
            {
                try
                {
                    drawingEngine->Initialise();
                    drawingEngine->SetVSync(gConfigGeneral.use_vsync);
                    _drawingEngine = std::move(drawingEngine);
                }
                catch (const std::exception& ex)
                {
                    if (_drawingEngineType == DrawingEngine::Software)
                    {
                        _drawingEngineType = DrawingEngine::None;
                        log_error(ex.what());
                        log_fatal("Unable to initialise a drawing engine.");
                        exit(-1);
                    }
                    else
                    {
                        log_error(ex.what());
                        log_error("Unable to initialise drawing engine. Falling back to software.");

                        // Fallback to software
                        gConfigGeneral.drawing_engine = DrawingEngine::Software;
                        config_save_default();
                        drawing_engine_init();
                    }
                }
            }

            window_check_all_valid_zoom();
        }

        void DisposeDrawingEngine() final override
        {
            _drawingEngine = nullptr;
        }

        bool LoadParkFromFile(
            const std::string& path, bool loadTitleScreenOnFail = false, bool asScenario = false) final override
        {
            log_verbose("Context::LoadParkFromFile(%s)", path.c_str());
            try
            {
                if (String::Equals(Path::GetExtension(path), ".sea", true))
                {
                    auto data = DecryptSea(fs::u8path(path));
                    auto ms = MemoryStream(data.data(), data.size(), MEMORY_ACCESS::READ);
                    if (!LoadParkFromStream(&ms, path, loadTitleScreenOnFail, asScenario))
                    {
                        throw std::runtime_error(".sea file may have been renamed.");
                    }
                    return true;
                }
                else
                {
                    auto fs = FileStream(path, FILE_MODE_OPEN);
                    if (!LoadParkFromStream(&fs, path, loadTitleScreenOnFail, asScenario))
                    {
                        return false;
                    }
                    return true;
                }
            }
            catch (const std::exception& e)
            {
                Console::Error::WriteLine(e.what());
                if (loadTitleScreenOnFail)
                {
                    title_load();
                }
                auto windowManager = _uiContext->GetWindowManager();
                windowManager->ShowError(STR_FAILED_TO_LOAD_FILE_CONTAINS_INVALID_DATA, STR_NONE, {});
            }
            return false;
        }

        bool LoadParkFromStream(
            IStream* stream, const std::string& path, bool loadTitleScreenFirstOnFail = false,
            bool asScenario = false) final override
        {
            try
            {
                ClassifiedFileInfo info;
                if (!TryClassifyFile(stream, &info))
                {
                    throw std::runtime_error("Unable to detect file type");
                }

                if (info.Type != FILE_TYPE::PARK && info.Type != FILE_TYPE::SAVED_GAME && info.Type != FILE_TYPE::SCENARIO)
                {
                    throw std::runtime_error("Invalid file type.");
                }

                std::unique_ptr<IParkImporter> parkImporter;
                if (info.Type == FILE_TYPE::PARK)
                {
                    parkImporter = ParkImporter::CreateParkFile(*_objectRepository);
                }
                else if (info.Version <= FILE_TYPE_S4_CUTOFF)
                {
                    // Save is an S4 (RCT1 format)
                    parkImporter = ParkImporter::CreateS4();
                }
                else
                {
                    // Save is an S6 (RCT2 format)
                    parkImporter = ParkImporter::CreateS6(*_objectRepository);
                }

                auto result = parkImporter->LoadFromStream(stream, info.Type == FILE_TYPE::SCENARIO, false, path.c_str());

                // From this point onwards the currently loaded park will be corrupted if loading fails
                // so reload the title screen if that happens.
                loadTitleScreenFirstOnFail = true;

                _objectManager->LoadObjects(result.RequiredObjects);
                parkImporter->Import();
                gScenarioSavePath = path;
                gCurrentLoadedPath = path;
                gFirstTimeSaving = true;
                game_fix_save_vars();
                AutoCreateMapAnimations();
                EntityTweener::Get().Reset();
                gScreenAge = 0;
                gLastAutoSaveUpdate = AUTOSAVE_PAUSE;

#ifndef DISABLE_NETWORK
                bool sendMap = false;
<<<<<<< HEAD
                if (!asScenario && (info.Type == FILE_TYPE::PARK || info.Type == FILE_TYPE::SAVED_GAME))
=======
#endif
                if (info.Type == FILE_TYPE::SAVED_GAME)
>>>>>>> 0be58502
                {
#ifndef DISABLE_NETWORK
                    if (_network.GetMode() == NETWORK_MODE_CLIENT)
                    {
                        _network.Close();
                    }
#endif
                    game_load_init();
#ifndef DISABLE_NETWORK
                    if (_network.GetMode() == NETWORK_MODE_SERVER)
                    {
                        sendMap = true;
                    }
#endif
                }
                else
                {
                    scenario_begin();
#ifndef DISABLE_NETWORK
                    if (_network.GetMode() == NETWORK_MODE_SERVER)
                    {
                        sendMap = true;
                    }
                    if (_network.GetMode() == NETWORK_MODE_CLIENT)
                    {
                        _network.Close();
                    }
#endif
                }
                // This ensures that the newly loaded save reflects the user's
                // 'show real names of guests' option, now that it's a global setting
                peep_update_names(gConfigGeneral.show_real_names_of_guests);
#ifndef DISABLE_NETWORK
                if (sendMap)
                {
                    _network.Server_Send_MAP();
                }
#endif

#ifdef USE_BREAKPAD
                if (_network.GetMode() == NETWORK_MODE_NONE)
                {
                    start_silent_record();
                }
#endif
                return true;
            }
            catch (const ObjectLoadException& e)
            {
                // If loading the SV6 or SV4 failed return to the title screen if requested.
                if (loadTitleScreenFirstOnFail)
                {
                    title_load();
                }
                // The path needs to be duplicated as it's a const here
                // which the window function doesn't like
                auto intent = Intent(WC_OBJECT_LOAD_ERROR);
                intent.putExtra(INTENT_EXTRA_PATH, path);
                intent.putExtra(INTENT_EXTRA_LIST, const_cast<ObjectEntryDescriptor*>(e.MissingObjects.data()));
                intent.putExtra(INTENT_EXTRA_LIST_COUNT, static_cast<uint32_t>(e.MissingObjects.size()));

                auto windowManager = _uiContext->GetWindowManager();
                windowManager->OpenIntent(&intent);
            }
            catch (const UnsupportedRCTCFlagException& e)
            {
                // If loading the SV6 or SV4 failed return to the title screen if requested.
                if (loadTitleScreenFirstOnFail)
                {
                    title_load();
                }
                auto windowManager = _uiContext->GetWindowManager();
                auto ft = Formatter();
                ft.Add<uint16_t>(e.Flag);
                windowManager->ShowError(STR_FAILED_TO_LOAD_IMCOMPATIBLE_RCTC_FLAG, STR_NONE, ft);
            }
            catch (const UnsupportedRideTypeException&)
            {
                // If loading the SV6 or SV4 failed return to the title screen if requested.
                if (loadTitleScreenFirstOnFail)
                {
                    title_load();
                }
                auto windowManager = _uiContext->GetWindowManager();
                windowManager->ShowError(STR_FILE_CONTAINS_UNSUPPORTED_RIDE_TYPES, STR_NONE, {});
            }
            catch (const std::exception& e)
            {
                // If loading the SV6 or SV4 failed return to the title screen if requested.
                if (loadTitleScreenFirstOnFail)
                {
                    title_load();
                }
                Console::Error::WriteLine(e.what());
            }

            return false;
        }

    private:
        std::string GetOrPromptRCT2Path()
        {
            auto result = std::string();
            if (String::IsNullOrEmpty(gCustomRCT2DataPath))
            {
                // Check install directory
                if (gConfigGeneral.rct2_path == nullptr || !platform_original_game_data_exists(gConfigGeneral.rct2_path))
                {
                    log_verbose("install directory does not exist or invalid directory selected, %s", gConfigGeneral.rct2_path);
                    if (!config_find_or_browse_install_directory())
                    {
                        utf8 path[MAX_PATH];
                        config_get_default_path(path, sizeof(path));
                        Console::Error::WriteLine(
                            "An RCT2 install directory must be specified! Please edit \"game_path\" in %s.\n", path);
                        return std::string();
                    }
                }
                result = std::string(gConfigGeneral.rct2_path);
            }
            else
            {
                result = std::string(gCustomRCT2DataPath);
            }
            return result;
        }

        bool LoadBaseGraphics()
        {
            if (!gfx_load_g1(*_env))
            {
                return false;
            }
            gfx_load_g2();
            gfx_load_csg();
            font_sprite_initialise_characters();
            return true;
        }

        /**
         * Launches the game, after command line arguments have been parsed and processed.
         */
        void Launch()
        {
            if (!_versionCheckFuture.valid())
            {
                _versionCheckFuture = std::async(std::launch::async, [this] {
                    _newVersionInfo = get_latest_version();
                    if (!String::StartsWith(gVersionInfoTag, _newVersionInfo.tag))
                    {
                        _hasNewVersionInfo = true;
                    }
                });
            }

            gIntroState = IntroState::None;
            if (gOpenRCT2Headless)
            {
                // NONE or OPEN are the only allowed actions for headless mode
                if (gOpenRCT2StartupAction != StartupAction::Open)
                {
                    gOpenRCT2StartupAction = StartupAction::None;
                }
            }
            else
            {
                if ((gOpenRCT2StartupAction == StartupAction::Title) && gConfigGeneral.play_intro)
                {
                    gOpenRCT2StartupAction = StartupAction::Intro;
                }
            }

            switch (gOpenRCT2StartupAction)
            {
                case StartupAction::Intro:
                    gIntroState = IntroState::PublisherBegin;
                    title_load();
                    break;
                case StartupAction::Title:
                    title_load();
                    break;
                case StartupAction::Open:
                {
                    // A path that includes "://" is illegal with all common filesystems, so it is almost certainly a URL
                    // This way all cURL supported protocols, like http, ftp, scp and smb are automatically handled
                    if (strstr(gOpenRCT2StartupActionPath, "://") != nullptr)
                    {
#ifndef DISABLE_HTTP
                        // Download park and open it using its temporary filename
                        auto data = DownloadPark(gOpenRCT2StartupActionPath);
                        if (data.empty())
                        {
                            title_load();
                            break;
                        }

                        auto ms = MemoryStream(data.data(), data.size(), MEMORY_ACCESS::READ);
                        if (!LoadParkFromStream(&ms, gOpenRCT2StartupActionPath, true))
                        {
                            Console::Error::WriteLine("Failed to load '%s'", gOpenRCT2StartupActionPath);
                            title_load();
                            break;
                        }
#endif
                    }
                    else
                    {
                        try
                        {
                            if (!LoadParkFromFile(gOpenRCT2StartupActionPath, true))
                            {
                                break;
                            }
                        }
                        catch (const std::exception& ex)
                        {
                            Console::Error::WriteLine("Failed to load '%s'", gOpenRCT2StartupActionPath);
                            Console::Error::WriteLine("%s", ex.what());
                            title_load();
                            break;
                        }
                    }

                    gScreenFlags = SCREEN_FLAGS_PLAYING;

#ifndef DISABLE_NETWORK
                    if (gNetworkStart == NETWORK_MODE_SERVER)
                    {
                        if (gNetworkStartPort == 0)
                        {
                            gNetworkStartPort = gConfigNetwork.default_port;
                        }

                        if (gNetworkStartAddress.empty())
                        {
                            gNetworkStartAddress = gConfigNetwork.listen_address;
                        }

                        if (String::IsNullOrEmpty(gCustomPassword))
                        {
                            _network.SetPassword(gConfigNetwork.default_password.c_str());
                        }
                        else
                        {
                            _network.SetPassword(gCustomPassword);
                        }
                        _network.BeginServer(gNetworkStartPort, gNetworkStartAddress);
                    }
                    else
#endif // DISABLE_NETWORK
                    {
                        game_load_scripts();
                    }
                    break;
                }
                case StartupAction::Edit:
                    if (String::SizeOf(gOpenRCT2StartupActionPath) == 0)
                    {
                        Editor::Load();
                    }
                    else if (!Editor::LoadLandscape(gOpenRCT2StartupActionPath))
                    {
                        title_load();
                    }
                    break;
                default:
                    break;
            }

#ifndef DISABLE_NETWORK
            if (gNetworkStart == NETWORK_MODE_CLIENT)
            {
                if (gNetworkStartPort == 0)
                {
                    gNetworkStartPort = gConfigNetwork.default_port;
                }
                _network.BeginClient(gNetworkStartHost, gNetworkStartPort);
            }
#endif // DISABLE_NETWORK

            _stdInOutConsole.Start();
            RunGameLoop();
        }

        bool ShouldRunVariableFrame()
        {
            if (!gConfigGeneral.uncap_fps)
                return false;
            if (gGameSpeed > 4)
                return false;
            if (gOpenRCT2Headless)
                return false;
            if (_uiContext->IsMinimised())
                return false;
            return true;
        }

        /**
         * Run the main game loop until the finished flag is set.
         */
        void RunGameLoop()
        {
            log_verbose("begin openrct2 loop");
            _finished = false;

#ifndef __EMSCRIPTEN__
            _variableFrame = ShouldRunVariableFrame();
            do
            {
                RunFrame();
            } while (!_finished);
#else
            emscripten_set_main_loop_arg(
                [](void* vctx) -> {
                    auto ctx = reinterpret_cast<Context*>(vctx);
                    ctx->RunFrame();
                },
                this, 0, 1);
#endif // __EMSCRIPTEN__
            log_verbose("finish openrct2 loop");
        }

        void RunFrame()
        {
            // Make sure we catch the state change and reset it.
            bool useVariableFrame = ShouldRunVariableFrame();
            if (_variableFrame != useVariableFrame)
            {
                _lastTick = 0;
                _variableFrame = useVariableFrame;

                // Switching from variable to fixed frame requires reseting
                // of entity positions back to end of tick positions
                auto& tweener = EntityTweener::Get();
                tweener.Restore();
                tweener.Reset();
            }

            if (useVariableFrame)
            {
                RunVariableFrame();
            }
            else
            {
                RunFixedFrame();
            }
        }

        void RunFixedFrame()
        {
            uint32_t currentTick = platform_get_ticks();

            if (_lastTick == 0)
            {
                _lastTick = currentTick;
            }

            float elapsed = (currentTick - _lastTick) * _timeScale;
            _lastTick = currentTick;
            _accumulator = std::min(_accumulator + elapsed, static_cast<float>(GAME_UPDATE_MAX_THRESHOLD));

            _uiContext->ProcessMessages();

            if (_accumulator < GAME_UPDATE_TIME_MS)
            {
                platform_sleep(GAME_UPDATE_TIME_MS - _accumulator - 1);
                return;
            }

            while (_accumulator >= GAME_UPDATE_TIME_MS)
            {
                Update();

                // Always run this at a fixed rate, Update can cause multiple ticks if the game is speed up.
                window_update_all();

                _accumulator -= GAME_UPDATE_TIME_MS;
            }

            if (!_isWindowMinimised && !gOpenRCT2Headless)
            {
                _drawingEngine->BeginDraw();
                _painter->Paint(*_drawingEngine);
                _drawingEngine->EndDraw();
            }
        }

        void RunVariableFrame()
        {
            uint32_t currentTick = platform_get_ticks();

            auto& tweener = EntityTweener::Get();

            bool draw = !_isWindowMinimised && !gOpenRCT2Headless;
            if (_lastTick == 0)
            {
                tweener.Reset();
                _lastTick = currentTick;
            }

            float elapsed = (currentTick - _lastTick) * _timeScale;

            _lastTick = currentTick;
            _accumulator = std::min(_accumulator + elapsed, static_cast<float>(GAME_UPDATE_MAX_THRESHOLD));

            _uiContext->ProcessMessages();

            while (_accumulator >= GAME_UPDATE_TIME_MS)
            {
                // Get the original position of each sprite
                if (draw)
                    tweener.PreTick();

                Update();

                // Always run this at a fixed rate, Update can cause multiple ticks if the game is speed up.
                window_update_all();

                _accumulator -= GAME_UPDATE_TIME_MS;

                // Get the next position of each sprite
                if (draw)
                    tweener.PostTick();
            }

            if (draw)
            {
                const float alpha = std::min(_accumulator / static_cast<float>(GAME_UPDATE_TIME_MS), 1.0f);
                tweener.Tween(alpha);

                _drawingEngine->BeginDraw();
                _painter->Paint(*_drawingEngine);
                _drawingEngine->EndDraw();
            }
        }

        void Update()
        {
            uint32_t currentUpdateTime = platform_get_ticks();

            gCurrentDeltaTime = std::min<uint32_t>(currentUpdateTime - _lastUpdateTime, 500);
            _lastUpdateTime = currentUpdateTime;

            if (game_is_not_paused())
            {
                gPaletteEffectFrame += gCurrentDeltaTime;
            }

            date_update_real_time_of_day();

            if (gIntroState != IntroState::None)
            {
                intro_update();
            }
            else if ((gScreenFlags & SCREEN_FLAGS_TITLE_DEMO) && !gOpenRCT2Headless)
            {
                _titleScreen->Update();
            }
            else
            {
                _gameState->Update();
            }

#ifdef __ENABLE_DISCORD__
            if (_discordService != nullptr)
            {
                _discordService->Update();
            }
#endif

            chat_update();
#ifdef ENABLE_SCRIPTING
            _scriptEngine.Update();
#endif
            _stdInOutConsole.ProcessEvalQueue();
            _uiContext->Update();
        }

        /**
         * Ensure that the custom user content folders are present
         */
        void EnsureUserContentDirectoriesExist()
        {
            EnsureDirectoriesExist(
                DIRBASE::USER,
                {
                    DIRID::OBJECT,
                    DIRID::SAVE,
                    DIRID::SCENARIO,
                    DIRID::TRACK,
                    DIRID::LANDSCAPE,
                    DIRID::HEIGHTMAP,
                    DIRID::PLUGIN,
                    DIRID::THEME,
                    DIRID::SEQUENCE,
                    DIRID::REPLAY,
                    DIRID::LOG_DESYNCS,
                    DIRID::CRASH,
                });
        }

        void EnsureDirectoriesExist(const DIRBASE dirBase, const std::initializer_list<DIRID>& dirIds)
        {
            for (const auto& dirId : dirIds)
            {
                auto path = _env->GetDirectoryPath(dirBase, dirId);
                if (!platform_ensure_directory_exists(path.c_str()))
                    log_error("Unable to create directory '%s'.", path.c_str());
            }
        }

        /**
         * Copy saved games and landscapes to user directory
         */
        void CopyOriginalUserFilesOver()
        {
            CopyOriginalUserFilesOver(DIRID::SAVE, "*.sv6");
            CopyOriginalUserFilesOver(DIRID::LANDSCAPE, "*.sc6");
        }

        void CopyOriginalUserFilesOver(DIRID dirid, const std::string& pattern)
        {
            auto src = _env->GetDirectoryPath(DIRBASE::RCT2, dirid);
            auto dst = _env->GetDirectoryPath(DIRBASE::USER, dirid);
            CopyOriginalUserFilesOver(src, dst, pattern);
        }

        void CopyOriginalUserFilesOver(const std::string& srcRoot, const std::string& dstRoot, const std::string& pattern)
        {
            log_verbose("CopyOriginalUserFilesOver('%s', '%s', '%s')", srcRoot.c_str(), dstRoot.c_str(), pattern.c_str());

            auto scanPattern = Path::Combine(srcRoot, pattern);
            auto scanner = Path::ScanDirectory(scanPattern, true);
            while (scanner->Next())
            {
                auto src = std::string(scanner->GetPath());
                auto dst = Path::Combine(dstRoot, scanner->GetPathRelative());
                auto dstDirectory = Path::GetDirectory(dst);

                // Create the directory if necessary
                if (!platform_directory_exists(dstDirectory.c_str()))
                {
                    Console::WriteLine("Creating directory '%s'", dstDirectory.c_str());
                    if (!platform_ensure_directory_exists(dstDirectory.c_str()))
                    {
                        Console::Error::WriteLine("Could not create directory %s.", dstDirectory.c_str());
                        break;
                    }
                }

                // Only copy the file if it doesn't already exist
                if (!File::Exists(dst))
                {
                    Console::WriteLine("Copying '%s' to '%s'", src.c_str(), dst.c_str());
                    if (!File::Copy(src, dst, false))
                    {
                        Console::Error::WriteLine("Failed to copy '%s' to '%s'", src.c_str(), dst.c_str());
                    }
                }
            }
        }

#ifndef DISABLE_HTTP
        std::vector<uint8_t> DownloadPark(const std::string& url)
        {
            // Download park to buffer in memory
            Http::Request request;
            request.url = url;
            request.method = Http::Method::GET;

            Http::Response res;
            try
            {
                res = Do(request);
                if (res.status != Http::Status::Ok)
                    throw std::runtime_error("bad http status");
            }
            catch (std::exception& e)
            {
                Console::Error::WriteLine("Failed to download '%s', cause %s", request.url.c_str(), e.what());
                return {};
            }

            std::vector<uint8_t> parkData;
            parkData.resize(res.body.size());
            std::memcpy(parkData.data(), res.body.c_str(), parkData.size());
            return parkData;
        }
#endif

        bool HasNewVersionInfo() const override
        {
            return _hasNewVersionInfo;
        }

        const NewVersionInfo* GetNewVersionInfo() const override
        {
            return &_newVersionInfo;
        }

        void SetTimeScale(float newScale) override
        {
            _timeScale = std::clamp(newScale, GAME_MIN_TIME_SCALE, GAME_MAX_TIME_SCALE);
        }

        float GetTimeScale() const override
        {
            return _timeScale;
        }
    };

    Context* Context::Instance = nullptr;

    std::unique_ptr<IContext> CreateContext()
    {
        return CreateContext(CreatePlatformEnvironment(), CreateDummyAudioContext(), CreateDummyUiContext());
    }

    std::unique_ptr<IContext> CreateContext(
        const std::shared_ptr<IPlatformEnvironment>& env, const std::shared_ptr<Audio::IAudioContext>& audioContext,
        const std::shared_ptr<IUiContext>& uiContext)
    {
        return std::make_unique<Context>(env, audioContext, uiContext);
    }

    IContext* GetContext()
    {
        return Context::Instance;
    }

} // namespace OpenRCT2

void context_init()
{
    GetContext()->GetUiContext()->GetWindowManager()->Init();
}

bool context_load_park_from_file(const utf8* path)
{
    return GetContext()->LoadParkFromFile(path);
}

bool context_load_park_from_stream(void* stream)
{
    return GetContext()->LoadParkFromStream(static_cast<IStream*>(stream), "");
}

void openrct2_write_full_version_info(utf8* buffer, size_t bufferSize)
{
    String::Set(buffer, bufferSize, gVersionInfoFull);
}

void openrct2_finish()
{
    GetContext()->Finish();
}

void context_setcurrentcursor(CursorID cursor)
{
    GetContext()->GetUiContext()->SetCursor(cursor);
}

void context_update_cursor_scale()
{
    GetContext()->GetUiContext()->SetCursorScale(static_cast<uint8_t>(std::round(gConfigGeneral.window_scale)));
}

void context_hide_cursor()
{
    GetContext()->GetUiContext()->SetCursorVisible(false);
}

void context_show_cursor()
{
    GetContext()->GetUiContext()->SetCursorVisible(true);
}

ScreenCoordsXY context_get_cursor_position()
{
    return GetContext()->GetUiContext()->GetCursorPosition();
}

ScreenCoordsXY context_get_cursor_position_scaled()
{
    auto cursorCoords = context_get_cursor_position();
    // Compensate for window scaling.
    return { static_cast<int32_t>(std::ceil(cursorCoords.x / gConfigGeneral.window_scale)),
             static_cast<int32_t>(std::ceil(cursorCoords.y / gConfigGeneral.window_scale)) };
}

void context_set_cursor_position(const ScreenCoordsXY& cursorPosition)
{
    GetContext()->GetUiContext()->SetCursorPosition(cursorPosition);
}

const CursorState* context_get_cursor_state()
{
    return GetContext()->GetUiContext()->GetCursorState();
}

const uint8_t* context_get_keys_state()
{
    return GetContext()->GetUiContext()->GetKeysState();
}

const uint8_t* context_get_keys_pressed()
{
    return GetContext()->GetUiContext()->GetKeysPressed();
}

TextInputSession* context_start_text_input(utf8* buffer, size_t maxLength)
{
    return GetContext()->GetUiContext()->StartTextInput(buffer, maxLength);
}

void context_stop_text_input()
{
    GetContext()->GetUiContext()->StopTextInput();
}

bool context_is_input_active()
{
    return GetContext()->GetUiContext()->IsTextInputActive();
}

void context_trigger_resize()
{
    return GetContext()->GetUiContext()->TriggerResize();
}

void context_set_fullscreen_mode(int32_t mode)
{
    return GetContext()->GetUiContext()->SetFullscreenMode(static_cast<FULLSCREEN_MODE>(mode));
}

void context_recreate_window()
{
    GetContext()->GetUiContext()->RecreateWindow();
}

int32_t context_get_width()
{
    return GetContext()->GetUiContext()->GetWidth();
}

int32_t context_get_height()
{
    return GetContext()->GetUiContext()->GetHeight();
}

bool context_has_focus()
{
    return GetContext()->GetUiContext()->HasFocus();
}

void context_set_cursor_trap(bool value)
{
    GetContext()->GetUiContext()->SetCursorTrap(value);
}

rct_window* context_open_window(rct_windowclass wc)
{
    auto windowManager = GetContext()->GetUiContext()->GetWindowManager();
    return windowManager->OpenWindow(wc);
}

rct_window* context_open_window_view(rct_windowclass wc)
{
    auto windowManager = GetContext()->GetUiContext()->GetWindowManager();
    return windowManager->OpenView(wc);
}

rct_window* context_open_detail_window(uint8_t type, int32_t id)
{
    auto windowManager = GetContext()->GetUiContext()->GetWindowManager();
    return windowManager->OpenDetails(type, id);
}

rct_window* context_open_intent(Intent* intent)
{
    auto windowManager = GetContext()->GetUiContext()->GetWindowManager();
    return windowManager->OpenIntent(intent);
}

void context_broadcast_intent(Intent* intent)
{
    auto windowManager = GetContext()->GetUiContext()->GetWindowManager();
    windowManager->BroadcastIntent(*intent);
}

void context_force_close_window_by_class(rct_windowclass windowClass)
{
    auto windowManager = GetContext()->GetUiContext()->GetWindowManager();
    windowManager->ForceClose(windowClass);
}

rct_window* context_show_error(rct_string_id title, rct_string_id message, const Formatter& args)
{
    auto windowManager = GetContext()->GetUiContext()->GetWindowManager();
    return windowManager->ShowError(title, message, args);
}

void context_update_map_tooltip()
{
    auto windowManager = GetContext()->GetUiContext()->GetWindowManager();
    windowManager->UpdateMapTooltip();
}

void context_handle_input()
{
    auto windowManager = GetContext()->GetUiContext()->GetWindowManager();
    windowManager->HandleInput();
}

void context_input_handle_keyboard(bool isTitle)
{
    auto windowManager = GetContext()->GetUiContext()->GetWindowManager();
    windowManager->HandleKeyboard(isTitle);
}

void context_quit()
{
    GetContext()->Quit();
}

const utf8* context_get_path_legacy(int32_t pathId)
{
    static utf8 result[MAX_PATH];
    auto path = GetContext()->GetPathLegacy(pathId);
    String::Set(result, sizeof(result), path.c_str());
    return result;
}

bool platform_open_common_file_dialog(utf8* outFilename, file_dialog_desc* desc, size_t outSize)
{
    try
    {
        FileDialogDesc desc2;
        desc2.Type = static_cast<FILE_DIALOG_TYPE>(desc->type);
        desc2.Title = String::ToStd(desc->title);
        desc2.InitialDirectory = String::ToStd(desc->initial_directory);
        desc2.DefaultFilename = String::ToStd(desc->default_filename);
        for (const auto& filter : desc->filters)
        {
            if (filter.name != nullptr)
            {
                desc2.Filters.push_back({ String::ToStd(filter.name), String::ToStd(filter.pattern) });
            }
        }
        std::string result = GetContext()->GetUiContext()->ShowFileDialog(desc2);
        String::Set(outFilename, outSize, result.c_str());
        return !result.empty();
    }
    catch (const std::exception& ex)
    {
        log_error(ex.what());
        outFilename[0] = '\0';
        return false;
    }
}

utf8* platform_open_directory_browser(const utf8* title)
{
    try
    {
        std::string result = GetContext()->GetUiContext()->ShowDirectoryDialog(title);
        return String::Duplicate(result.c_str());
    }
    catch (const std::exception& ex)
    {
        log_error(ex.what());
        return nullptr;
    }
}

/**
 * This function is deprecated.
 * Use IPlatformEnvironment instead.
 */
void platform_get_user_directory(utf8* outPath, const utf8* subDirectory, size_t outSize)
{
    auto env = GetContext()->GetPlatformEnvironment();
    auto path = env->GetDirectoryPath(DIRBASE::USER);
    if (!String::IsNullOrEmpty(subDirectory))
    {
        path = Path::Combine(path, subDirectory);
    }
    String::Set(outPath, outSize, path.c_str());
}

/**
 * This function is deprecated.
 * Use IPlatformEnvironment instead.
 */
void platform_get_openrct2_data_path(utf8* outPath, size_t outSize)
{
    auto env = GetContext()->GetPlatformEnvironment();
    auto path = env->GetDirectoryPath(DIRBASE::OPENRCT2);
    String::Set(outPath, outSize, path.c_str());
}<|MERGE_RESOLUTION|>--- conflicted
+++ resolved
@@ -663,12 +663,8 @@
 
 #ifndef DISABLE_NETWORK
                 bool sendMap = false;
-<<<<<<< HEAD
+#endif
                 if (!asScenario && (info.Type == FILE_TYPE::PARK || info.Type == FILE_TYPE::SAVED_GAME))
-=======
-#endif
-                if (info.Type == FILE_TYPE::SAVED_GAME)
->>>>>>> 0be58502
                 {
 #ifndef DISABLE_NETWORK
                     if (_network.GetMode() == NETWORK_MODE_CLIENT)
