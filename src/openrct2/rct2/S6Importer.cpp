/*****************************************************************************
 * Copyright (c) 2014-2020 OpenRCT2 developers
 *
 * For a complete list of all authors, please refer to contributors.md
 * Interested in contributing? Visit https://github.com/OpenRCT2/OpenRCT2
 *
 * OpenRCT2 is licensed under the GNU General Public License version 3.
 *****************************************************************************/

#include "../Context.h"
#include "../Diagnostic.h"
#include "../Editor.h"
#include "../Game.h"
#include "../GameState.h"
#include "../OpenRCT2.h"
#include "../ParkImporter.h"
#include "../config/Config.h"
#include "../core/Console.hpp"
#include "../core/FileStream.h"
#include "../core/IStream.hpp"
#include "../core/Numerics.hpp"
#include "../core/Path.hpp"
#include "../core/Random.hpp"
#include "../core/String.hpp"
#include "../interface/Viewport.h"
#include "../localisation/Date.h"
#include "../localisation/Localisation.h"
#include "../management/Award.h"
#include "../management/Finance.h"
#include "../management/Marketing.h"
#include "../management/NewsItem.h"
#include "../management/Research.h"
#include "../network/network.h"
#include "../object/ObjectLimits.h"
#include "../object/ObjectList.h"
#include "../object/ObjectManager.h"
#include "../object/ObjectRepository.h"
#include "../peep/Peep.h"
#include "../peep/RideUseSystem.h"
#include "../peep/Staff.h"
#include "../rct12/RCT12.h"
#include "../rct12/SawyerChunkReader.h"
#include "../rct12/SawyerEncoding.h"
#include "../rct2/RCT2.h"
#include "../ride/Ride.h"
#include "../ride/RideData.h"
#include "../ride/RideRatings.h"
#include "../ride/ShopItem.h"
#include "../ride/Station.h"
#include "../ride/Track.h"
#include "../ride/TrainManager.h"
#include "../ride/Vehicle.h"
#include "../scenario/Scenario.h"
#include "../scenario/ScenarioRepository.h"
#include "../util/SawyerCoding.h"
#include "../util/Util.h"
#include "../world/Balloon.h"
#include "../world/Climate.h"
#include "../world/Duck.h"
#include "../world/EntityList.h"
#include "../world/EntityTweener.h"
#include "../world/Entrance.h"
#include "../world/Fountain.h"
#include "../world/Litter.h"
#include "../world/MapAnimation.h"
#include "../world/MoneyEffect.h"
#include "../world/Park.h"
#include "../world/Particle.h"
#include "../world/Scenery.h"
#include "../world/Sprite.h"
#include "../world/Surface.h"

#include <algorithm>

#define DECRYPT_MONEY(money) (static_cast<money32>(Numerics::rol32((money) ^ 0xF4EC9621, 13)))

/**
 * Class to import RollerCoaster Tycoon 2 scenarios (*.SC6) and saved games (*.SV6).
 */
class S6Importer final : public IParkImporter
{
private:
    IObjectRepository& _objectRepository;

    const utf8* _s6Path = nullptr;
    rct_s6_data _s6{};
    uint8_t _gameVersion = 0;
    bool _isSV7 = false;
<<<<<<< HEAD
    ObjectEntryIndex _pathToSurfaceMap[16];
    ObjectEntryIndex _pathToQueueSurfaceMap[16];
    ObjectEntryIndex _pathToRailingMap[16];
=======
    std::bitset<RCT12_MAX_RIDES_IN_PARK> _isFlatRide{};
>>>>>>> a1b70b59

public:
    S6Importer(IObjectRepository& objectRepository)
        : _objectRepository(objectRepository)
    {
    }

    ParkLoadResult Load(const utf8* path) override
    {
        const utf8* extension = Path::GetExtension(path);
        if (String::Equals(extension, ".sc6", true))
        {
            return LoadScenario(path);
        }
        if (String::Equals(extension, ".sv6", true))
        {
            return LoadSavedGame(path);
        }

        throw std::runtime_error("Invalid RCT2 park extension.");
    }

    ParkLoadResult LoadSavedGame(const utf8* path, bool skipObjectCheck = false) override
    {
        auto fs = OpenRCT2::FileStream(path, OpenRCT2::FILE_MODE_OPEN);
        auto result = LoadFromStream(&fs, false, skipObjectCheck);
        _s6Path = path;
        return result;
    }

    ParkLoadResult LoadScenario(const utf8* path, bool skipObjectCheck = false) override
    {
        auto fs = OpenRCT2::FileStream(path, OpenRCT2::FILE_MODE_OPEN);
        auto result = LoadFromStream(&fs, true, skipObjectCheck);
        _s6Path = path;
        return result;
    }

    ParkLoadResult LoadFromStream(
        OpenRCT2::IStream* stream, bool isScenario, [[maybe_unused]] bool skipObjectCheck = false,
        const utf8* path = String::Empty) override
    {
        if (isScenario && !gConfigGeneral.allow_loading_with_incorrect_checksum && !SawyerEncoding::ValidateChecksum(stream))
        {
            throw IOException("Invalid checksum.");
        }

        auto chunkReader = SawyerChunkReader(stream);
        chunkReader.ReadChunk(&_s6.header, sizeof(_s6.header));

        log_verbose("saved game classic_flag = 0x%02x", _s6.header.classic_flag);
        if (isScenario)
        {
            if (_s6.header.type != S6_TYPE_SCENARIO)
            {
                throw std::runtime_error("Park is not a scenario.");
            }
            chunkReader.ReadChunk(&_s6.info, sizeof(_s6.info));
        }
        else
        {
            if (_s6.header.type != S6_TYPE_SAVEDGAME)
            {
                throw std::runtime_error("Park is not a saved game.");
            }
        }

        if (_s6.header.classic_flag == 0xf)
        {
            throw UnsupportedRCTCFlagException(_s6.header.classic_flag);
        }

        // Read packed objects
        // TODO try to contain this more and not store objects until later
        for (uint16_t i = 0; i < _s6.header.num_packed_objects; i++)
        {
            _objectRepository.ExportPackedObject(stream);
        }

        if (path)
        {
            auto extension = path_get_extension(path);
            _isSV7 = _stricmp(extension, ".sv7") == 0;
        }

        chunkReader.ReadChunk(&_s6.Objects, sizeof(_s6.Objects));

        if (isScenario)
        {
            chunkReader.ReadChunk(&_s6.elapsed_months, 16);
            chunkReader.ReadChunk(&_s6.tile_elements, sizeof(_s6.tile_elements));
            chunkReader.ReadChunk(&_s6.next_free_tile_element_pointer_index, 2560076);
            chunkReader.ReadChunk(&_s6.guests_in_park, 4);
            chunkReader.ReadChunk(&_s6.last_guests_in_park, 8);
            chunkReader.ReadChunk(&_s6.park_rating, 2);
            chunkReader.ReadChunk(&_s6.active_research_types, 1082);
            chunkReader.ReadChunk(&_s6.current_expenditure, 16);
            chunkReader.ReadChunk(&_s6.park_value, 4);
            chunkReader.ReadChunk(&_s6.completed_company_value, 483816);
        }
        else
        {
            chunkReader.ReadChunk(&_s6.elapsed_months, 16);
            chunkReader.ReadChunk(&_s6.tile_elements, sizeof(_s6.tile_elements));
            chunkReader.ReadChunk(&_s6.next_free_tile_element_pointer_index, 3048816);
        }

        _s6Path = path;

        return ParkLoadResult(GetRequiredObjects());
    }

    bool GetDetails(scenario_index_entry* dst) override
    {
        *dst = {};
        return false;
    }

    void Import() override
    {
        Initialise();

        gEditorStep = _s6.info.editor_step;
        gScenarioCategory = static_cast<SCENARIO_CATEGORY>(_s6.info.category);

        // Some scenarios have their scenario details in UTF-8, due to earlier bugs in OpenRCT2.
        auto loadMaybeUTF8 = [](std::string_view str) -> std::string {
            return !IsLikelyUTF8(str) ? rct2_to_utf8(str, RCT2LanguageId::EnglishUK) : std::string(str);
        };

        if (_s6.header.type == S6_TYPE_SCENARIO)
        {
            gScenarioName = loadMaybeUTF8(_s6.info.name);
            gScenarioDetails = loadMaybeUTF8(_s6.info.details);
        }
        else
        {
            // Saved games do not have an info chunk
            gScenarioName = loadMaybeUTF8(_s6.scenario_name);
            gScenarioDetails = loadMaybeUTF8(_s6.scenario_description);
        }

        gDateMonthsElapsed = static_cast<int32_t>(_s6.elapsed_months);
        gDateMonthTicks = _s6.current_day;
        gCurrentTicks = _s6.game_ticks_1;

        scenario_rand_seed(_s6.scenario_srand_0, _s6.scenario_srand_1);

        DetermineFlatRideStatus();
        ImportTileElements();
        ImportEntities();

        gInitialCash = ToMoney64(_s6.initial_cash);
        gBankLoan = ToMoney64(_s6.current_loan);
        gParkFlags = _s6.park_flags;
        gParkEntranceFee = _s6.park_entrance_fee;
        // rct1_park_entrance_x
        // rct1_park_entrance_y
        // pad_013573EE
        // rct1_park_entrance_z

        ImportPeepSpawns();

        gGuestChangeModifier = _s6.guest_count_change_modifier;
        gResearchFundingLevel = _s6.current_research_level;
        // pad_01357400
        // _s6.researched_track_types_a
        // _s6.researched_track_types_b

        gNumGuestsInPark = _s6.guests_in_park;
        gNumGuestsHeadingForPark = _s6.guests_heading_for_park;

        for (size_t i = 0; i < RCT12_EXPENDITURE_TABLE_MONTH_COUNT; i++)
        {
            for (size_t j = 0; j < RCT12_EXPENDITURE_TYPE_COUNT; j++)
            {
                gExpenditureTable[i][j] = ToMoney64(_s6.expenditure_table[i][j]);
            }
        }

        gNumGuestsInParkLastWeek = _s6.last_guests_in_park;
        // pad_01357BCA
        gStaffHandymanColour = _s6.handyman_colour;
        gStaffMechanicColour = _s6.mechanic_colour;
        gStaffSecurityColour = _s6.security_colour;

        gParkRating = _s6.park_rating;

        auto& park = OpenRCT2::GetContext()->GetGameState()->GetPark();
        park.ResetHistories();
        std::copy(std::begin(_s6.park_rating_history), std::end(_s6.park_rating_history), gParkRatingHistory);
        for (size_t i = 0; i < std::size(_s6.guests_in_park_history); i++)
        {
            if (_s6.guests_in_park_history[i] != RCT12ParkHistoryUndefined)
            {
                gGuestsInParkHistory[i] = _s6.guests_in_park_history[i] * RCT12GuestsInParkHistoryFactor;
            }
        }

        gResearchPriorities = _s6.active_research_types;
        gResearchProgressStage = _s6.research_progress_stage;
        if (_s6.last_researched_item_subject != RCT12_RESEARCHED_ITEMS_SEPARATOR)
            gResearchLastItem = ResearchItem(
                RCT12ResearchItem{ _s6.last_researched_item_subject, EnumValue(ResearchCategory::Transport) });
        else
            gResearchLastItem = std::nullopt;
        // pad_01357CF8
        if (_s6.next_research_item != RCT12_RESEARCHED_ITEMS_SEPARATOR)
            gResearchNextItem = ResearchItem(RCT12ResearchItem{ _s6.next_research_item, _s6.next_research_category });
        else
            gResearchNextItem = std::nullopt;

        gResearchProgress = _s6.research_progress;
        gResearchExpectedDay = _s6.next_research_expected_day;
        gResearchExpectedMonth = _s6.next_research_expected_month;
        gGuestInitialHappiness = _s6.guest_initial_happiness;
        gParkSize = _s6.park_size;
        _guestGenerationProbability = _s6.guest_generation_probability;
        gTotalRideValueForMoney = _s6.total_ride_value_for_money;
        gMaxBankLoan = ToMoney64(_s6.maximum_loan);
        gGuestInitialCash = _s6.guest_initial_cash;
        gGuestInitialHunger = _s6.guest_initial_hunger;
        gGuestInitialThirst = _s6.guest_initial_thirst;
        gScenarioObjective.Type = _s6.objective_type;
        gScenarioObjective.Year = _s6.objective_year;
        // pad_013580FA
        gScenarioObjective.Currency = _s6.objective_currency;
        // In RCT2, the ride string IDs start at index STR_0002 and are directly mappable.
        // This is not always the case in OpenRCT2, so we use the actual ride ID.
        if (gScenarioObjective.Type == OBJECTIVE_BUILD_THE_BEST)
            gScenarioObjective.RideId = _s6.objective_guests - RCT2_RIDE_STRING_START;
        else
            gScenarioObjective.NumGuests = _s6.objective_guests;
        ImportMarketingCampaigns();

        gCurrentExpenditure = ToMoney64(_s6.current_expenditure);
        gCurrentProfit = ToMoney64(_s6.current_profit);
        gWeeklyProfitAverageDividend = ToMoney64(_s6.weekly_profit_average_dividend);
        gWeeklyProfitAverageDivisor = _s6.weekly_profit_average_divisor;
        // pad_0135833A

        gParkValue = ToMoney64(_s6.park_value);

        for (size_t i = 0; i < RCT12_FINANCE_GRAPH_SIZE; i++)
        {
            gCashHistory[i] = ToMoney64(_s6.balance_history[i]);
            gWeeklyProfitHistory[i] = ToMoney64(_s6.weekly_profit_history[i]);
            gParkValueHistory[i] = ToMoney64(_s6.park_value_history[i]);
        }

        gScenarioCompletedCompanyValue = RCT12CompletedCompanyValueToOpenRCT2(_s6.completed_company_value);
        gTotalAdmissions = _s6.total_admissions;
        gTotalIncomeFromAdmissions = ToMoney64(_s6.income_from_admissions);
        gCompanyValue = ToMoney64(_s6.company_value);
        std::memcpy(gPeepWarningThrottle, _s6.peep_warning_throttle, sizeof(_s6.peep_warning_throttle));

        // Awards
        for (int32_t i = 0; i < RCT12_MAX_AWARDS; i++)
        {
            rct12_award* src = &_s6.awards[i];
            Award* dst = &gCurrentAwards[i];
            dst->Time = src->time;
            dst->Type = src->type;
        }

        gLandPrice = _s6.land_price;
        gConstructionRightsPrice = _s6.construction_rights_price;
        // unk_01358774
        // pad_01358776
        // _s6.cd_key
        _gameVersion = _s6.game_version_number;
        gScenarioCompanyValueRecord = _s6.completed_company_value_record;
        // _s6.loan_hash;
        // pad_013587CA
        gHistoricalProfit = ToMoney64(_s6.historical_profit);
        // pad_013587D4
        gScenarioCompletedBy = std::string_view(_s6.scenario_completed_name, sizeof(_s6.scenario_completed_name));
        gCash = ToMoney64(DECRYPT_MONEY(_s6.cash));
        // pad_013587FC
        gParkRatingCasualtyPenalty = _s6.park_rating_casualty_penalty;
        gMapSize = _s6.map_size;
        gSamePriceThroughoutPark = _s6.same_price_throughout
            | (static_cast<uint64_t>(_s6.same_price_throughout_extended) << 32);
        _suggestedGuestMaximum = _s6.suggested_max_guests;
        gScenarioParkRatingWarningDays = _s6.park_rating_warning_days;
        gLastEntranceStyle = _s6.last_entrance_style;
        // rct1_water_colour
        // pad_01358842
        ImportResearchList();
        gMapBaseZ = _s6.map_base_z;
        gBankLoanInterestRate = _s6.current_interest_rate;
        // pad_0135934B
        // Preserve compatibility with vanilla RCT2's save format.
        gParkEntrances.clear();
        for (uint8_t i = 0; i < RCT12_MAX_PARK_ENTRANCES; i++)
        {
            if (_s6.park_entrance_x[i] != LOCATION_NULL)
            {
                CoordsXYZD entrance;
                entrance.x = _s6.park_entrance_x[i];
                entrance.y = _s6.park_entrance_y[i];
                entrance.z = _s6.park_entrance_z[i];
                entrance.direction = _s6.park_entrance_direction[i];
                gParkEntrances.push_back(entrance);
            }
        }
        if (_s6.header.type == S6_TYPE_SCENARIO)
        {
            // _s6.scenario_filename is wrong for some RCT2 expansion scenarios, so we use the real filename
            gScenarioFileName = String::ToStd(Path::GetFileName(_s6Path));
        }
        else
        {
            // For savegames the filename can be arbitrary, so we have no choice but to rely on the name provided
            gScenarioFileName = std::string(String::ToStringView(_s6.scenario_filename, std::size(_s6.scenario_filename)));
        }
        gCurrentRealTimeTicks = 0;

        ImportRides();

        gSavedAge = _s6.saved_age;
        gSavedView = ScreenCoordsXY{ _s6.saved_view_x, _s6.saved_view_y };
        gSavedViewZoom = _s6.saved_view_zoom;
        gSavedViewRotation = _s6.saved_view_rotation;

        ImportRideRatingsCalcData();
        ImportRideMeasurements();
        gNextGuestNumber = _s6.next_guest_index;
        gGrassSceneryTileLoopPosition = _s6.grass_and_scenery_tilepos;
        // unk_13CA73E
        // pad_13CA73F
        // unk_13CA740
        gClimate = ClimateType{ _s6.climate };
        // pad_13CA741;
        // byte_13CA742
        // pad_013CA747
        gClimateUpdateTimer = _s6.climate_update_timer;
        gClimateCurrent.Weather = WeatherType{ _s6.current_weather };
        gClimateNext.Weather = WeatherType{ _s6.next_weather };
        gClimateCurrent.Temperature = _s6.temperature;
        gClimateNext.Temperature = _s6.next_temperature;
        gClimateCurrent.WeatherEffect = WeatherEffectType{ _s6.current_weather_effect };
        gClimateNext.WeatherEffect = WeatherEffectType{ _s6.next_weather_effect };
        gClimateCurrent.WeatherGloom = _s6.current_weather_gloom;
        gClimateNext.WeatherGloom = _s6.next_weather_gloom;
        gClimateCurrent.Level = static_cast<WeatherLevel>(_s6.current_weather_level);
        gClimateNext.Level = static_cast<WeatherLevel>(_s6.next_weather_level);

        // News items
        News::InitQueue();
        for (size_t i = 0; i < RCT12_MAX_NEWS_ITEMS; i++)
        {
            const rct12_news_item* src = &_s6.news_items[i];
            News::Item* dst = &gNewsItems[i];
            if (src->Type < News::ItemTypeCount)
            {
                dst->Type = static_cast<News::ItemType>(src->Type);
                dst->Flags = src->Flags;
                dst->Assoc = src->Assoc;
                dst->Ticks = src->Ticks;
                dst->MonthYear = src->MonthYear;
                dst->Day = src->Day;
                dst->Text = ConvertFormattedStringToOpenRCT2(std::string_view(src->Text, sizeof(src->Text)));
            }
            else
            {
                // In case where news item type is broken, consider all remaining news items invalid.
                log_error("Invalid news type 0x%x for news item %d, ignoring remaining news items", src->Type, i);
                // Still need to set the correct type to properly terminate the queue
                dst->Type = News::ItemType::Null;
                break;
            }
        }

        // pad_13CE730
        // rct1_scenario_flags
        gWidePathTileLoopPosition.x = _s6.wide_path_tile_loop_x;
        gWidePathTileLoopPosition.y = _s6.wide_path_tile_loop_y;
        // pad_13CE778

        // Fix and set dynamic variables
        map_strip_ghost_flag_from_elements();
        game_convert_strings_to_utf8();
        map_count_remaining_land_rights();
        determine_ride_entrance_and_exit_locations();

        park.Name = GetUserString(_s6.park_name);

        FixLandOwnership();

        research_determine_first_of_type();

        CheatsReset();
        ClearRestrictedScenery();
    }

    void FixLandOwnership() const
    {
        if (String::Equals(_s6.scenario_filename, "Europe - European Cultural Festival.SC6"))
        {
            // This scenario breaks pathfinding. Create passages between the worlds. (List is grouped by neighbouring tiles.)
            // clang-format off
            FixLandOwnershipTilesWithOwnership(
                {
                    { 67, 94 }, { 68, 94 }, { 69, 94 },
                    { 58, 24 }, { 58, 25 }, { 58, 26 }, { 58, 27 }, { 58, 28 }, { 58, 29 }, { 58, 30 }, { 58, 31 }, { 58, 32 },
                    { 26, 44 }, { 26, 45 },
                    { 32, 79 }, { 32, 80 }, { 32, 81 },
                },
                OWNERSHIP_OWNED);
            // clang-format on
        }
        else if (String::Equals(gScenarioFileName, "N America - Extreme Hawaiian Island.SC6"))
        {
            FixLandOwnershipTilesWithOwnership(
                {
                    { 132, 124 },
                    { 133, 124 },
                    { 133, 125 },
                    { 133, 126 },
                    { 119, 35 },
                    { 132, 62 },
                    { 133, 67 },
                    { 136, 71 },
                    { 87, 33 },
                    { 87, 34 },
                    { 90, 36 },
                    { 91, 36 },
                },
                OWNERSHIP_OWNED);
            // We set the doNotDowngrade flag for cases where the player has used a cheat to own all land.
            FixLandOwnershipTilesWithOwnership(
                {
                    { 49, 99 },
                    { 50, 99 },
                    { 88, 110 },
                },
                OWNERSHIP_AVAILABLE, true);
        }
    }

    void ImportRides()
    {
        for (uint8_t index = 0; index < RCT12_MAX_RIDES_IN_PARK; index++)
        {
            auto src = &_s6.rides[index];
            if (src->type != RIDE_TYPE_NULL)
            {
                const auto rideId = static_cast<ride_id_t>(index);
                auto dst = GetOrAllocateRide(rideId);
                ImportRide(dst, src, rideId);
            }
        }
    }

    /**
     * This code is needed to detect hacks where a tracked ride has been made invisible
     * by setting its ride type to a flat ride.
     *
     * The function should classify rides as follows:
     * 1. If the ride type is tracked and its vehicles also belong on tracks, it should be classified as tracked.
     * 2. If the ride type is a flat ride, but its vehicles belong on tracks,
     *     it should be classified as tracked (Crooked House mod).
     * 3. If the ride type is tracked and its vehicles belong to a flat ride, it should be classified as tracked.
     * 4. If the ride type is a flat ride and its vehicles also belong to a flat ride, it should be classified as a flat ride.
     */
    void DetermineFlatRideStatus()
    {
        for (uint8_t index = 0; index < RCT12_MAX_RIDES_IN_PARK; index++)
        {
            auto src = &_s6.rides[index];
            if (src->type == RIDE_TYPE_NULL)
                continue;

            auto subtype = RCTEntryIndexToOpenRCT2EntryIndex(src->subtype);
            auto* rideEntry = get_ride_entry(subtype);
            // If the ride is tracked, we don’t need to check the vehicle any more.
            if (!GetRideTypeDescriptor(src->type).HasFlag(RIDE_TYPE_FLAG_FLAT_RIDE))
            {
                _isFlatRide[index] = false;
                continue;
            }

            // We have established the ride type is a flat ride, which means the vehicle now determines whether it is a
            // true flat ride (scenario 4) or a tracked ride with an invisibility hack (scenario 2).
            ObjectEntryIndex originalRideType = src->type;
            if (rideEntry != nullptr)
            {
                originalRideType = ride_entry_get_first_non_null_ride_type(rideEntry);
            }
            const auto isFlatRide = GetRideTypeDescriptor(originalRideType).HasFlag(RIDE_TYPE_FLAG_FLAT_RIDE);
            _isFlatRide.set(static_cast<size_t>(index), isFlatRide);
        }
    }

    void ImportRide(Ride* dst, const rct2_ride* src, const ride_id_t rideIndex)
    {
        *dst = {};
        dst->id = rideIndex;

        ObjectEntryIndex rideType = src->type;
        auto subtype = RCTEntryIndexToOpenRCT2EntryIndex(src->subtype);
        if (RCT2RideTypeNeedsConversion(src->type))
        {
            auto* rideEntry = get_ride_entry(subtype);
            if (rideEntry != nullptr)
            {
                rideType = RCT2RideTypeToOpenRCT2RideType(src->type, rideEntry);
            }
        }

        if (rideType >= RIDE_TYPE_COUNT)
        {
            log_error("Invalid ride type for a ride in this save.");
            throw UnsupportedRideTypeException(rideType);
        }
        dst->type = rideType;
        dst->subtype = subtype;
        // pad_002;
        dst->mode = static_cast<RideMode>(src->mode);
        dst->colour_scheme_type = src->colour_scheme_type;

        for (uint8_t i = 0; i < RCT2_MAX_CARS_PER_TRAIN; i++)
        {
            dst->vehicle_colours[i].Body = src->vehicle_colours[i].body_colour;
            dst->vehicle_colours[i].Trim = src->vehicle_colours[i].trim_colour;
        }

        // pad_046;
        dst->status = static_cast<RideStatus>(src->status);

        dst->default_name_number = src->name_arguments_number;
        if (is_user_string_id(src->name))
        {
            dst->custom_name = GetUserString(src->name);
        }
        else
        {
            dst->default_name_number = src->name_arguments_number;
        }

        if (src->overall_view.IsNull())
        {
            dst->overall_view.SetNull();
        }
        else
        {
            auto tileLoc = TileCoordsXY(src->overall_view.x, src->overall_view.y);
            dst->overall_view = tileLoc.ToCoordsXY();
        }

        for (int32_t i = 0; i < RCT12_MAX_STATIONS_PER_RIDE; i++)
        {
            if (src->station_starts[i].IsNull())
            {
                dst->stations[i].Start.SetNull();
            }
            else
            {
                auto tileStartLoc = TileCoordsXY(src->station_starts[i].x, src->station_starts[i].y);
                dst->stations[i].Start = tileStartLoc.ToCoordsXY();
            }
            dst->stations[i].Height = src->station_heights[i];
            dst->stations[i].Length = src->station_length[i];
            dst->stations[i].Depart = src->station_depart[i];
            dst->stations[i].TrainAtStation = src->train_at_station[i];
            // Direction is fixed later.

            if (src->entrances[i].IsNull())
                ride_clear_entrance_location(dst, i);
            else
                ride_set_entrance_location(dst, i, { src->entrances[i].x, src->entrances[i].y, src->station_heights[i], 0 });

            if (src->exits[i].IsNull())
                ride_clear_exit_location(dst, i);
            else
                ride_set_exit_location(dst, i, { src->exits[i].x, src->exits[i].y, src->station_heights[i], 0 });

            dst->stations[i].LastPeepInQueue = src->last_peep_in_queue[i];

            dst->stations[i].SegmentLength = src->length[i];
            dst->stations[i].SegmentTime = src->time[i];

            dst->stations[i].QueueTime = src->queue_time[i];

            dst->stations[i].QueueLength = src->queue_length[i];
        }
        // All other values take 0 as their default. Since they're already memset to that, no need to do it again.
        for (int32_t i = RCT12_MAX_STATIONS_PER_RIDE; i < MAX_STATIONS; i++)
        {
            dst->stations[i].Start.SetNull();
            dst->stations[i].TrainAtStation = RideStation::NO_TRAIN;
            ride_clear_entrance_location(dst, i);
            ride_clear_exit_location(dst, i);
            dst->stations[i].LastPeepInQueue = SPRITE_INDEX_NULL;
        }

        for (int32_t i = 0; i <= RCT2_MAX_VEHICLES_PER_RIDE; i++)
        {
            dst->vehicles[i] = src->vehicles[i];
        }
        for (int32_t i = RCT2_MAX_VEHICLES_PER_RIDE; i <= MAX_VEHICLES_PER_RIDE; i++)
        {
            dst->vehicles[i] = SPRITE_INDEX_NULL;
        }

        dst->depart_flags = src->depart_flags;

        dst->num_stations = src->num_stations;
        dst->num_vehicles = src->num_vehicles;
        dst->num_cars_per_train = src->num_cars_per_train;
        dst->proposed_num_vehicles = src->proposed_num_vehicles;
        dst->proposed_num_cars_per_train = src->proposed_num_cars_per_train;
        dst->max_trains = src->max_trains;
        dst->MinCarsPerTrain = src->GetMinCarsPerTrain();
        dst->MaxCarsPerTrain = src->GetMaxCarsPerTrain();
        dst->min_waiting_time = src->min_waiting_time;
        dst->max_waiting_time = src->max_waiting_time;

        // Includes time_limit, num_laps, launch_speed, speed, rotations
        dst->operation_option = src->operation_option;

        dst->boat_hire_return_direction = src->boat_hire_return_direction;
        dst->boat_hire_return_position = { src->boat_hire_return_position.x, src->boat_hire_return_position.y };

        dst->special_track_elements = src->special_track_elements;
        // pad_0D6[2];

        dst->max_speed = src->max_speed;
        dst->average_speed = src->average_speed;
        dst->current_test_segment = src->current_test_segment;
        dst->average_speed_test_timeout = src->average_speed_test_timeout;
        // pad_0E2[0x2];

        dst->max_positive_vertical_g = src->max_positive_vertical_g;
        dst->max_negative_vertical_g = src->max_negative_vertical_g;
        dst->max_lateral_g = src->max_lateral_g;
        dst->previous_vertical_g = src->previous_vertical_g;
        dst->previous_lateral_g = src->previous_lateral_g;
        // pad_106[0x2];
        dst->testing_flags = src->testing_flags;

        if (src->cur_test_track_location.IsNull())
        {
            dst->CurTestTrackLocation.SetNull();
        }
        else
        {
            dst->CurTestTrackLocation = { src->cur_test_track_location.x, src->cur_test_track_location.y,
                                          src->cur_test_track_z };
        }

        dst->turn_count_default = src->turn_count_default;
        dst->turn_count_banked = src->turn_count_banked;
        dst->turn_count_sloped = src->turn_count_sloped;
        if (dst->type == RIDE_TYPE_MINI_GOLF)
            dst->holes = src->inversions & 0x1F;
        else
            dst->inversions = src->inversions & 0x1F;
        dst->sheltered_eighths = src->inversions >> 5;
        dst->drops = src->drops;
        dst->start_drop_height = src->start_drop_height;
        dst->highest_drop_height = src->highest_drop_height;
        dst->sheltered_length = src->sheltered_length;
        dst->var_11C = src->var_11C;
        dst->num_sheltered_sections = src->num_sheltered_sections;

        dst->cur_num_customers = src->cur_num_customers;
        dst->num_customers_timeout = src->num_customers_timeout;

        for (uint8_t i = 0; i < RCT2_CUSTOMER_HISTORY_SIZE; i++)
        {
            dst->num_customers[i] = src->num_customers[i];
        }

        dst->price[0] = src->price;

        for (uint8_t i = 0; i < 2; i++)
        {
            dst->ChairliftBullwheelLocation[i] = { src->chairlift_bullwheel_location[i].x,
                                                   src->chairlift_bullwheel_location[i].y, src->chairlift_bullwheel_z[i] };
        }

        dst->ratings = src->ratings;
        dst->value = src->value;

        dst->chairlift_bullwheel_rotation = src->chairlift_bullwheel_rotation;

        dst->satisfaction = src->satisfaction;
        dst->satisfaction_time_out = src->satisfaction_time_out;
        dst->satisfaction_next = src->satisfaction_next;

        dst->window_invalidate_flags = src->window_invalidate_flags;
        // pad_14E[0x02];

        dst->total_customers = src->total_customers;
        dst->total_profit = ToMoney64(src->total_profit);
        dst->popularity = src->popularity;
        dst->popularity_time_out = src->popularity_time_out;
        dst->popularity_next = src->popularity_next;

        ImportNumRiders(dst, rideIndex);

        dst->music_tune_id = src->music_tune_id;
        dst->slide_in_use = src->slide_in_use;
        // Includes maze_tiles
        dst->slide_peep = src->slide_peep;
        // pad_160[0xE];
        dst->slide_peep_t_shirt_colour = src->slide_peep_t_shirt_colour;
        // pad_16F[0x7];
        dst->spiral_slide_progress = src->spiral_slide_progress;
        // pad_177[0x9];
        dst->build_date = static_cast<int32_t>(src->build_date);
        dst->upkeep_cost = src->upkeep_cost;
        dst->race_winner = src->race_winner;
        // pad_186[0x02];
        dst->music_position = src->music_position;

        dst->breakdown_reason_pending = src->breakdown_reason_pending;
        dst->mechanic_status = src->mechanic_status;
        dst->mechanic = src->mechanic;
        dst->inspection_station = src->inspection_station;
        dst->broken_vehicle = src->broken_vehicle;
        dst->broken_car = src->broken_car;
        dst->breakdown_reason = src->breakdown_reason;

        dst->price[1] = src->price_secondary;

        dst->reliability = src->reliability;
        dst->unreliability_factor = src->unreliability_factor;
        dst->downtime = src->downtime;
        dst->inspection_interval = src->inspection_interval;
        dst->last_inspection = src->last_inspection;

        for (uint8_t i = 0; i < RCT2_DOWNTIME_HISTORY_SIZE; i++)
        {
            dst->downtime_history[i] = src->downtime_history[i];
        }

        dst->no_primary_items_sold = src->no_primary_items_sold;
        dst->no_secondary_items_sold = src->no_secondary_items_sold;

        dst->breakdown_sound_modifier = src->breakdown_sound_modifier;
        dst->not_fixed_timeout = src->not_fixed_timeout;
        dst->last_crash_type = src->last_crash_type;
        dst->connected_message_throttle = src->connected_message_throttle;

        dst->income_per_hour = ToMoney64(src->income_per_hour);
        dst->profit = ToMoney64(src->profit);

        for (uint8_t i = 0; i < RCT12_NUM_COLOUR_SCHEMES; i++)
        {
            dst->track_colour[i].main = src->track_colour_main[i];
            dst->track_colour[i].additional = src->track_colour_additional[i];
            dst->track_colour[i].supports = src->track_colour_supports[i];
        }
        // This stall was not colourable in RCT2.
        if (dst->type == RIDE_TYPE_FOOD_STALL)
        {
            auto object = object_entry_get_object(ObjectType::Ride, dst->subtype);
            if (object != nullptr && object->GetIdentifier() == "rct2.icecr1")
            {
                dst->track_colour[0].main = COLOUR_LIGHT_BLUE;
            }
        }

        auto musicStyle = OBJECT_ENTRY_INDEX_NULL;
        if (GetRideTypeDescriptor(dst->type).HasFlag(RIDE_TYPE_FLAG_ALLOW_MUSIC))
        {
            musicStyle = src->music;
        }
        dst->music = musicStyle;

        // In SV7, "plain" entrances are invisible.
        auto entranceStyle = OBJECT_ENTRY_INDEX_NULL;
        if (!_isSV7 && GetRideTypeDescriptor(dst->type).HasFlag(RIDE_TYPE_FLAG_HAS_ENTRANCE_EXIT))
        {
            entranceStyle = src->entrance_style;
        }
        dst->entrance_style = entranceStyle;

        dst->vehicle_change_timeout = src->vehicle_change_timeout;
        dst->num_block_brakes = src->num_block_brakes;
        dst->lift_hill_speed = src->lift_hill_speed;
        dst->guests_favourite = src->guests_favourite;
        dst->lifecycle_flags = src->lifecycle_flags;

        for (uint8_t i = 0; i < RCT2_MAX_CARS_PER_TRAIN; i++)
        {
            dst->vehicle_colours[i].Ternary = src->vehicle_colours_extended[i];
        }

        dst->total_air_time = src->total_air_time;
        dst->current_test_station = src->current_test_station;
        dst->num_circuits = src->num_circuits;
        dst->CableLiftLoc = { src->cable_lift_x, src->cable_lift_y, src->cable_lift_z * COORDS_Z_STEP };
        // pad_1FD;
        dst->cable_lift = src->cable_lift;

        // pad_208[0x58];
    }

    void ImportRideRatingsCalcData()
    {
        const auto& src = _s6.ride_ratings_calc_data;
        auto& dst = gRideRatingUpdateState;
        dst = {};
        dst.Proximity = { src.proximity_x, src.proximity_y, src.proximity_z };
        dst.ProximityStart = { src.proximity_start_x, src.proximity_start_y, src.proximity_start_z };
        dst.CurrentRide = RCT12RideIdToOpenRCT2RideId(src.current_ride);
        dst.State = src.state;
        if (src.current_ride < RCT12_MAX_RIDES_IN_PARK && _s6.rides[src.current_ride].type < std::size(RideTypeDescriptors))
            dst.ProximityTrackType = RCT2TrackTypeToOpenRCT2(
                src.proximity_track_type, _s6.rides[src.current_ride].type, _isFlatRide[src.current_ride]);
        else
            dst.ProximityTrackType = 0xFF;
        dst.ProximityBaseHeight = src.proximity_base_height;
        dst.ProximityTotal = src.proximity_total;
        for (size_t i = 0; i < std::size(src.proximity_scores); i++)
        {
            dst.ProximityScores[i] = src.proximity_scores[i];
        }
        dst.AmountOfBrakes = src.num_brakes;
        dst.AmountOfReversers = src.num_reversers;
        dst.StationFlags = src.station_flags;
    }

    void ImportRideMeasurements()
    {
        for (const auto& src : _s6.ride_measurements)
        {
            if (src.ride_index != RCT12_RIDE_ID_NULL)
            {
                const auto rideId = static_cast<ride_id_t>(src.ride_index);
                auto ride = get_ride(rideId);
                if (ride != nullptr)
                {
                    ride->measurement = std::make_unique<RideMeasurement>();
                    ImportRideMeasurement(*ride->measurement, src);
                }
            }
        }
    }

    void ImportRideMeasurement(RideMeasurement& dst, const RCT12RideMeasurement& src)
    {
        dst.flags = src.flags;
        dst.last_use_tick = src.last_use_tick;
        dst.num_items = src.num_items;
        dst.current_item = src.current_item;
        dst.vehicle_index = src.vehicle_index;
        dst.current_station = src.current_station;
        for (size_t i = 0; i < std::size(src.velocity); i++)
        {
            dst.velocity[i] = src.velocity[i];
            dst.altitude[i] = src.altitude[i];
            dst.vertical[i] = src.vertical[i];
            dst.lateral[i] = src.lateral[i];
        }
    }

    void ImportResearchList()
    {
        bool invented = true;
        for (const auto& researchItem : _s6.research_items)
        {
            if (researchItem.IsInventedEndMarker())
            {
                invented = false;
                continue;
            }
            if (researchItem.IsUninventedEndMarker() || researchItem.IsRandomEndMarker())
            {
                break;
            }

            if (invented)
                gResearchItemsInvented.emplace_back(researchItem);
            else
                gResearchItemsUninvented.emplace_back(researchItem);
        }
    }

    void ImportBanner(Banner* dst, const RCT12Banner* src)
    {
        auto id = dst->id;

        *dst = {};
        dst->id = id;
        dst->type = RCTEntryIndexToOpenRCT2EntryIndex(src->type);
        dst->flags = src->flags;

        if (!(src->flags & BANNER_FLAG_LINKED_TO_RIDE) && is_user_string_id(src->string_idx))
        {
            dst->text = GetUserString(src->string_idx);
        }

        if (src->flags & BANNER_FLAG_LINKED_TO_RIDE)
        {
            dst->ride_index = RCT12RideIdToOpenRCT2RideId(src->ride_index);
        }
        else
        {
            dst->colour = src->colour;
        }

        dst->text_colour = src->text_colour;
        dst->position.x = src->x;
        dst->position.y = src->y;
    }

    void Initialise()
    {
        OpenRCT2::GetContext()->GetGameState()->InitAll(_s6.map_size);
    }

    /**
     * Imports guest entry points.
     * Includes fixes for incorrectly set guest entry points in some scenarios.
     */
    void ImportPeepSpawns()
    {
        // Many WW and TT have scenario_filename fields containing an incorrect filename. Check for both this filename
        // and the corrected filename.

        // In this park, peep_spawns[0] is incorrect, and peep_spawns[1] is correct.
        if (String::Equals(_s6.scenario_filename, "WW South America - Rio Carnival.SC6")
            || String::Equals(_s6.scenario_filename, "South America - Rio Carnival.SC6"))
        {
            _s6.peep_spawns[0] = { 2160, 3167, 6, 1 };
            _s6.peep_spawns[1].x = RCT12_PEEP_SPAWN_UNDEFINED;
        }
        // In this park, peep_spawns[0] is correct. Just clear the other.
        else if (
            String::Equals(_s6.scenario_filename, "Great Wall of China Tourism Enhancement.SC6")
            || String::Equals(_s6.scenario_filename, "Asia - Great Wall of China Tourism Enhancement.SC6"))
        {
            _s6.peep_spawns[1].x = RCT12_PEEP_SPAWN_UNDEFINED;
        }
        // Amity Airfield has peeps entering from the corner of the tile, instead of the middle.
        else if (String::Equals(_s6.scenario_filename, "Amity Airfield.SC6"))
        {
            _s6.peep_spawns[0].y = 1296;
        }
        // #9926: Africa - Oasis has peeps spawning on the edge underground near the entrance
        else if (String::Equals(_s6.scenario_filename, "Africa - Oasis.SC6"))
        {
            _s6.peep_spawns[0].y = 2128;
            _s6.peep_spawns[0].z = 7;
        }

        gPeepSpawns.clear();
        for (size_t i = 0; i < RCT12_MAX_PEEP_SPAWNS; i++)
        {
            if (_s6.peep_spawns[i].x != RCT12_PEEP_SPAWN_UNDEFINED)
            {
                PeepSpawn spawn = { _s6.peep_spawns[i].x, _s6.peep_spawns[i].y, _s6.peep_spawns[i].z * 16,
                                    _s6.peep_spawns[i].direction };
                gPeepSpawns.push_back(spawn);
            }
        }
    }

    void ImportNumRiders(Ride* dst, const ride_id_t rideIndex)
    {
        // The number of riders might have overflown or underflown. Re-calculate the value.
        uint16_t numRiders = 0;
        for (const auto& sprite : _s6.sprites)
        {
            if (sprite.unknown.sprite_identifier == RCT12SpriteIdentifier::Peep)
            {
                if (sprite.peep.current_ride == static_cast<RCT12RideId>(rideIndex)
                    && (static_cast<PeepState>(sprite.peep.state) == PeepState::OnRide
                        || static_cast<PeepState>(sprite.peep.state) == PeepState::EnteringRide))
                {
                    numRiders++;
                }
            }
        }
        dst->num_riders = numRiders;
    }

    void ImportTileElements()
    {
        // Build tile pointer cache (needed to get the first element at a certain location)
        auto tilePointerIndex = TilePointerIndex<RCT12TileElement>(RCT2_MAXIMUM_MAP_SIZE_TECHNICAL, _s6.tile_elements);

        std::vector<TileElement> tileElements;
        bool nextElementInvisible = false;
        bool restOfTileInvisible = false;
        for (TileCoordsXY coords = { 0, 0 }; coords.y < MAXIMUM_MAP_SIZE_TECHNICAL; coords.y++)
        {
            for (coords.x = 0; coords.x < MAXIMUM_MAP_SIZE_TECHNICAL; coords.x++)
            {
                nextElementInvisible = false;
                restOfTileInvisible = false;

                if (coords.x >= RCT2_MAXIMUM_MAP_SIZE_TECHNICAL || coords.y >= RCT2_MAXIMUM_MAP_SIZE_TECHNICAL)
                {
                    auto& dstElement = tileElements.emplace_back();
                    dstElement.ClearAs(TILE_ELEMENT_TYPE_SURFACE);
                    dstElement.SetLastForTile(true);
                    continue;
                }

                RCT12TileElement* srcElement = tilePointerIndex.GetFirstElementAt(coords);
                // This might happen with damaged parks. Make sure there is *something* to avoid crashes.
                if (srcElement == nullptr)
                {
                    auto& dstElement = tileElements.emplace_back();
                    dstElement.ClearAs(TILE_ELEMENT_TYPE_SURFACE);
                    dstElement.SetLastForTile(true);
                    continue;
                }

                do
                {
                    if (srcElement->base_height == RCT12_MAX_ELEMENT_HEIGHT)
                    {
                        continue;
                    }

                    auto tileElementType = static_cast<RCT12TileElementType>(srcElement->GetType());
                    if (tileElementType == RCT12TileElementType::Corrupt)
                    {
                        // One property of corrupt elements was to hide tops of tower tracks, and to avoid the next element from
                        // being hidden, multiple consecutive corrupt elements were sometimes used. This would essentially
                        // toggle the flag, so we inverse nextElementInvisible here instead of always setting it to true.
                        nextElementInvisible = !nextElementInvisible;
                        continue;
                    }
                    if (tileElementType == RCT12TileElementType::EightCarsCorrupt14
                        || tileElementType == RCT12TileElementType::EightCarsCorrupt15)
                    {
                        restOfTileInvisible = true;
                        continue;
                    }

                    auto& dstElement = tileElements.emplace_back();
                    ImportTileElement(&dstElement, srcElement, nextElementInvisible || restOfTileInvisible);
                    nextElementInvisible = false;
                } while (!(srcElement++)->IsLastForTile());

                // Set last element flag in case the original last element was never added
                if (tileElements.size() > 0)
                {
                    tileElements.back().SetLastForTile(true);
                }
            }
        }
        SetTileElements(std::move(tileElements));
    }

    void ImportTileElement(TileElement* dst, const RCT12TileElement* src, bool invisible)
    {
        // Todo: allow for changing definition of OpenRCT2 tile element types - replace with a map
        uint8_t tileElementType = src->GetType();
        dst->ClearAs(tileElementType);
        dst->SetDirection(src->GetDirection());
        dst->SetBaseZ(src->base_height * COORDS_Z_STEP);
        dst->SetClearanceZ(src->clearance_height * COORDS_Z_STEP);

        // All saved in "flags"
        dst->SetOccupiedQuadrants(src->GetOccupiedQuadrants());
        dst->SetGhost(src->IsGhost());
        dst->SetLastForTile(src->IsLastForTile());
        dst->SetInvisible(invisible);

        switch (tileElementType)
        {
            case TILE_ELEMENT_TYPE_SURFACE:
            {
                auto dst2 = dst->AsSurface();
                auto src2 = src->AsSurface();

                dst2->SetSlope(src2->GetSlope());
                dst2->SetSurfaceStyle(src2->GetSurfaceStyle());
                dst2->SetEdgeStyle(src2->GetEdgeStyle());
                dst2->SetGrassLength(src2->GetGrassLength());
                dst2->SetOwnership(src2->GetOwnership());
                dst2->SetParkFences(src2->GetParkFences());
                dst2->SetWaterHeight(src2->GetWaterHeight());
                dst2->SetHasTrackThatNeedsWater(src2->HasTrackThatNeedsWater());

                break;
            }
            case TILE_ELEMENT_TYPE_PATH:
            {
                auto dst2 = dst->AsPath();
                auto src2 = src->AsPath();

                auto pathEntryIndex = src2->GetEntryIndex();
                auto surfaceEntry = src2->IsQueue() ? _pathToQueueSurfaceMap[pathEntryIndex]
                                                    : _pathToSurfaceMap[pathEntryIndex];
                if (surfaceEntry == OBJECT_ENTRY_INDEX_NULL)
                {
                    // Legacy footpath object
                    dst2->SetLegacyPathEntryIndex(pathEntryIndex);
                }
                else
                {
                    // Surface / railing
                    dst2->SetSurfaceEntryIndex(surfaceEntry);
                    dst2->SetRailingsEntryIndex(_pathToRailingMap[pathEntryIndex]);
                }

                dst2->SetQueueBannerDirection(src2->GetQueueBannerDirection());
                dst2->SetSloped(src2->IsSloped());
                dst2->SetSlopeDirection(src2->GetSlopeDirection());
                dst2->SetRideIndex(RCT12RideIdToOpenRCT2RideId(src2->GetRideIndex()));
                dst2->SetStationIndex(src2->GetStationIndex());
                dst2->SetWide(src2->IsWide());
                dst2->SetIsQueue(src2->IsQueue());
                dst2->SetHasQueueBanner(src2->HasQueueBanner());
                dst2->SetEdges(src2->GetEdges());
                dst2->SetCorners(src2->GetCorners());
                dst2->SetAddition(src2->GetAddition());
                dst2->SetAdditionIsGhost(src2->AdditionIsGhost());
                dst2->SetAdditionStatus(src2->GetAdditionStatus());
                dst2->SetIsBroken(src2->IsBroken());
                dst2->SetIsBlockedByVehicle(src2->IsBlockedByVehicle());

                break;
            }
            case TILE_ELEMENT_TYPE_TRACK:
            {
                auto dst2 = dst->AsTrack();
                auto src2 = src->AsTrack();

                auto rideType = _s6.rides[src2->GetRideIndex()].type;
                track_type_t trackType = static_cast<track_type_t>(src2->GetTrackType());

                dst2->SetTrackType(RCT2TrackTypeToOpenRCT2(trackType, rideType, _isFlatRide[src2->GetRideIndex()]));
                dst2->SetRideType(rideType);
                dst2->SetSequenceIndex(src2->GetSequenceIndex());
                dst2->SetRideIndex(RCT12RideIdToOpenRCT2RideId(src2->GetRideIndex()));
                dst2->SetColourScheme(src2->GetColourScheme());
                dst2->SetHasChain(src2->HasChain());
                dst2->SetHasCableLift(src2->HasCableLift());
                dst2->SetInverted(src2->IsInverted());
                dst2->SetStationIndex(src2->GetStationIndex());
                dst2->SetHasGreenLight(src2->HasGreenLight());
                dst2->SetBlockBrakeClosed(src2->BlockBrakeClosed());
                dst2->SetIsIndestructible(src2->IsIndestructible());
                // Skipping IsHighlighted()

                if (TrackTypeHasSpeedSetting(trackType))
                {
                    dst2->SetBrakeBoosterSpeed(src2->GetBrakeBoosterSpeed());
                }
                else if (trackType == TrackElemType::OnRidePhoto)
                {
                    dst2->SetPhotoTimeout(src2->GetPhotoTimeout());
                }

                // This has to be done last, since the maze entry shares fields with the colour and sequence fields.
                if (rideType == RIDE_TYPE_MAZE)
                {
                    dst2->SetMazeEntry(src2->GetMazeEntry());
                }
                else if (rideType == RIDE_TYPE_GHOST_TRAIN)
                {
                    dst2->SetDoorAState(src2->GetDoorAState());
                    dst2->SetDoorBState(src2->GetDoorBState());
                }
                else
                {
                    dst2->SetSeatRotation(src2->GetSeatRotation());
                }

                break;
            }
            case TILE_ELEMENT_TYPE_SMALL_SCENERY:
            {
                auto dst2 = dst->AsSmallScenery();
                auto src2 = src->AsSmallScenery();

                dst2->SetEntryIndex(src2->GetEntryIndex());
                dst2->SetAge(src2->GetAge());
                dst2->SetSceneryQuadrant(src2->GetSceneryQuadrant());
                dst2->SetPrimaryColour(src2->GetPrimaryColour());
                dst2->SetSecondaryColour(src2->GetSecondaryColour());
                if (src2->NeedsSupports())
                    dst2->SetNeedsSupports();

                break;
            }
            case TILE_ELEMENT_TYPE_ENTRANCE:
            {
                auto dst2 = dst->AsEntrance();
                auto src2 = src->AsEntrance();

                dst2->SetEntranceType(src2->GetEntranceType());
                dst2->SetRideIndex(RCT12RideIdToOpenRCT2RideId(src2->GetRideIndex()));
                dst2->SetStationIndex(src2->GetStationIndex());
                dst2->SetSequenceIndex(src2->GetSequenceIndex());

                if (src2->GetSequenceIndex() == 0)
                {
                    auto pathEntryIndex = src2->GetPathType();
                    auto surfaceEntry = _pathToSurfaceMap[pathEntryIndex];
                    if (surfaceEntry == OBJECT_ENTRY_INDEX_NULL)
                    {
                        // Legacy footpath object
                        dst2->SetLegacyPathEntryIndex(pathEntryIndex);
                    }
                    else
                    {
                        // Surface
                        dst2->SetSurfaceEntryIndex(surfaceEntry);
                    }
                }
                else
                {
                    dst2->SetSurfaceEntryIndex(OBJECT_ENTRY_INDEX_NULL);
                }
                break;
            }
            case TILE_ELEMENT_TYPE_WALL:
            {
                auto dst2 = dst->AsWall();
                auto src2 = src->AsWall();

                dst2->SetEntryIndex(src2->GetEntryIndex());
                dst2->SetSlope(src2->GetSlope());
                dst2->SetPrimaryColour(src2->GetPrimaryColour());
                dst2->SetSecondaryColour(src2->GetSecondaryColour());
                dst2->SetTertiaryColour(src2->GetTertiaryColour());
                dst2->SetAnimationFrame(src2->GetAnimationFrame());
                dst2->SetAcrossTrack(src2->IsAcrossTrack());
                dst2->SetAnimationIsBackwards(src2->AnimationIsBackwards());

                // Import banner information
                dst2->SetBannerIndex(BANNER_INDEX_NULL);
                auto entry = dst2->GetEntry();
                if (entry != nullptr && entry->scrolling_mode != SCROLLING_MODE_NONE)
                {
                    auto bannerIndex = src2->GetBannerIndex();
                    if (bannerIndex < std::size(_s6.banners))
                    {
                        auto srcBanner = &_s6.banners[bannerIndex];
                        auto dstBanner = GetOrCreateBanner(bannerIndex);
                        if (dstBanner == nullptr)
                        {
                            dst2->SetBannerIndex(BANNER_INDEX_NULL);
                        }
                        else
                        {
                            ImportBanner(dstBanner, srcBanner);
                            dst2->SetBannerIndex(src2->GetBannerIndex());
                        }
                    }
                }
                break;
            }
            case TILE_ELEMENT_TYPE_LARGE_SCENERY:
            {
                auto dst2 = dst->AsLargeScenery();
                auto src2 = src->AsLargeScenery();

                dst2->SetEntryIndex(src2->GetEntryIndex());
                dst2->SetSequenceIndex(src2->GetSequenceIndex());
                dst2->SetPrimaryColour(src2->GetPrimaryColour());
                dst2->SetSecondaryColour(src2->GetSecondaryColour());

                // Import banner information
                dst2->SetBannerIndex(BANNER_INDEX_NULL);
                auto entry = dst2->GetEntry();
                if (entry != nullptr && entry->scrolling_mode != SCROLLING_MODE_NONE)
                {
                    auto bannerIndex = src2->GetBannerIndex();
                    if (bannerIndex < std::size(_s6.banners))
                    {
                        auto srcBanner = &_s6.banners[bannerIndex];
                        auto dstBanner = GetOrCreateBanner(bannerIndex);
                        if (dstBanner == nullptr)
                        {
                            dst2->SetBannerIndex(BANNER_INDEX_NULL);
                        }
                        else
                        {
                            ImportBanner(dstBanner, srcBanner);
                            dst2->SetBannerIndex(src2->GetBannerIndex());
                        }
                    }
                }
                break;
            }
            case TILE_ELEMENT_TYPE_BANNER:
            {
                auto dst2 = dst->AsBanner();
                auto src2 = src->AsBanner();

                dst2->SetPosition(src2->GetPosition());
                dst2->SetAllowedEdges(src2->GetAllowedEdges());

                auto bannerIndex = src2->GetIndex();
                if (bannerIndex < std::size(_s6.banners))
                {
                    auto srcBanner = &_s6.banners[bannerIndex];
                    auto dstBanner = GetOrCreateBanner(bannerIndex);
                    if (dstBanner == nullptr)
                    {
                        dst2->SetIndex(BANNER_INDEX_NULL);
                    }
                    else
                    {
                        ImportBanner(dstBanner, srcBanner);
                        dst2->SetIndex(bannerIndex);
                    }
                }
                else
                {
                    dst2->SetIndex(BANNER_INDEX_NULL);
                }
                break;
            }
            default:
                assert(false);
        }
    }

    void ImportMarketingCampaigns()
    {
        for (size_t i = 0; i < ADVERTISING_CAMPAIGN_COUNT; i++)
        {
            if (_s6.campaign_weeks_left[i] & CAMPAIGN_ACTIVE_FLAG)
            {
                MarketingCampaign campaign{};
                campaign.Type = static_cast<uint8_t>(i);
                campaign.WeeksLeft = _s6.campaign_weeks_left[i] & ~(CAMPAIGN_ACTIVE_FLAG | CAMPAIGN_FIRST_WEEK_FLAG);
                if ((_s6.campaign_weeks_left[i] & CAMPAIGN_FIRST_WEEK_FLAG) != 0)
                {
                    campaign.Flags |= MarketingCampaignFlags::FIRST_WEEK;
                }
                if (campaign.Type == ADVERTISING_CAMPAIGN_RIDE_FREE || campaign.Type == ADVERTISING_CAMPAIGN_RIDE)
                {
                    campaign.RideId = RCT12RideIdToOpenRCT2RideId(_s6.campaign_ride_index[i]);
                }
                else if (campaign.Type == ADVERTISING_CAMPAIGN_FOOD_OR_DRINK_FREE)
                {
                    campaign.ShopItemType = ShopItem(_s6.campaign_ride_index[i]);
                }
                gMarketingCampaigns.push_back(campaign);
            }
        }
    }

    void ImportEntities()
    {
        for (int32_t i = 0; i < RCT2_MAX_SPRITES; i++)
        {
            ImportEntity(_s6.sprites[i].unknown);
        }
    }

    template<typename OpenRCT2_T> void ImportEntity(const RCT12SpriteBase& src);

    void ImportEntityPeep(Peep* dst, const RCT2SpritePeep* src)
    {
        const auto isNullLocation = [](const rct12_xyzd8& pos) {
            return pos.x == 0xFF && pos.y == 0xFF && pos.z == 0xFF && pos.direction == INVALID_DIRECTION;
        };

        ImportEntityCommonProperties(static_cast<EntityBase*>(dst), src);
        if (is_user_string_id(src->name_string_idx))
        {
            dst->SetName(GetUserString(src->name_string_idx));
        }
        dst->NextLoc = { src->next_x, src->next_y, src->next_z * COORDS_Z_STEP };
        dst->NextFlags = src->next_flags;
        dst->State = static_cast<PeepState>(src->state);
        dst->SubState = src->sub_state;
        dst->SpriteType = static_cast<PeepSpriteType>(src->sprite_type);
        dst->TshirtColour = src->tshirt_colour;
        dst->TrousersColour = src->trousers_colour;
        dst->DestinationX = src->destination_x;
        dst->DestinationY = src->destination_y;
        dst->DestinationTolerance = src->destination_tolerance;
        dst->Var37 = src->var_37;
        dst->Energy = src->energy;
        dst->EnergyTarget = src->energy_target;
        dst->Mass = src->mass;
        dst->WindowInvalidateFlags = src->window_invalidate_flags;
        dst->CurrentRide = RCT12RideIdToOpenRCT2RideId(src->current_ride);
        dst->CurrentRideStation = src->current_ride_station;
        dst->CurrentTrain = src->current_train;
        dst->TimeToSitdown = src->time_to_sitdown;
        dst->SpecialSprite = src->special_sprite;
        dst->ActionSpriteType = static_cast<PeepActionSpriteType>(src->action_sprite_type);
        dst->NextActionSpriteType = static_cast<PeepActionSpriteType>(src->next_action_sprite_type);
        dst->ActionSpriteImageOffset = src->action_sprite_image_offset;
        dst->Action = static_cast<PeepActionType>(src->action);
        dst->ActionFrame = src->action_frame;
        dst->StepProgress = src->step_progress;
        dst->PeepDirection = src->direction;
        dst->InteractionRideIndex = RCT12RideIdToOpenRCT2RideId(src->interaction_ride_index);
        dst->Id = src->id;
        dst->PathCheckOptimisation = src->path_check_optimisation;
        dst->PeepFlags = src->peep_flags;
        if (isNullLocation(src->pathfind_goal))
        {
            dst->PathfindGoal.SetNull();
            dst->PathfindGoal.direction = INVALID_DIRECTION;
        }
        else
        {
            dst->PathfindGoal = { src->pathfind_goal.x, src->pathfind_goal.y, src->pathfind_goal.z,
                                  src->pathfind_goal.direction };
        }
        for (size_t i = 0; i < std::size(src->pathfind_history); i++)
        {
            if (isNullLocation(src->pathfind_history[i]))
            {
                dst->PathfindHistory[i].SetNull();
                dst->PathfindHistory[i].direction = INVALID_DIRECTION;
            }
            else
            {
                dst->PathfindHistory[i] = { src->pathfind_history[i].x, src->pathfind_history[i].y, src->pathfind_history[i].z,
                                            src->pathfind_history[i].direction };
            }
        }
        dst->WalkingFrameNum = src->no_action_frame_num;
    }

    constexpr EntityType GetEntityTypeFromRCT2Sprite(const RCT12SpriteBase* src)
    {
        EntityType output = EntityType::Null;
        switch (src->sprite_identifier)
        {
            case RCT12SpriteIdentifier::Vehicle:
                output = EntityType::Vehicle;
                break;
            case RCT12SpriteIdentifier::Peep:
                if (RCT12PeepType(static_cast<const RCT2SpritePeep*>(src)->peep_type) == RCT12PeepType::Guest)
                {
                    output = EntityType::Guest;
                }
                else
                {
                    output = EntityType::Staff;
                }
                break;
            case RCT12SpriteIdentifier::Misc:

                switch (RCT12MiscEntityType(src->type))
                {
                    case RCT12MiscEntityType::SteamParticle:
                        output = EntityType::SteamParticle;
                        break;
                    case RCT12MiscEntityType::MoneyEffect:
                        output = EntityType::MoneyEffect;
                        break;
                    case RCT12MiscEntityType::CrashedVehicleParticle:
                        output = EntityType::CrashedVehicleParticle;
                        break;
                    case RCT12MiscEntityType::ExplosionCloud:
                        output = EntityType::ExplosionCloud;
                        break;
                    case RCT12MiscEntityType::CrashSplash:
                        output = EntityType::CrashSplash;
                        break;
                    case RCT12MiscEntityType::ExplosionFlare:
                        output = EntityType::ExplosionFlare;
                        break;
                    case RCT12MiscEntityType::JumpingFountainWater:
                    case RCT12MiscEntityType::JumpingFountainSnow:
                        output = EntityType::JumpingFountain;
                        break;
                    case RCT12MiscEntityType::Balloon:
                        output = EntityType::Balloon;
                        break;
                    case RCT12MiscEntityType::Duck:
                        output = EntityType::Duck;
                        break;
                    default:
                        break;
                }
                break;
            case RCT12SpriteIdentifier::Litter:
                output = EntityType::Litter;
                break;
            default:
                break;
        }
        return output;
    }

    void ImportEntityCommonProperties(EntityBase* dst, const RCT12SpriteBase* src)
    {
        dst->Type = GetEntityTypeFromRCT2Sprite(src);
        dst->sprite_height_negative = src->sprite_height_negative;
        dst->sprite_index = src->sprite_index;
        dst->x = src->x;
        dst->y = src->y;
        dst->z = src->z;
        dst->sprite_width = src->sprite_width;
        dst->sprite_height_positive = src->sprite_height_positive;
        dst->SpriteRect = ScreenRect(src->sprite_left, src->sprite_top, src->sprite_right, src->sprite_bottom);
        dst->sprite_direction = src->sprite_direction;
    }

    void ImportEntity(const RCT12SpriteBase& src);

    std::string GetUserString(rct_string_id stringId)
    {
        const auto originalString = _s6.custom_strings[(stringId - USER_STRING_START) % 1024];
        auto originalStringView = std::string_view(
            originalString, GetRCT2StringBufferLen(originalString, USER_STRING_MAX_LENGTH));
        auto asUtf8 = rct2_to_utf8(originalStringView, RCT2LanguageId::EnglishUK);
        auto justText = RCT12RemoveFormattingUTF8(asUtf8);
        return justText.data();
    }

    ObjectList GetRequiredObjects()
    {
        std::fill(std::begin(_pathToSurfaceMap), std::end(_pathToSurfaceMap), OBJECT_ENTRY_INDEX_NULL);
        std::fill(std::begin(_pathToQueueSurfaceMap), std::end(_pathToQueueSurfaceMap), OBJECT_ENTRY_INDEX_NULL);
        std::fill(std::begin(_pathToRailingMap), std::end(_pathToRailingMap), OBJECT_ENTRY_INDEX_NULL);

        ObjectList objectList;
        int objectIt = 0;
        ObjectEntryIndex surfaceCount = 0;
        ObjectEntryIndex railingCount = 0;
        for (int16_t objectType = EnumValue(ObjectType::Ride); objectType <= EnumValue(ObjectType::Water); objectType++)
        {
            for (int16_t i = 0; i < rct2_object_entry_group_counts[objectType]; i++, objectIt++)
            {
                auto entry = ObjectEntryDescriptor(_s6.Objects[objectIt]);
                if (entry.HasValue())
                {
                    if (objectType == EnumValue(ObjectType::Paths))
                    {
                        auto footpathMapping = GetFootpathSurfaceId(entry);
                        if (footpathMapping == nullptr)
                        {
                            // Unsupported footpath
                            objectList.SetObject(i, entry);
                        }
                        else
                        {
                            // We have surface objects for this footpath
                            auto surfaceIndex = objectList.Find(ObjectType::FootpathSurface, footpathMapping->NormalSurface);
                            if (surfaceIndex == OBJECT_ENTRY_INDEX_NULL)
                            {
                                objectList.SetObject(ObjectType::FootpathSurface, surfaceCount, footpathMapping->NormalSurface);
                                surfaceIndex = surfaceCount++;
                            }
                            _pathToSurfaceMap[i] = surfaceIndex;

                            surfaceIndex = objectList.Find(ObjectType::FootpathSurface, footpathMapping->QueueSurface);
                            if (surfaceIndex == OBJECT_ENTRY_INDEX_NULL)
                            {
                                objectList.SetObject(ObjectType::FootpathSurface, surfaceCount, footpathMapping->QueueSurface);
                                surfaceIndex = surfaceCount++;
                            }
                            _pathToQueueSurfaceMap[i] = surfaceIndex;

                            auto railingIndex = objectList.Find(ObjectType::FootpathRailings, footpathMapping->Railing);
                            if (railingIndex == OBJECT_ENTRY_INDEX_NULL)
                            {
                                objectList.SetObject(ObjectType::FootpathRailings, railingCount, footpathMapping->Railing);
                                railingIndex = railingCount++;
                            }
                            _pathToRailingMap[i] = railingIndex;
                        }
                    }
                    else
                    {
                        objectList.SetObject(i, entry);
                    }
                }
            }
        }

        SetDefaultRCT2TerrainObjects(objectList);
        RCT12AddDefaultObjects(objectList);
        return objectList;
    }

    std::vector<TileCoordsXY> GetPatrolArea(uint8_t staffIndex)
    {
        std::vector<TileCoordsXY> area;
        if (staffIndex < RCT2_MAX_STAFF && _s6.staff_modes[staffIndex] == 3)
        {
            auto offset = staffIndex * RCT12_PATROL_AREA_SIZE;
            for (size_t i = 0; i < RCT12_PATROL_AREA_SIZE; i++)
            {
                // 32 blocks per array item (32 bits)
                auto arrayItem = _s6.patrol_areas[offset + i];
                for (size_t j = 0; j < 32; j++)
                {
                    auto blockIndex = (i * 32) + j;
                    if (arrayItem & (1 << j))
                    {
                        auto sx = (blockIndex % 64) * 4;
                        auto sy = (blockIndex / 64) * 4;
                        for (size_t y = 0; y < 4; y++)
                        {
                            for (size_t x = 0; x < 4; x++)
                            {
                                area.push_back({ static_cast<int32_t>(sx + x), static_cast<int32_t>(sy + y) });
                            }
                        }
                    }
                }
            }
        }
        return area;
    }
};

template<> void S6Importer::ImportEntity<Vehicle>(const RCT12SpriteBase& baseSrc)
{
    auto dst = CreateEntityAt<Vehicle>(baseSrc.sprite_index);
    auto src = static_cast<const RCT2SpriteVehicle*>(&baseSrc);
    const auto& ride = _s6.rides[src->ride];

    ImportEntityCommonProperties(dst, src);
    dst->SubType = Vehicle::Type(src->type);
    dst->Pitch = src->Pitch;
    dst->bank_rotation = src->bank_rotation;
    dst->remaining_distance = src->remaining_distance;
    dst->velocity = src->velocity;
    dst->acceleration = src->acceleration;
    dst->ride = static_cast<ride_id_t>(src->ride);
    dst->vehicle_type = src->vehicle_type;
    dst->colours = src->colours;
    dst->track_progress = src->track_progress;
    dst->TrackLocation = { src->track_x, src->track_y, src->track_z };
    if (src->boat_location.IsNull() || static_cast<RideMode>(ride.mode) != RideMode::BoatHire
        || src->status != static_cast<uint8_t>(Vehicle::Status::TravellingBoat))
    {
        dst->BoatLocation.SetNull();
        dst->SetTrackDirection(src->GetTrackDirection());
        dst->SetTrackType(src->GetTrackType());
        // RotationControlToggle and Booster are saved as the same track piece ID
        // Which one the vehicle is using must be determined
        if (_isFlatRide[src->ride])
        {
            dst->SetTrackType(RCT12FlatTrackTypeToOpenRCT2(src->GetTrackType()));
        }
        else if (src->GetTrackType() == TrackElemType::RotationControlToggleAlias)
        {
            // Merging hacks mean the track type that's appropriate for the ride type is not necessarily the track type the
            // ride is on. It's possible to create unwanted behavior if a user layers spinning control track on top of
            // booster track but this is unlikely since only two rides have spinning control track - by default they load as
            // booster
            TileElement* tileElement2 = map_get_track_element_at_of_type_seq(
                dst->TrackLocation, TrackElemType::RotationControlToggle, 0);

            if (tileElement2 != nullptr)
                dst->SetTrackType(TrackElemType::RotationControlToggle);
        }
    }
    else
    {
        dst->BoatLocation = TileCoordsXY{ src->boat_location.x, src->boat_location.y }.ToCoordsXY();
        dst->SetTrackDirection(0);
        dst->SetTrackType(0);
    }

    dst->next_vehicle_on_train = src->next_vehicle_on_train;
    dst->prev_vehicle_on_ride = src->prev_vehicle_on_ride;
    dst->next_vehicle_on_ride = src->next_vehicle_on_ride;
    dst->var_44 = src->var_44;
    dst->mass = src->mass;
    dst->update_flags = src->update_flags;
    dst->SwingSprite = src->SwingSprite;
    dst->current_station = src->current_station;
    dst->current_time = src->current_time;
    dst->crash_z = src->crash_z;

    Vehicle::Status statusSrc = Vehicle::Status::MovingToEndOfStation;
    if (src->status <= static_cast<uint8_t>(Vehicle::Status::StoppedByBlockBrakes))
    {
        statusSrc = static_cast<Vehicle::Status>(src->status);
    }

    dst->status = statusSrc;
    dst->sub_state = src->sub_state;
    for (size_t i = 0; i < std::size(src->peep); i++)
    {
        dst->peep[i] = src->peep[i];
        dst->peep_tshirt_colours[i] = src->peep_tshirt_colours[i];
    }
    dst->num_seats = src->num_seats;
    dst->num_peeps = src->num_peeps;
    dst->next_free_seat = src->next_free_seat;
    dst->restraints_position = src->restraints_position;
    dst->crash_x = src->crash_x;
    dst->sound2_flags = src->sound2_flags;
    dst->spin_sprite = src->spin_sprite;
    dst->sound1_id = static_cast<OpenRCT2::Audio::SoundId>(src->sound1_id);
    dst->sound1_volume = src->sound1_volume;
    dst->sound2_id = static_cast<OpenRCT2::Audio::SoundId>(src->sound2_id);
    dst->sound2_volume = src->sound2_volume;
    dst->sound_vector_factor = src->sound_vector_factor;
    dst->time_waiting = src->time_waiting;
    dst->speed = src->speed;
    dst->powered_acceleration = src->powered_acceleration;
    dst->dodgems_collision_direction = src->dodgems_collision_direction;
    dst->animation_frame = src->animation_frame;
    dst->animationState = src->animationState;
    dst->scream_sound_id = static_cast<OpenRCT2::Audio::SoundId>(src->scream_sound_id);
    dst->TrackSubposition = VehicleTrackSubposition{ src->TrackSubposition };
    dst->var_CE = src->var_CE;
    dst->var_CF = src->var_CF;
    dst->lost_time_out = src->lost_time_out;
    dst->vertical_drop_countdown = src->vertical_drop_countdown;
    dst->var_D3 = src->var_D3;
    dst->mini_golf_current_animation = MiniGolfAnimation(src->mini_golf_current_animation);
    dst->mini_golf_flags = src->mini_golf_flags;
    dst->ride_subtype = RCTEntryIndexToOpenRCT2EntryIndex(src->ride_subtype);
    dst->colours_extended = src->colours_extended;
    dst->seat_rotation = src->seat_rotation;
    dst->target_seat_rotation = src->target_seat_rotation;
    dst->IsCrashedVehicle = src->flags & RCT12_SPRITE_FLAGS_IS_CRASHED_VEHICLE_SPRITE;
}

static uint32_t AdjustScenarioToCurrentTicks(const rct_s6_data& s6, uint32_t tick)
{
    // Previously gScenarioTicks was used as a time point, now it's gCurrentTicks.
    // gCurrentTicks and gScenarioTicks are now exported as the same, older saves that have a different
    // scenario tick must account for the difference between the two.
    uint32_t ticksElapsed = s6.scenario_ticks - tick;
    return s6.game_ticks_1 - ticksElapsed;
}

template<> void S6Importer::ImportEntity<Guest>(const RCT12SpriteBase& baseSrc)
{
    auto dst = CreateEntityAt<Guest>(baseSrc.sprite_index);
    auto src = static_cast<const RCT2SpritePeep*>(&baseSrc);
    ImportEntityPeep(dst, src);

    dst->OutsideOfPark = static_cast<bool>(src->outside_of_park);
    dst->GuestNumRides = src->no_of_rides;
    dst->Happiness = src->happiness;
    dst->HappinessTarget = src->happiness_target;
    dst->Nausea = src->nausea;
    dst->NauseaTarget = src->nausea_target;
    dst->Hunger = src->hunger;
    dst->Thirst = src->thirst;
    dst->Toilet = src->toilet;
    dst->TimeToConsume = src->time_to_consume;
    dst->Intensity = static_cast<IntensityRange>(src->intensity);
    dst->NauseaTolerance = static_cast<PeepNauseaTolerance>(src->nausea_tolerance);
    dst->PaidOnDrink = src->paid_on_drink;

    OpenRCT2::RideUse::GetHistory().Set(dst->sprite_index, RCT12GetRidesBeenOn(src));
    OpenRCT2::RideUse::GetTypeHistory().Set(dst->sprite_index, RCT12GetRideTypesBeenOn(src));

    dst->SetItemFlags(src->GetItemFlags());
    dst->Photo1RideRef = RCT12RideIdToOpenRCT2RideId(src->photo1_ride_ref);
    dst->Photo2RideRef = RCT12RideIdToOpenRCT2RideId(src->photo2_ride_ref);
    dst->Photo3RideRef = RCT12RideIdToOpenRCT2RideId(src->photo3_ride_ref);
    dst->Photo4RideRef = RCT12RideIdToOpenRCT2RideId(src->photo4_ride_ref);
    dst->GuestNextInQueue = src->next_in_queue;
    dst->TimeInQueue = src->time_in_queue;
    dst->CashInPocket = src->cash_in_pocket;
    dst->CashSpent = src->cash_spent;
    dst->ParkEntryTime = AdjustScenarioToCurrentTicks(_s6, src->park_entry_time);
    dst->RejoinQueueTimeout = src->rejoin_queue_timeout;
    dst->PreviousRide = RCT12RideIdToOpenRCT2RideId(src->previous_ride);
    dst->PreviousRideTimeOut = src->previous_ride_time_out;
    for (size_t i = 0; i < std::size(src->thoughts); i++)
    {
        auto srcThought = &src->thoughts[i];
        auto dstThought = &dst->Thoughts[i];
        dstThought->type = static_cast<PeepThoughtType>(srcThought->type);
        if (srcThought->item == RCT12PeepThoughtItemNone)
            dstThought->item = PeepThoughtItemNone;
        else
            dstThought->item = srcThought->item;
        dstThought->freshness = srcThought->freshness;
        dstThought->fresh_timeout = srcThought->fresh_timeout;
    }
    dst->GuestHeadingToRideId = RCT12RideIdToOpenRCT2RideId(src->guest_heading_to_ride_id);
    dst->GuestIsLostCountdown = src->peep_is_lost_countdown;
    dst->LitterCount = src->litter_count;
    dst->GuestTimeOnRide = src->time_on_ride;
    dst->DisgustingCount = src->disgusting_count;
    dst->PaidToEnter = src->paid_to_enter;
    dst->PaidOnRides = src->paid_on_rides;
    dst->PaidOnFood = src->paid_on_food;
    dst->PaidOnSouvenirs = src->paid_on_souvenirs;
    dst->AmountOfFood = src->no_of_food;
    dst->AmountOfDrinks = src->no_of_drinks;
    dst->AmountOfSouvenirs = src->no_of_souvenirs;
    dst->VandalismSeen = src->vandalism_seen;
    dst->VoucherType = src->voucher_type;
    dst->VoucherRideId = RCT12RideIdToOpenRCT2RideId(src->voucher_arguments);
    dst->SurroundingsThoughtTimeout = src->surroundings_thought_timeout;
    dst->Angriness = src->angriness;
    dst->TimeLost = src->time_lost;
    dst->DaysInQueue = src->days_in_queue;
    dst->BalloonColour = src->balloon_colour;
    dst->UmbrellaColour = src->umbrella_colour;
    dst->HatColour = src->hat_colour;
    dst->FavouriteRide = RCT12RideIdToOpenRCT2RideId(src->favourite_ride);
    dst->FavouriteRideRating = src->favourite_ride_rating;
}

template<> void S6Importer::ImportEntity<Staff>(const RCT12SpriteBase& baseSrc)
{
    auto dst = CreateEntityAt<Staff>(baseSrc.sprite_index);
    auto src = static_cast<const RCT2SpritePeep*>(&baseSrc);
    ImportEntityPeep(dst, src);

    dst->AssignedStaffType = StaffType(src->staff_type);
    dst->MechanicTimeSinceCall = src->mechanic_time_since_call;

    dst->HireDate = src->park_entry_time;
    dst->StaffOrders = src->staff_orders;
    dst->StaffMowingTimeout = src->staff_mowing_timeout;
    dst->StaffLawnsMown = src->paid_to_enter;
    dst->StaffGardensWatered = src->paid_on_rides;
    dst->StaffLitterSwept = src->paid_on_food;
    dst->StaffBinsEmptied = src->paid_on_souvenirs;

    dst->ClearPatrolArea();
    auto patrolArea = GetPatrolArea(src->staff_id);
    for (const auto& coord : patrolArea)
    {
        dst->SetPatrolArea(coord.ToCoordsXY(), true);
    }
}

template<> void S6Importer::ImportEntity<SteamParticle>(const RCT12SpriteBase& baseSrc)
{
    auto dst = CreateEntityAt<SteamParticle>(baseSrc.sprite_index);
    auto src = static_cast<const RCT12SpriteSteamParticle*>(&baseSrc);
    ImportEntityCommonProperties(dst, src);
    dst->time_to_move = src->time_to_move;
    dst->frame = src->frame;
}

template<> void S6Importer::ImportEntity<MoneyEffect>(const RCT12SpriteBase& baseSrc)
{
    auto dst = CreateEntityAt<MoneyEffect>(baseSrc.sprite_index);
    auto src = static_cast<const RCT12SpriteMoneyEffect*>(&baseSrc);
    ImportEntityCommonProperties(dst, src);
    dst->MoveDelay = src->move_delay;
    dst->NumMovements = src->num_movements;
    dst->Vertical = src->vertical;
    dst->Value = src->value;
    dst->OffsetX = src->offset_x;
    dst->Wiggle = src->wiggle;
}

template<> void S6Importer::ImportEntity<VehicleCrashParticle>(const RCT12SpriteBase& baseSrc)
{
    auto dst = CreateEntityAt<VehicleCrashParticle>(baseSrc.sprite_index);
    auto src = static_cast<const RCT12SpriteCrashedVehicleParticle*>(&baseSrc);
    ImportEntityCommonProperties(dst, src);
    dst->frame = src->frame;
    dst->time_to_live = src->time_to_live;
    dst->frame = src->frame;
    dst->colour[0] = src->colour[0];
    dst->colour[1] = src->colour[1];
    dst->crashed_sprite_base = src->crashed_sprite_base;
    dst->velocity_x = src->velocity_x;
    dst->velocity_y = src->velocity_y;
    dst->velocity_z = src->velocity_z;
    dst->acceleration_x = src->acceleration_x;
    dst->acceleration_y = src->acceleration_y;
    dst->acceleration_z = src->acceleration_z;
}

template<> void S6Importer::ImportEntity<ExplosionCloud>(const RCT12SpriteBase& baseSrc)
{
    auto dst = CreateEntityAt<ExplosionCloud>(baseSrc.sprite_index);
    auto src = static_cast<const RCT12SpriteParticle*>(&baseSrc);
    ImportEntityCommonProperties(dst, src);
    dst->frame = src->frame;
}

template<> void S6Importer::ImportEntity<ExplosionFlare>(const RCT12SpriteBase& baseSrc)
{
    auto dst = CreateEntityAt<ExplosionFlare>(baseSrc.sprite_index);
    auto src = static_cast<const RCT12SpriteParticle*>(&baseSrc);
    ImportEntityCommonProperties(dst, src);
    dst->frame = src->frame;
}

template<> void S6Importer::ImportEntity<CrashSplashParticle>(const RCT12SpriteBase& baseSrc)
{
    auto dst = CreateEntityAt<CrashSplashParticle>(baseSrc.sprite_index);
    auto src = static_cast<const RCT12SpriteParticle*>(&baseSrc);
    ImportEntityCommonProperties(dst, src);
    dst->frame = src->frame;
}

template<> void S6Importer::ImportEntity<JumpingFountain>(const RCT12SpriteBase& baseSrc)
{
    auto dst = CreateEntityAt<JumpingFountain>(baseSrc.sprite_index);
    auto src = static_cast<const RCT12SpriteJumpingFountain*>(&baseSrc);
    ImportEntityCommonProperties(dst, src);
    dst->NumTicksAlive = src->num_ticks_alive;
    dst->frame = src->frame;
    dst->FountainFlags = src->fountain_flags;
    dst->TargetX = src->target_x;
    dst->TargetY = src->target_y;
    dst->Iteration = src->iteration;
    dst->FountainType = RCT12MiscEntityType(src->type) == RCT12MiscEntityType::JumpingFountainSnow ? JumpingFountainType::Snow
                                                                                                   : JumpingFountainType::Water;
}

template<> void S6Importer::ImportEntity<Balloon>(const RCT12SpriteBase& baseSrc)
{
    auto dst = CreateEntityAt<Balloon>(baseSrc.sprite_index);
    auto src = static_cast<const RCT12SpriteBalloon*>(&baseSrc);
    ImportEntityCommonProperties(dst, src);
    dst->popped = src->popped;
    dst->time_to_move = src->time_to_move;
    dst->frame = src->frame;
    dst->colour = src->colour;
}

template<> void S6Importer::ImportEntity<Duck>(const RCT12SpriteBase& baseSrc)
{
    auto dst = CreateEntityAt<Duck>(baseSrc.sprite_index);
    auto src = static_cast<const RCT12SpriteDuck*>(&baseSrc);
    ImportEntityCommonProperties(dst, src);
    dst->frame = src->frame;
    dst->target_x = src->target_x;
    dst->target_y = src->target_y;
    dst->state = static_cast<Duck::DuckState>(src->state);
}

template<> void S6Importer::ImportEntity<Litter>(const RCT12SpriteBase& baseSrc)
{
    auto dst = CreateEntityAt<Litter>(baseSrc.sprite_index);
    auto src = static_cast<const RCT12SpriteLitter*>(&baseSrc);
    ImportEntityCommonProperties(dst, src);
    dst->SubType = Litter::Type(src->type);
    dst->creationTick = AdjustScenarioToCurrentTicks(_s6, src->creationTick);
}

void S6Importer::ImportEntity(const RCT12SpriteBase& src)
{
    switch (GetEntityTypeFromRCT2Sprite(&src))
    {
        case EntityType::Vehicle:
            ImportEntity<Vehicle>(src);
            break;
        case EntityType::Guest:
            ImportEntity<Guest>(src);
            break;
        case EntityType::Staff:
            ImportEntity<Staff>(src);
            break;
        case EntityType::SteamParticle:
            ImportEntity<SteamParticle>(src);
            break;
        case EntityType::MoneyEffect:
            ImportEntity<MoneyEffect>(src);
            break;
        case EntityType::CrashedVehicleParticle:
            ImportEntity<VehicleCrashParticle>(src);
            break;
        case EntityType::ExplosionCloud:
            ImportEntity<ExplosionCloud>(src);
            break;
        case EntityType::ExplosionFlare:
            ImportEntity<ExplosionFlare>(src);
            break;
        case EntityType::CrashSplash:
            ImportEntity<CrashSplashParticle>(src);
            break;
        case EntityType::JumpingFountain:
            ImportEntity<JumpingFountain>(src);
            break;
        case EntityType::Balloon:
            ImportEntity<Balloon>(src);
            break;
        case EntityType::Duck:
            ImportEntity<Duck>(src);
            break;
        case EntityType::Litter:
            ImportEntity<Litter>(src);
            break;
        default:
            // Null elements do not need imported
            break;
    }
}

std::unique_ptr<IParkImporter> ParkImporter::CreateS6(IObjectRepository& objectRepository)
{
    return std::make_unique<S6Importer>(objectRepository);
}

static void show_error(uint8_t errorType, rct_string_id errorStringId)
{
    if (errorType == ERROR_TYPE_GENERIC)
    {
        context_show_error(errorStringId, STR_NONE, {});
    }
    context_show_error(STR_UNABLE_TO_LOAD_FILE, errorStringId, {});
}

void load_from_sv6(const char* path)
{
    auto context = OpenRCT2::GetContext();
    auto s6Importer = std::make_unique<S6Importer>(context->GetObjectRepository());
    try
    {
        auto& objectMgr = context->GetObjectManager();
        auto result = s6Importer->LoadSavedGame(path);
        objectMgr.LoadObjects(result.RequiredObjects);
        s6Importer->Import();
        game_fix_save_vars();
        AutoCreateMapAnimations();
        EntityTweener::Get().Reset();
        gScreenAge = 0;
        gLastAutoSaveUpdate = AUTOSAVE_PAUSE;
    }
    catch (const ObjectLoadException&)
    {
        show_error(ERROR_TYPE_FILE_LOAD, STR_FILE_CONTAINS_INVALID_DATA);
    }
    catch (const IOException& loadError)
    {
        log_error("Error loading: %s", loadError.what());
        show_error(ERROR_TYPE_FILE_LOAD, STR_GAME_SAVE_FAILED);
    }
    catch (const UnsupportedRideTypeException&)
    {
        show_error(ERROR_TYPE_FILE_LOAD, STR_FILE_CONTAINS_UNSUPPORTED_RIDE_TYPES);
    }
    catch (const std::exception&)
    {
        show_error(ERROR_TYPE_FILE_LOAD, STR_FILE_CONTAINS_INVALID_DATA);
    }
}

/**
 *
 *  rct2: 0x00676053
 * scenario (ebx)
 */
void load_from_sc6(const char* path)
{
    auto context = OpenRCT2::GetContext();
    auto& objManager = context->GetObjectManager();
    auto s6Importer = std::make_unique<S6Importer>(context->GetObjectRepository());
    try
    {
        auto result = s6Importer->LoadScenario(path);
        objManager.LoadObjects(result.RequiredObjects);
        s6Importer->Import();
        game_fix_save_vars();
        AutoCreateMapAnimations();
        EntityTweener::Get().Reset();
        return;
    }
    catch (const ObjectLoadException& loadError)
    {
        log_error("Error loading: %s", loadError.what());
        show_error(ERROR_TYPE_FILE_LOAD, STR_GAME_SAVE_FAILED);
    }
    catch (const IOException& loadError)
    {
        log_error("Error loading: %s", loadError.what());
        show_error(ERROR_TYPE_FILE_LOAD, STR_GAME_SAVE_FAILED);
    }
    catch (const std::exception&)
    {
        show_error(ERROR_TYPE_FILE_LOAD, STR_FILE_CONTAINS_INVALID_DATA);
    }
    gScreenAge = 0;
    gLastAutoSaveUpdate = AUTOSAVE_PAUSE;
}<|MERGE_RESOLUTION|>--- conflicted
+++ resolved
@@ -86,13 +86,10 @@
     rct_s6_data _s6{};
     uint8_t _gameVersion = 0;
     bool _isSV7 = false;
-<<<<<<< HEAD
+    std::bitset<RCT12_MAX_RIDES_IN_PARK> _isFlatRide{};
     ObjectEntryIndex _pathToSurfaceMap[16];
     ObjectEntryIndex _pathToQueueSurfaceMap[16];
     ObjectEntryIndex _pathToRailingMap[16];
-=======
-    std::bitset<RCT12_MAX_RIDES_IN_PARK> _isFlatRide{};
->>>>>>> a1b70b59
 
 public:
     S6Importer(IObjectRepository& objectRepository)
