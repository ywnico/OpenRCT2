/*****************************************************************************
 * Copyright (c) 2014-2020 OpenRCT2 developers
 *
 * For a complete list of all authors, please refer to contributors.md
 * Interested in contributing? Visit https://github.com/OpenRCT2/OpenRCT2
 *
 * OpenRCT2 is licensed under the GNU General Public License version 3.
 *****************************************************************************/

#include "../Context.h"
#include "../Diagnostic.h"
#include "../Editor.h"
#include "../Game.h"
#include "../GameState.h"
#include "../OpenRCT2.h"
#include "../ParkImporter.h"
#include "../config/Config.h"
#include "../core/Console.hpp"
#include "../core/FileStream.h"
#include "../core/IStream.hpp"
#include "../core/Numerics.hpp"
#include "../core/Path.hpp"
#include "../core/Random.hpp"
#include "../core/String.hpp"
#include "../interface/Viewport.h"
#include "../localisation/Date.h"
#include "../localisation/Localisation.h"
#include "../management/Award.h"
#include "../management/Finance.h"
#include "../management/Marketing.h"
#include "../management/NewsItem.h"
#include "../management/Research.h"
#include "../network/network.h"
#include "../object/ObjectLimits.h"
#include "../object/ObjectList.h"
#include "../object/ObjectManager.h"
#include "../object/ObjectRepository.h"
#include "../peep/Peep.h"
#include "../peep/RideUseSystem.h"
#include "../peep/Staff.h"
#include "../rct12/RCT12.h"
#include "../rct12/SawyerChunkReader.h"
#include "../rct12/SawyerEncoding.h"
#include "../rct2/RCT2.h"
#include "../ride/Ride.h"
#include "../ride/RideData.h"
#include "../ride/RideRatings.h"
#include "../ride/ShopItem.h"
#include "../ride/Station.h"
#include "../ride/Track.h"
#include "../ride/TrainManager.h"
#include "../ride/Vehicle.h"
#include "../scenario/Scenario.h"
#include "../scenario/ScenarioRepository.h"
#include "../util/SawyerCoding.h"
#include "../util/Util.h"
#include "../world/Balloon.h"
#include "../world/Climate.h"
#include "../world/Duck.h"
#include "../world/EntityList.h"
#include "../world/EntityTweener.h"
#include "../world/Entrance.h"
#include "../world/Fountain.h"
#include "../world/Litter.h"
#include "../world/MapAnimation.h"
#include "../world/MoneyEffect.h"
#include "../world/Park.h"
#include "../world/Particle.h"
#include "../world/Scenery.h"
#include "../world/Sprite.h"
#include "../world/Surface.h"

#include <algorithm>

#define DECRYPT_MONEY(money) (static_cast<money32>(Numerics::rol32((money) ^ 0xF4EC9621, 13)))

/**
 * Class to import RollerCoaster Tycoon 2 scenarios (*.SC6) and saved games (*.SV6).
 */
class S6Importer final : public IParkImporter
{
private:
    IObjectRepository& _objectRepository;

    const utf8* _s6Path = nullptr;
    rct_s6_data _s6{};
    uint8_t _gameVersion = 0;
    bool _isSV7 = false;
    ObjectEntryIndex _pathToSurfaceMap[16];
    ObjectEntryIndex _pathToQueueSurfaceMap[16];
    ObjectEntryIndex _pathToRailingMap[16];

public:
    S6Importer(IObjectRepository& objectRepository)
        : _objectRepository(objectRepository)
    {
    }

    ParkLoadResult Load(const utf8* path) override
    {
        const utf8* extension = Path::GetExtension(path);
        if (String::Equals(extension, ".sc6", true))
        {
            return LoadScenario(path);
        }
        if (String::Equals(extension, ".sv6", true))
        {
            return LoadSavedGame(path);
        }

        throw std::runtime_error("Invalid RCT2 park extension.");
    }

    ParkLoadResult LoadSavedGame(const utf8* path, bool skipObjectCheck = false) override
    {
        auto fs = OpenRCT2::FileStream(path, OpenRCT2::FILE_MODE_OPEN);
        auto result = LoadFromStream(&fs, false, skipObjectCheck);
        _s6Path = path;
        return result;
    }

    ParkLoadResult LoadScenario(const utf8* path, bool skipObjectCheck = false) override
    {
        auto fs = OpenRCT2::FileStream(path, OpenRCT2::FILE_MODE_OPEN);
        auto result = LoadFromStream(&fs, true, skipObjectCheck);
        _s6Path = path;
        return result;
    }

    ParkLoadResult LoadFromStream(
        OpenRCT2::IStream* stream, bool isScenario, [[maybe_unused]] bool skipObjectCheck = false,
        const utf8* path = String::Empty) override
    {
        if (isScenario && !gConfigGeneral.allow_loading_with_incorrect_checksum && !SawyerEncoding::ValidateChecksum(stream))
        {
            throw IOException("Invalid checksum.");
        }

        auto chunkReader = SawyerChunkReader(stream);
        chunkReader.ReadChunk(&_s6.header, sizeof(_s6.header));

        log_verbose("saved game classic_flag = 0x%02x", _s6.header.classic_flag);
        if (isScenario)
        {
            if (_s6.header.type != S6_TYPE_SCENARIO)
            {
                throw std::runtime_error("Park is not a scenario.");
            }
            chunkReader.ReadChunk(&_s6.info, sizeof(_s6.info));
        }
        else
        {
            if (_s6.header.type != S6_TYPE_SAVEDGAME)
            {
                throw std::runtime_error("Park is not a saved game.");
            }
        }

        if (_s6.header.classic_flag == 0xf)
        {
            throw UnsupportedRCTCFlagException(_s6.header.classic_flag);
        }

        // Read packed objects
        // TODO try to contain this more and not store objects until later
        for (uint16_t i = 0; i < _s6.header.num_packed_objects; i++)
        {
            _objectRepository.ExportPackedObject(stream);
        }

        if (path)
        {
            auto extension = path_get_extension(path);
            _isSV7 = _stricmp(extension, ".sv7") == 0;
        }

        chunkReader.ReadChunk(&_s6.Objects, sizeof(_s6.Objects));

        if (isScenario)
        {
            chunkReader.ReadChunk(&_s6.elapsed_months, 16);
            chunkReader.ReadChunk(&_s6.tile_elements, sizeof(_s6.tile_elements));
            chunkReader.ReadChunk(&_s6.next_free_tile_element_pointer_index, 2560076);
            chunkReader.ReadChunk(&_s6.guests_in_park, 4);
            chunkReader.ReadChunk(&_s6.last_guests_in_park, 8);
            chunkReader.ReadChunk(&_s6.park_rating, 2);
            chunkReader.ReadChunk(&_s6.active_research_types, 1082);
            chunkReader.ReadChunk(&_s6.current_expenditure, 16);
            chunkReader.ReadChunk(&_s6.park_value, 4);
            chunkReader.ReadChunk(&_s6.completed_company_value, 483816);
        }
        else
        {
            chunkReader.ReadChunk(&_s6.elapsed_months, 16);
            chunkReader.ReadChunk(&_s6.tile_elements, sizeof(_s6.tile_elements));
            chunkReader.ReadChunk(&_s6.next_free_tile_element_pointer_index, 3048816);
        }

        _s6Path = path;

        return ParkLoadResult(GetRequiredObjects());
    }

    bool GetDetails(scenario_index_entry* dst) override
    {
        *dst = {};
        return false;
    }

    void Import() override
    {
        Initialise();

        gEditorStep = _s6.info.editor_step;
        gScenarioCategory = static_cast<SCENARIO_CATEGORY>(_s6.info.category);

        // Some scenarios have their scenario details in UTF-8, due to earlier bugs in OpenRCT2.
        if (!IsLikelyUTF8(_s6.info.name) && !IsLikelyUTF8(_s6.info.details))
        {
            gScenarioName = rct2_to_utf8(_s6.info.name, RCT2LanguageId::EnglishUK);
            gScenarioDetails = rct2_to_utf8(_s6.info.details, RCT2LanguageId::EnglishUK);
        }
        else
        {
            gScenarioName = _s6.info.name;
            gScenarioDetails = _s6.info.details;
        }

        gDateMonthsElapsed = static_cast<int32_t>(_s6.elapsed_months);
        gDateMonthTicks = _s6.current_day;
<<<<<<< HEAD
        gCurrentTicks = _s6.scenario_ticks;
=======
        gCurrentTicks = _s6.game_ticks_1;
>>>>>>> e5de2adc

        scenario_rand_seed(_s6.scenario_srand_0, _s6.scenario_srand_1);

        ImportTileElements();
        ImportEntities();

        gInitialCash = ToMoney64(_s6.initial_cash);
        gBankLoan = ToMoney64(_s6.current_loan);
        gParkFlags = _s6.park_flags;
        gParkEntranceFee = _s6.park_entrance_fee;
        // rct1_park_entrance_x
        // rct1_park_entrance_y
        // pad_013573EE
        // rct1_park_entrance_z

        ImportPeepSpawns();

        gGuestChangeModifier = _s6.guest_count_change_modifier;
        gResearchFundingLevel = _s6.current_research_level;
        // pad_01357400
        // _s6.researched_track_types_a
        // _s6.researched_track_types_b

        gNumGuestsInPark = _s6.guests_in_park;
        gNumGuestsHeadingForPark = _s6.guests_heading_for_park;

        for (size_t i = 0; i < RCT12_EXPENDITURE_TABLE_MONTH_COUNT; i++)
        {
            for (size_t j = 0; j < RCT12_EXPENDITURE_TYPE_COUNT; j++)
            {
                gExpenditureTable[i][j] = ToMoney64(_s6.expenditure_table[i][j]);
            }
        }

        gNumGuestsInParkLastWeek = _s6.last_guests_in_park;
        // pad_01357BCA
        gStaffHandymanColour = _s6.handyman_colour;
        gStaffMechanicColour = _s6.mechanic_colour;
        gStaffSecurityColour = _s6.security_colour;

        gParkRating = _s6.park_rating;

        auto& park = OpenRCT2::GetContext()->GetGameState()->GetPark();
        park.ResetHistories();
        std::copy(std::begin(_s6.park_rating_history), std::end(_s6.park_rating_history), gParkRatingHistory);
        for (size_t i = 0; i < std::size(_s6.guests_in_park_history); i++)
        {
            if (_s6.guests_in_park_history[i] != RCT12ParkHistoryUndefined)
            {
                gGuestsInParkHistory[i] = _s6.guests_in_park_history[i] * RCT12GuestsInParkHistoryFactor;
            }
        }

        gResearchPriorities = _s6.active_research_types;
        gResearchProgressStage = _s6.research_progress_stage;
        if (_s6.last_researched_item_subject != RCT12_RESEARCHED_ITEMS_SEPARATOR)
            gResearchLastItem = ResearchItem(
                RCT12ResearchItem{ _s6.last_researched_item_subject, EnumValue(ResearchCategory::Transport) });
        else
            gResearchLastItem = std::nullopt;
        // pad_01357CF8
        if (_s6.next_research_item != RCT12_RESEARCHED_ITEMS_SEPARATOR)
            gResearchNextItem = ResearchItem(RCT12ResearchItem{ _s6.next_research_item, _s6.next_research_category });
        else
            gResearchNextItem = std::nullopt;

        gResearchProgress = _s6.research_progress;
        gResearchExpectedDay = _s6.next_research_expected_day;
        gResearchExpectedMonth = _s6.next_research_expected_month;
        gGuestInitialHappiness = _s6.guest_initial_happiness;
        gParkSize = _s6.park_size;
        _guestGenerationProbability = _s6.guest_generation_probability;
        gTotalRideValueForMoney = _s6.total_ride_value_for_money;
        gMaxBankLoan = ToMoney64(_s6.maximum_loan);
        gGuestInitialCash = _s6.guest_initial_cash;
        gGuestInitialHunger = _s6.guest_initial_hunger;
        gGuestInitialThirst = _s6.guest_initial_thirst;
        gScenarioObjective.Type = _s6.objective_type;
        gScenarioObjective.Year = _s6.objective_year;
        // pad_013580FA
        gScenarioObjective.Currency = _s6.objective_currency;
        // In RCT2, the ride string IDs start at index STR_0002 and are directly mappable.
        // This is not always the case in OpenRCT2, so we use the actual ride ID.
        if (gScenarioObjective.Type == OBJECTIVE_BUILD_THE_BEST)
            gScenarioObjective.RideId = _s6.objective_guests - RCT2_RIDE_STRING_START;
        else
            gScenarioObjective.NumGuests = _s6.objective_guests;
        ImportMarketingCampaigns();

        gCurrentExpenditure = ToMoney64(_s6.current_expenditure);
        gCurrentProfit = ToMoney64(_s6.current_profit);
        gWeeklyProfitAverageDividend = ToMoney64(_s6.weekly_profit_average_dividend);
        gWeeklyProfitAverageDivisor = _s6.weekly_profit_average_divisor;
        // pad_0135833A

        gParkValue = ToMoney64(_s6.park_value);

        for (size_t i = 0; i < RCT12_FINANCE_GRAPH_SIZE; i++)
        {
            gCashHistory[i] = ToMoney64(_s6.balance_history[i]);
            gWeeklyProfitHistory[i] = ToMoney64(_s6.weekly_profit_history[i]);
            gParkValueHistory[i] = ToMoney64(_s6.park_value_history[i]);
        }

        gScenarioCompletedCompanyValue = RCT12CompletedCompanyValueToOpenRCT2(_s6.completed_company_value);
        gTotalAdmissions = _s6.total_admissions;
        gTotalIncomeFromAdmissions = ToMoney64(_s6.income_from_admissions);
        gCompanyValue = ToMoney64(_s6.company_value);
        std::memcpy(gPeepWarningThrottle, _s6.peep_warning_throttle, sizeof(_s6.peep_warning_throttle));

        // Awards
        for (int32_t i = 0; i < RCT12_MAX_AWARDS; i++)
        {
            rct12_award* src = &_s6.awards[i];
            Award* dst = &gCurrentAwards[i];
            dst->Time = src->time;
            dst->Type = src->type;
        }

        gLandPrice = _s6.land_price;
        gConstructionRightsPrice = _s6.construction_rights_price;
        // unk_01358774
        // pad_01358776
        // _s6.cd_key
        _gameVersion = _s6.game_version_number;
        gScenarioCompanyValueRecord = _s6.completed_company_value_record;
        // _s6.loan_hash;
        // pad_013587CA
        gHistoricalProfit = ToMoney64(_s6.historical_profit);
        // pad_013587D4
        gScenarioCompletedBy = std::string_view(_s6.scenario_completed_name, sizeof(_s6.scenario_completed_name));
        gCash = ToMoney64(DECRYPT_MONEY(_s6.cash));
        // pad_013587FC
        gParkRatingCasualtyPenalty = _s6.park_rating_casualty_penalty;
        gMapSize = _s6.map_size;
        gSamePriceThroughoutPark = _s6.same_price_throughout
            | (static_cast<uint64_t>(_s6.same_price_throughout_extended) << 32);
        _suggestedGuestMaximum = _s6.suggested_max_guests;
        gScenarioParkRatingWarningDays = _s6.park_rating_warning_days;
        gLastEntranceStyle = _s6.last_entrance_style;
        // rct1_water_colour
        // pad_01358842
        ImportResearchList();
        gMapBaseZ = _s6.map_base_z;
        gBankLoanInterestRate = _s6.current_interest_rate;
        // pad_0135934B
        // Preserve compatibility with vanilla RCT2's save format.
        gParkEntrances.clear();
        for (uint8_t i = 0; i < RCT12_MAX_PARK_ENTRANCES; i++)
        {
            if (_s6.park_entrance_x[i] != LOCATION_NULL)
            {
                CoordsXYZD entrance;
                entrance.x = _s6.park_entrance_x[i];
                entrance.y = _s6.park_entrance_y[i];
                entrance.z = _s6.park_entrance_z[i];
                entrance.direction = _s6.park_entrance_direction[i];
                gParkEntrances.push_back(entrance);
            }
        }
        if (_s6.header.type == S6_TYPE_SCENARIO)
        {
            // _s6.scenario_filename is wrong for some RCT2 expansion scenarios, so we use the real filename
            gScenarioFileName = String::ToStd(Path::GetFileName(_s6Path));
        }
        else
        {
            // For savegames the filename can be arbitrary, so we have no choice but to rely on the name provided
            gScenarioFileName = std::string(String::ToStringView(_s6.scenario_filename, std::size(_s6.scenario_filename)));
        }
<<<<<<< HEAD
=======
        std::memcpy(gScenarioExpansionPacks, _s6.saved_expansion_pack_names, sizeof(_s6.saved_expansion_pack_names));
>>>>>>> e5de2adc
        gCurrentRealTimeTicks = 0;

        ImportRides();

        gSavedAge = _s6.saved_age;
        gSavedView = ScreenCoordsXY{ _s6.saved_view_x, _s6.saved_view_y };
        gSavedViewZoom = _s6.saved_view_zoom;
        gSavedViewRotation = _s6.saved_view_rotation;

        ImportRideRatingsCalcData();
        ImportRideMeasurements();
        gNextGuestNumber = _s6.next_guest_index;
        gGrassSceneryTileLoopPosition = _s6.grass_and_scenery_tilepos;
        // unk_13CA73E
        // pad_13CA73F
        // unk_13CA740
        gClimate = ClimateType{ _s6.climate };
        // pad_13CA741;
        // byte_13CA742
        // pad_013CA747
        gClimateUpdateTimer = _s6.climate_update_timer;
        gClimateCurrent.Weather = WeatherType{ _s6.current_weather };
        gClimateNext.Weather = WeatherType{ _s6.next_weather };
        gClimateCurrent.Temperature = _s6.temperature;
        gClimateNext.Temperature = _s6.next_temperature;
        gClimateCurrent.WeatherEffect = WeatherEffectType{ _s6.current_weather_effect };
        gClimateNext.WeatherEffect = WeatherEffectType{ _s6.next_weather_effect };
        gClimateCurrent.WeatherGloom = _s6.current_weather_gloom;
        gClimateNext.WeatherGloom = _s6.next_weather_gloom;
        gClimateCurrent.Level = static_cast<WeatherLevel>(_s6.current_weather_level);
        gClimateNext.Level = static_cast<WeatherLevel>(_s6.next_weather_level);

        // News items
        News::InitQueue();
        for (size_t i = 0; i < RCT12_MAX_NEWS_ITEMS; i++)
        {
            const rct12_news_item* src = &_s6.news_items[i];
            News::Item* dst = &gNewsItems[i];
            if (src->Type < News::ItemTypeCount)
            {
                dst->Type = static_cast<News::ItemType>(src->Type);
                dst->Flags = src->Flags;
                dst->Assoc = src->Assoc;
                dst->Ticks = src->Ticks;
                dst->MonthYear = src->MonthYear;
                dst->Day = src->Day;
                dst->Text = ConvertFormattedStringToOpenRCT2(std::string_view(src->Text, sizeof(src->Text)));
            }
            else
            {
                // In case where news item type is broken, consider all remaining news items invalid.
                log_error("Invalid news type 0x%x for news item %d, ignoring remaining news items", src->Type, i);
                // Still need to set the correct type to properly terminate the queue
                dst->Type = News::ItemType::Null;
                break;
            }
        }

        // pad_13CE730
        // rct1_scenario_flags
        gWidePathTileLoopPosition.x = _s6.wide_path_tile_loop_x;
        gWidePathTileLoopPosition.y = _s6.wide_path_tile_loop_y;
        // pad_13CE778

        // Fix and set dynamic variables
        map_strip_ghost_flag_from_elements();
        game_convert_strings_to_utf8();
        map_count_remaining_land_rights();
        determine_ride_entrance_and_exit_locations();

        park.Name = GetUserString(_s6.park_name);

        FixLandOwnership();

        research_determine_first_of_type();

        CheatsReset();
        ClearRestrictedScenery();
    }

    void FixLandOwnership() const
    {
        if (String::Equals(_s6.scenario_filename, "Europe - European Cultural Festival.SC6"))
        {
            // This scenario breaks pathfinding. Create passages between the worlds. (List is grouped by neighbouring tiles.)
            // clang-format off
            FixLandOwnershipTilesWithOwnership(
                {
                    { 67, 94 }, { 68, 94 }, { 69, 94 },
                    { 58, 24 }, { 58, 25 }, { 58, 26 }, { 58, 27 }, { 58, 28 }, { 58, 29 }, { 58, 30 }, { 58, 31 }, { 58, 32 },
                    { 26, 44 }, { 26, 45 },
                    { 32, 79 }, { 32, 80 }, { 32, 81 },
                },
                OWNERSHIP_OWNED);
            // clang-format on
        }
        else if (String::Equals(gScenarioFileName, "N America - Extreme Hawaiian Island.SC6"))
        {
            FixLandOwnershipTilesWithOwnership(
                {
                    { 132, 124 },
                    { 133, 124 },
                    { 133, 125 },
                    { 133, 126 },
                    { 119, 35 },
                    { 132, 62 },
                    { 133, 67 },
                    { 136, 71 },
                    { 87, 33 },
                    { 87, 34 },
                    { 90, 36 },
                    { 91, 36 },
                },
                OWNERSHIP_OWNED);
            // We set the doNotDowngrade flag for cases where the player has used a cheat to own all land.
            FixLandOwnershipTilesWithOwnership(
                {
                    { 49, 99 },
                    { 50, 99 },
                    { 88, 110 },
                },
                OWNERSHIP_AVAILABLE, true);
        }
    }

    void ImportRides()
    {
        for (uint8_t index = 0; index < RCT12_MAX_RIDES_IN_PARK; index++)
        {
            auto src = &_s6.rides[index];
            if (src->type != RIDE_TYPE_NULL)
            {
                const auto rideId = static_cast<ride_id_t>(index);
                auto dst = GetOrAllocateRide(rideId);
                ImportRide(dst, src, rideId);
            }
        }
    }

    void ImportRide(Ride* dst, const rct2_ride* src, const ride_id_t rideIndex)
    {
        *dst = {};
        dst->id = rideIndex;

        ObjectEntryIndex rideType = src->type;
        auto subtype = RCTEntryIndexToOpenRCT2EntryIndex(src->subtype);
        if (RCT2RideTypeNeedsConversion(src->type))
        {
            auto* rideEntry = get_ride_entry(subtype);
            if (rideEntry != nullptr)
            {
                rideType = RCT2RideTypeToOpenRCT2RideType(src->type, rideEntry);
            }
        }

        if (rideType >= RIDE_TYPE_COUNT)
        {
            log_error("Invalid ride type for a ride in this save.");
            throw UnsupportedRideTypeException(rideType);
        }
        dst->type = rideType;
        dst->subtype = subtype;
        // pad_002;
        dst->mode = static_cast<RideMode>(src->mode);
        dst->colour_scheme_type = src->colour_scheme_type;

        for (uint8_t i = 0; i < RCT2_MAX_CARS_PER_TRAIN; i++)
        {
            dst->vehicle_colours[i].Body = src->vehicle_colours[i].body_colour;
            dst->vehicle_colours[i].Trim = src->vehicle_colours[i].trim_colour;
        }

        // pad_046;
        dst->status = static_cast<RideStatus>(src->status);

        dst->default_name_number = src->name_arguments_number;
        if (is_user_string_id(src->name))
        {
            dst->custom_name = GetUserString(src->name);
        }
        else
        {
            dst->default_name_number = src->name_arguments_number;
        }

        if (src->overall_view.IsNull())
        {
            dst->overall_view.SetNull();
        }
        else
        {
            auto tileLoc = TileCoordsXY(src->overall_view.x, src->overall_view.y);
            dst->overall_view = tileLoc.ToCoordsXY();
        }

        for (int32_t i = 0; i < RCT12_MAX_STATIONS_PER_RIDE; i++)
        {
            if (src->station_starts[i].IsNull())
            {
                dst->stations[i].Start.SetNull();
            }
            else
            {
                auto tileStartLoc = TileCoordsXY(src->station_starts[i].x, src->station_starts[i].y);
                dst->stations[i].Start = tileStartLoc.ToCoordsXY();
            }
            dst->stations[i].Height = src->station_heights[i];
            dst->stations[i].Length = src->station_length[i];
            dst->stations[i].Depart = src->station_depart[i];
            dst->stations[i].TrainAtStation = src->train_at_station[i];
            // Direction is fixed later.

            if (src->entrances[i].IsNull())
                ride_clear_entrance_location(dst, i);
            else
                ride_set_entrance_location(dst, i, { src->entrances[i].x, src->entrances[i].y, src->station_heights[i], 0 });

            if (src->exits[i].IsNull())
                ride_clear_exit_location(dst, i);
            else
                ride_set_exit_location(dst, i, { src->exits[i].x, src->exits[i].y, src->station_heights[i], 0 });

            dst->stations[i].LastPeepInQueue = src->last_peep_in_queue[i];

            dst->stations[i].SegmentLength = src->length[i];
            dst->stations[i].SegmentTime = src->time[i];

            dst->stations[i].QueueTime = src->queue_time[i];

            dst->stations[i].QueueLength = src->queue_length[i];
        }
        // All other values take 0 as their default. Since they're already memset to that, no need to do it again.
        for (int32_t i = RCT12_MAX_STATIONS_PER_RIDE; i < MAX_STATIONS; i++)
        {
            dst->stations[i].Start.SetNull();
            dst->stations[i].TrainAtStation = RideStation::NO_TRAIN;
            ride_clear_entrance_location(dst, i);
            ride_clear_exit_location(dst, i);
            dst->stations[i].LastPeepInQueue = SPRITE_INDEX_NULL;
        }

        for (int32_t i = 0; i <= RCT2_MAX_VEHICLES_PER_RIDE; i++)
        {
            dst->vehicles[i] = src->vehicles[i];
        }
        for (int32_t i = RCT2_MAX_VEHICLES_PER_RIDE; i <= MAX_VEHICLES_PER_RIDE; i++)
        {
            dst->vehicles[i] = SPRITE_INDEX_NULL;
        }

        dst->depart_flags = src->depart_flags;

        dst->num_stations = src->num_stations;
        dst->num_vehicles = src->num_vehicles;
        dst->num_cars_per_train = src->num_cars_per_train;
        dst->proposed_num_vehicles = src->proposed_num_vehicles;
        dst->proposed_num_cars_per_train = src->proposed_num_cars_per_train;
        dst->max_trains = src->max_trains;
        dst->SetMinCarsPerTrain(src->GetMinCarsPerTrain());
        dst->SetMaxCarsPerTrain(src->GetMaxCarsPerTrain());
        dst->min_waiting_time = src->min_waiting_time;
        dst->max_waiting_time = src->max_waiting_time;

        // Includes time_limit, num_laps, launch_speed, speed, rotations
        dst->operation_option = src->operation_option;

        dst->boat_hire_return_direction = src->boat_hire_return_direction;
        dst->boat_hire_return_position = { src->boat_hire_return_position.x, src->boat_hire_return_position.y };

        dst->special_track_elements = src->special_track_elements;
        // pad_0D6[2];

        dst->max_speed = src->max_speed;
        dst->average_speed = src->average_speed;
        dst->current_test_segment = src->current_test_segment;
        dst->average_speed_test_timeout = src->average_speed_test_timeout;
        // pad_0E2[0x2];

        dst->max_positive_vertical_g = src->max_positive_vertical_g;
        dst->max_negative_vertical_g = src->max_negative_vertical_g;
        dst->max_lateral_g = src->max_lateral_g;
        dst->previous_vertical_g = src->previous_vertical_g;
        dst->previous_lateral_g = src->previous_lateral_g;
        // pad_106[0x2];
        dst->testing_flags = src->testing_flags;

        if (src->cur_test_track_location.IsNull())
        {
            dst->CurTestTrackLocation.SetNull();
        }
        else
        {
            dst->CurTestTrackLocation = { src->cur_test_track_location.x, src->cur_test_track_location.y,
                                          src->cur_test_track_z };
        }

        dst->turn_count_default = src->turn_count_default;
        dst->turn_count_banked = src->turn_count_banked;
        dst->turn_count_sloped = src->turn_count_sloped;
        if (dst->type == RIDE_TYPE_MINI_GOLF)
            dst->holes = src->inversions & 0x1F;
        else
            dst->inversions = src->inversions & 0x1F;
        dst->sheltered_eighths = src->inversions >> 5;
        dst->drops = src->drops;
        dst->start_drop_height = src->start_drop_height;
        dst->highest_drop_height = src->highest_drop_height;
        dst->sheltered_length = src->sheltered_length;
        dst->var_11C = src->var_11C;
        dst->num_sheltered_sections = src->num_sheltered_sections;

        dst->cur_num_customers = src->cur_num_customers;
        dst->num_customers_timeout = src->num_customers_timeout;

        for (uint8_t i = 0; i < RCT2_CUSTOMER_HISTORY_SIZE; i++)
        {
            dst->num_customers[i] = src->num_customers[i];
        }

        dst->price[0] = src->price;

        for (uint8_t i = 0; i < 2; i++)
        {
            dst->ChairliftBullwheelLocation[i] = { src->chairlift_bullwheel_location[i].x,
                                                   src->chairlift_bullwheel_location[i].y, src->chairlift_bullwheel_z[i] };
        }

        dst->ratings = src->ratings;
        dst->value = src->value;

        dst->chairlift_bullwheel_rotation = src->chairlift_bullwheel_rotation;

        dst->satisfaction = src->satisfaction;
        dst->satisfaction_time_out = src->satisfaction_time_out;
        dst->satisfaction_next = src->satisfaction_next;

        dst->window_invalidate_flags = src->window_invalidate_flags;
        // pad_14E[0x02];

        dst->total_customers = src->total_customers;
        dst->total_profit = ToMoney64(src->total_profit);
        dst->popularity = src->popularity;
        dst->popularity_time_out = src->popularity_time_out;
        dst->popularity_next = src->popularity_next;

        ImportNumRiders(dst, rideIndex);

        dst->music_tune_id = src->music_tune_id;
        dst->slide_in_use = src->slide_in_use;
        // Includes maze_tiles
        dst->slide_peep = src->slide_peep;
        // pad_160[0xE];
        dst->slide_peep_t_shirt_colour = src->slide_peep_t_shirt_colour;
        // pad_16F[0x7];
        dst->spiral_slide_progress = src->spiral_slide_progress;
        // pad_177[0x9];
        dst->build_date = static_cast<int32_t>(src->build_date);
        dst->upkeep_cost = src->upkeep_cost;
        dst->race_winner = src->race_winner;
        // pad_186[0x02];
        dst->music_position = src->music_position;

        dst->breakdown_reason_pending = src->breakdown_reason_pending;
        dst->mechanic_status = src->mechanic_status;
        dst->mechanic = src->mechanic;
        dst->inspection_station = src->inspection_station;
        dst->broken_vehicle = src->broken_vehicle;
        dst->broken_car = src->broken_car;
        dst->breakdown_reason = src->breakdown_reason;

        dst->price[1] = src->price_secondary;

        dst->reliability = src->reliability;
        dst->unreliability_factor = src->unreliability_factor;
        dst->downtime = src->downtime;
        dst->inspection_interval = src->inspection_interval;
        dst->last_inspection = src->last_inspection;

        for (uint8_t i = 0; i < RCT2_DOWNTIME_HISTORY_SIZE; i++)
        {
            dst->downtime_history[i] = src->downtime_history[i];
        }

        dst->no_primary_items_sold = src->no_primary_items_sold;
        dst->no_secondary_items_sold = src->no_secondary_items_sold;

        dst->breakdown_sound_modifier = src->breakdown_sound_modifier;
        dst->not_fixed_timeout = src->not_fixed_timeout;
        dst->last_crash_type = src->last_crash_type;
        dst->connected_message_throttle = src->connected_message_throttle;

        dst->income_per_hour = ToMoney64(src->income_per_hour);
        dst->profit = ToMoney64(src->profit);

        for (uint8_t i = 0; i < RCT12_NUM_COLOUR_SCHEMES; i++)
        {
            dst->track_colour[i].main = src->track_colour_main[i];
            dst->track_colour[i].additional = src->track_colour_additional[i];
            dst->track_colour[i].supports = src->track_colour_supports[i];
        }
        // This stall was not colourable in RCT2.
        if (dst->type == RIDE_TYPE_FOOD_STALL)
        {
            auto object = object_entry_get_object(ObjectType::Ride, dst->subtype);
            if (object != nullptr && object->GetIdentifier() == "rct2.icecr1")
            {
                dst->track_colour[0].main = COLOUR_LIGHT_BLUE;
            }
        }

        auto musicStyle = OBJECT_ENTRY_INDEX_NULL;
        if (GetRideTypeDescriptor(dst->type).HasFlag(RIDE_TYPE_FLAG_ALLOW_MUSIC))
        {
            musicStyle = src->music;
        }
        dst->music = musicStyle;

        // In SV7, "plain" entrances are invisible.
        auto entranceStyle = OBJECT_ENTRY_INDEX_NULL;
        if (!_isSV7 && GetRideTypeDescriptor(dst->type).HasFlag(RIDE_TYPE_FLAG_HAS_ENTRANCE_EXIT))
        {
            entranceStyle = src->entrance_style;
        }
        dst->entrance_style = entranceStyle;

        dst->vehicle_change_timeout = src->vehicle_change_timeout;
        dst->num_block_brakes = src->num_block_brakes;
        dst->lift_hill_speed = src->lift_hill_speed;
        dst->guests_favourite = src->guests_favourite;
        dst->lifecycle_flags = src->lifecycle_flags;

        for (uint8_t i = 0; i < RCT2_MAX_CARS_PER_TRAIN; i++)
        {
            dst->vehicle_colours[i].Ternary = src->vehicle_colours_extended[i];
        }

        dst->total_air_time = src->total_air_time;
        dst->current_test_station = src->current_test_station;
        dst->num_circuits = src->num_circuits;
        dst->CableLiftLoc = { src->cable_lift_x, src->cable_lift_y, src->cable_lift_z * COORDS_Z_STEP };
        // pad_1FD;
        dst->cable_lift = src->cable_lift;

        // pad_208[0x58];
    }

    void ImportRideRatingsCalcData()
    {
        const auto& src = _s6.ride_ratings_calc_data;
        auto& dst = gRideRatingUpdateState;
        dst = {};
        dst.Proximity = { src.proximity_x, src.proximity_y, src.proximity_z };
        dst.ProximityStart = { src.proximity_start_x, src.proximity_start_y, src.proximity_start_z };
        dst.CurrentRide = RCT12RideIdToOpenRCT2RideId(src.current_ride);
        dst.State = src.state;
        if (src.current_ride < RCT12_MAX_RIDES_IN_PARK && _s6.rides[src.current_ride].type < std::size(RideTypeDescriptors))
            dst.ProximityTrackType = RCT2TrackTypeToOpenRCT2(src.proximity_track_type, _s6.rides[src.current_ride].type);
        else
            dst.ProximityTrackType = 0xFF;
        dst.ProximityBaseHeight = src.proximity_base_height;
        dst.ProximityTotal = src.proximity_total;
        for (size_t i = 0; i < std::size(src.proximity_scores); i++)
        {
            dst.ProximityScores[i] = src.proximity_scores[i];
        }
        dst.AmountOfBrakes = src.num_brakes;
        dst.AmountOfReversers = src.num_reversers;
        dst.StationFlags = src.station_flags;
    }

    void ImportRideMeasurements()
    {
        for (const auto& src : _s6.ride_measurements)
        {
            if (src.ride_index != RCT12_RIDE_ID_NULL)
            {
                const auto rideId = static_cast<ride_id_t>(src.ride_index);
                auto ride = get_ride(rideId);
                if (ride != nullptr)
                {
                    ride->measurement = std::make_unique<RideMeasurement>();
                    ImportRideMeasurement(*ride->measurement, src);
                }
            }
        }
    }

    void ImportRideMeasurement(RideMeasurement& dst, const RCT12RideMeasurement& src)
    {
        dst.flags = src.flags;
        dst.last_use_tick = src.last_use_tick;
        dst.num_items = src.num_items;
        dst.current_item = src.current_item;
        dst.vehicle_index = src.vehicle_index;
        dst.current_station = src.current_station;
        for (size_t i = 0; i < std::size(src.velocity); i++)
        {
            dst.velocity[i] = src.velocity[i];
            dst.altitude[i] = src.altitude[i];
            dst.vertical[i] = src.vertical[i];
            dst.lateral[i] = src.lateral[i];
        }
    }

    void ImportResearchList()
    {
        bool invented = true;
        for (const auto& researchItem : _s6.research_items)
        {
            if (researchItem.IsInventedEndMarker())
            {
                invented = false;
                continue;
            }
            if (researchItem.IsUninventedEndMarker() || researchItem.IsRandomEndMarker())
            {
                break;
            }

            if (invented)
                gResearchItemsInvented.emplace_back(researchItem);
            else
                gResearchItemsUninvented.emplace_back(researchItem);
        }
    }

    void ImportBanner(Banner* dst, const RCT12Banner* src)
    {
        auto id = dst->id;

        *dst = {};
        dst->id = id;
        dst->type = RCTEntryIndexToOpenRCT2EntryIndex(src->type);
        dst->flags = src->flags;

        if (!(src->flags & BANNER_FLAG_LINKED_TO_RIDE) && is_user_string_id(src->string_idx))
        {
            dst->text = GetUserString(src->string_idx);
        }

        if (src->flags & BANNER_FLAG_LINKED_TO_RIDE)
        {
            dst->ride_index = RCT12RideIdToOpenRCT2RideId(src->ride_index);
        }
        else
        {
            dst->colour = src->colour;
        }

        dst->text_colour = src->text_colour;
        dst->position.x = src->x;
        dst->position.y = src->y;
    }

    void Initialise()
    {
        OpenRCT2::GetContext()->GetGameState()->InitAll(_s6.map_size);
    }

    /**
     * Imports guest entry points.
     * Includes fixes for incorrectly set guest entry points in some scenarios.
     */
    void ImportPeepSpawns()
    {
        // Many WW and TT have scenario_filename fields containing an incorrect filename. Check for both this filename
        // and the corrected filename.

        // In this park, peep_spawns[0] is incorrect, and peep_spawns[1] is correct.
        if (String::Equals(_s6.scenario_filename, "WW South America - Rio Carnival.SC6")
            || String::Equals(_s6.scenario_filename, "South America - Rio Carnival.SC6"))
        {
            _s6.peep_spawns[0] = { 2160, 3167, 6, 1 };
            _s6.peep_spawns[1].x = RCT12_PEEP_SPAWN_UNDEFINED;
        }
        // In this park, peep_spawns[0] is correct. Just clear the other.
        else if (
            String::Equals(_s6.scenario_filename, "Great Wall of China Tourism Enhancement.SC6")
            || String::Equals(_s6.scenario_filename, "Asia - Great Wall of China Tourism Enhancement.SC6"))
        {
            _s6.peep_spawns[1].x = RCT12_PEEP_SPAWN_UNDEFINED;
        }
        // Amity Airfield has peeps entering from the corner of the tile, instead of the middle.
        else if (String::Equals(_s6.scenario_filename, "Amity Airfield.SC6"))
        {
            _s6.peep_spawns[0].y = 1296;
        }
        // #9926: Africa - Oasis has peeps spawning on the edge underground near the entrance
        else if (String::Equals(_s6.scenario_filename, "Africa - Oasis.SC6"))
        {
            _s6.peep_spawns[0].y = 2128;
            _s6.peep_spawns[0].z = 7;
        }

        gPeepSpawns.clear();
        for (size_t i = 0; i < RCT12_MAX_PEEP_SPAWNS; i++)
        {
            if (_s6.peep_spawns[i].x != RCT12_PEEP_SPAWN_UNDEFINED)
            {
                PeepSpawn spawn = { _s6.peep_spawns[i].x, _s6.peep_spawns[i].y, _s6.peep_spawns[i].z * 16,
                                    _s6.peep_spawns[i].direction };
                gPeepSpawns.push_back(spawn);
            }
        }
    }

    void ImportNumRiders(Ride* dst, const ride_id_t rideIndex)
    {
        // The number of riders might have overflown or underflown. Re-calculate the value.
        uint16_t numRiders = 0;
        for (const auto& sprite : _s6.sprites)
        {
            if (sprite.unknown.sprite_identifier == RCT12SpriteIdentifier::Peep)
            {
                if (sprite.peep.current_ride == static_cast<RCT12RideId>(rideIndex)
                    && (static_cast<PeepState>(sprite.peep.state) == PeepState::OnRide
                        || static_cast<PeepState>(sprite.peep.state) == PeepState::EnteringRide))
                {
                    numRiders++;
                }
            }
        }
        dst->num_riders = numRiders;
    }

    void ImportTileElements()
    {
        // Build tile pointer cache (needed to get the first element at a certain location)
        auto tilePointerIndex = TilePointerIndex<RCT12TileElement>(RCT2_MAXIMUM_MAP_SIZE_TECHNICAL, _s6.tile_elements);

        std::vector<TileElement> tileElements;
        bool nextElementInvisible = false;
        bool restOfTileInvisible = false;
        for (TileCoordsXY coords = { 0, 0 }; coords.y < MAXIMUM_MAP_SIZE_TECHNICAL; coords.y++)
        {
            for (coords.x = 0; coords.x < MAXIMUM_MAP_SIZE_TECHNICAL; coords.x++)
            {
                nextElementInvisible = false;
                restOfTileInvisible = false;

                if (coords.x >= RCT2_MAXIMUM_MAP_SIZE_TECHNICAL || coords.y >= RCT2_MAXIMUM_MAP_SIZE_TECHNICAL)
                {
                    auto& dstElement = tileElements.emplace_back();
                    dstElement.ClearAs(TILE_ELEMENT_TYPE_SURFACE);
                    dstElement.SetLastForTile(true);
                    continue;
                }

                RCT12TileElement* srcElement = tilePointerIndex.GetFirstElementAt(coords);
                // This might happen with damaged parks. Make sure there is *something* to avoid crashes.
                if (srcElement == nullptr)
                {
                    auto& dstElement = tileElements.emplace_back();
                    dstElement.ClearAs(TILE_ELEMENT_TYPE_SURFACE);
                    dstElement.SetLastForTile(true);
                    continue;
                }

                do
                {
                    if (srcElement->base_height == RCT12_MAX_ELEMENT_HEIGHT)
                    {
                        continue;
                    }

                    auto tileElementType = static_cast<RCT12TileElementType>(srcElement->GetType());
                    if (tileElementType == RCT12TileElementType::Corrupt)
                    {
                        // One property of corrupt elements was to hide tops of tower tracks, and to avoid the next element from
                        // being hidden, multiple consecutive corrupt elements were sometimes used. This would essentially
                        // toggle the flag, so we inverse nextElementInvisible here instead of always setting it to true.
                        nextElementInvisible = !nextElementInvisible;
                        continue;
                    }
                    if (tileElementType == RCT12TileElementType::EightCarsCorrupt14
                        || tileElementType == RCT12TileElementType::EightCarsCorrupt15)
                    {
                        restOfTileInvisible = true;
                        continue;
                    }

                    auto& dstElement = tileElements.emplace_back();
                    ImportTileElement(&dstElement, srcElement, nextElementInvisible || restOfTileInvisible);
                    nextElementInvisible = false;
                } while (!(srcElement++)->IsLastForTile());

                // Set last element flag in case the original last element was never added
                if (tileElements.size() > 0)
                {
                    tileElements.back().SetLastForTile(true);
                }
            }
        }
        SetTileElements(std::move(tileElements));
    }

    void ImportTileElement(TileElement* dst, const RCT12TileElement* src, bool invisible)
    {
        // Todo: allow for changing definition of OpenRCT2 tile element types - replace with a map
        uint8_t tileElementType = src->GetType();
        dst->ClearAs(tileElementType);
        dst->SetDirection(src->GetDirection());
        dst->SetBaseZ(src->base_height * COORDS_Z_STEP);
        dst->SetClearanceZ(src->clearance_height * COORDS_Z_STEP);

        // All saved in "flags"
        dst->SetOccupiedQuadrants(src->GetOccupiedQuadrants());
        dst->SetGhost(src->IsGhost());
        dst->SetLastForTile(src->IsLastForTile());
        dst->SetInvisible(invisible);

        switch (tileElementType)
        {
            case TILE_ELEMENT_TYPE_SURFACE:
            {
                auto dst2 = dst->AsSurface();
                auto src2 = src->AsSurface();

                dst2->SetSlope(src2->GetSlope());
                dst2->SetSurfaceStyle(src2->GetSurfaceStyle());
                dst2->SetEdgeStyle(src2->GetEdgeStyle());
                dst2->SetGrassLength(src2->GetGrassLength());
                dst2->SetOwnership(src2->GetOwnership());
                dst2->SetParkFences(src2->GetParkFences());
                dst2->SetWaterHeight(src2->GetWaterHeight());
                dst2->SetHasTrackThatNeedsWater(src2->HasTrackThatNeedsWater());

                break;
            }
            case TILE_ELEMENT_TYPE_PATH:
            {
                auto dst2 = dst->AsPath();
                auto src2 = src->AsPath();

                auto pathEntryIndex = src2->GetEntryIndex();
                auto surfaceEntry = src2->IsQueue() ? _pathToQueueSurfaceMap[pathEntryIndex]
                                                    : _pathToSurfaceMap[pathEntryIndex];
                if (surfaceEntry == OBJECT_ENTRY_INDEX_NULL)
                {
                    // Legacy footpath object
                    dst2->SetLegacyPathEntryIndex(pathEntryIndex);
                }
                else
                {
                    // Surface / railing
                    dst2->SetSurfaceEntryIndex(surfaceEntry);
                    dst2->SetRailingsEntryIndex(_pathToRailingMap[pathEntryIndex]);
                }

                dst2->SetQueueBannerDirection(src2->GetQueueBannerDirection());
                dst2->SetSloped(src2->IsSloped());
                dst2->SetSlopeDirection(src2->GetSlopeDirection());
                dst2->SetRideIndex(RCT12RideIdToOpenRCT2RideId(src2->GetRideIndex()));
                dst2->SetStationIndex(src2->GetStationIndex());
                dst2->SetWide(src2->IsWide());
                dst2->SetIsQueue(src2->IsQueue());
                dst2->SetHasQueueBanner(src2->HasQueueBanner());
                dst2->SetEdges(src2->GetEdges());
                dst2->SetCorners(src2->GetCorners());
                dst2->SetAddition(src2->GetAddition());
                dst2->SetAdditionIsGhost(src2->AdditionIsGhost());
                dst2->SetAdditionStatus(src2->GetAdditionStatus());
                dst2->SetIsBroken(src2->IsBroken());
                dst2->SetIsBlockedByVehicle(src2->IsBlockedByVehicle());

                break;
            }
            case TILE_ELEMENT_TYPE_TRACK:
            {
                auto dst2 = dst->AsTrack();
                auto src2 = src->AsTrack();

                auto rideType = _s6.rides[src2->GetRideIndex()].type;
                track_type_t trackType = static_cast<track_type_t>(src2->GetTrackType());

                dst2->SetTrackType(RCT2TrackTypeToOpenRCT2(trackType, _s6.rides[src2->GetRideIndex()].type));
                dst2->SetSequenceIndex(src2->GetSequenceIndex());
                dst2->SetRideIndex(RCT12RideIdToOpenRCT2RideId(src2->GetRideIndex()));
                dst2->SetColourScheme(src2->GetColourScheme());
                dst2->SetHasChain(src2->HasChain());
                dst2->SetHasCableLift(src2->HasCableLift());
                dst2->SetInverted(src2->IsInverted());
                dst2->SetStationIndex(src2->GetStationIndex());
                dst2->SetHasGreenLight(src2->HasGreenLight());
                dst2->SetBlockBrakeClosed(src2->BlockBrakeClosed());
                dst2->SetIsIndestructible(src2->IsIndestructible());
                // Skipping IsHighlighted()

                if (TrackTypeHasSpeedSetting(trackType))
                {
                    dst2->SetBrakeBoosterSpeed(src2->GetBrakeBoosterSpeed());
                }
                else if (trackType == TrackElemType::OnRidePhoto)
                {
                    dst2->SetPhotoTimeout(src2->GetPhotoTimeout());
                }

                // This has to be done last, since the maze entry shares fields with the colour and sequence fields.
                if (rideType == RIDE_TYPE_MAZE)
                {
                    dst2->SetMazeEntry(src2->GetMazeEntry());
                }
                else if (rideType == RIDE_TYPE_GHOST_TRAIN)
                {
                    dst2->SetDoorAState(src2->GetDoorAState());
                    dst2->SetDoorBState(src2->GetDoorBState());
                }
                else
                {
                    dst2->SetSeatRotation(src2->GetSeatRotation());
                }

                break;
            }
            case TILE_ELEMENT_TYPE_SMALL_SCENERY:
            {
                auto dst2 = dst->AsSmallScenery();
                auto src2 = src->AsSmallScenery();

                dst2->SetEntryIndex(src2->GetEntryIndex());
                dst2->SetAge(src2->GetAge());
                dst2->SetSceneryQuadrant(src2->GetSceneryQuadrant());
                dst2->SetPrimaryColour(src2->GetPrimaryColour());
                dst2->SetSecondaryColour(src2->GetSecondaryColour());
                if (src2->NeedsSupports())
                    dst2->SetNeedsSupports();

                break;
            }
            case TILE_ELEMENT_TYPE_ENTRANCE:
            {
                auto dst2 = dst->AsEntrance();
                auto src2 = src->AsEntrance();

                dst2->SetEntranceType(src2->GetEntranceType());
                dst2->SetRideIndex(RCT12RideIdToOpenRCT2RideId(src2->GetRideIndex()));
                dst2->SetStationIndex(src2->GetStationIndex());
                dst2->SetSequenceIndex(src2->GetSequenceIndex());

                if (src2->GetSequenceIndex() == 0)
                {
                    auto pathEntryIndex = src2->GetPathType();
                    auto surfaceEntry = _pathToSurfaceMap[pathEntryIndex];
                    if (surfaceEntry == OBJECT_ENTRY_INDEX_NULL)
                    {
                        // Legacy footpath object
                        dst2->SetLegacyPathEntryIndex(pathEntryIndex);
                    }
                    else
                    {
                        // Surface
                        dst2->SetSurfaceEntryIndex(surfaceEntry);
                    }
                }
                else
                {
                    dst2->SetSurfaceEntryIndex(OBJECT_ENTRY_INDEX_NULL);
                }
                break;
            }
            case TILE_ELEMENT_TYPE_WALL:
            {
                auto dst2 = dst->AsWall();
                auto src2 = src->AsWall();

                dst2->SetEntryIndex(src2->GetEntryIndex());
                dst2->SetSlope(src2->GetSlope());
                dst2->SetPrimaryColour(src2->GetPrimaryColour());
                dst2->SetSecondaryColour(src2->GetSecondaryColour());
                dst2->SetTertiaryColour(src2->GetTertiaryColour());
                dst2->SetAnimationFrame(src2->GetAnimationFrame());
                dst2->SetAcrossTrack(src2->IsAcrossTrack());
                dst2->SetAnimationIsBackwards(src2->AnimationIsBackwards());

                // Import banner information
                dst2->SetBannerIndex(BANNER_INDEX_NULL);
                auto entry = dst2->GetEntry();
                if (entry != nullptr && entry->scrolling_mode != SCROLLING_MODE_NONE)
                {
                    auto bannerIndex = src2->GetBannerIndex();
                    if (bannerIndex < std::size(_s6.banners))
                    {
                        auto srcBanner = &_s6.banners[bannerIndex];
                        auto dstBanner = GetOrCreateBanner(bannerIndex);
                        if (dstBanner == nullptr)
                        {
                            dst2->SetBannerIndex(BANNER_INDEX_NULL);
                        }
                        else
                        {
                            ImportBanner(dstBanner, srcBanner);
                            dst2->SetBannerIndex(src2->GetBannerIndex());
                        }
                    }
                }
                break;
            }
            case TILE_ELEMENT_TYPE_LARGE_SCENERY:
            {
                auto dst2 = dst->AsLargeScenery();
                auto src2 = src->AsLargeScenery();

                dst2->SetEntryIndex(src2->GetEntryIndex());
                dst2->SetSequenceIndex(src2->GetSequenceIndex());
                dst2->SetPrimaryColour(src2->GetPrimaryColour());
                dst2->SetSecondaryColour(src2->GetSecondaryColour());

                // Import banner information
                dst2->SetBannerIndex(BANNER_INDEX_NULL);
                auto entry = dst2->GetEntry();
                if (entry != nullptr && entry->scrolling_mode != SCROLLING_MODE_NONE)
                {
                    auto bannerIndex = src2->GetBannerIndex();
                    if (bannerIndex < std::size(_s6.banners))
                    {
                        auto srcBanner = &_s6.banners[bannerIndex];
                        auto dstBanner = GetOrCreateBanner(bannerIndex);
                        if (dstBanner == nullptr)
                        {
                            dst2->SetBannerIndex(BANNER_INDEX_NULL);
                        }
                        else
                        {
                            ImportBanner(dstBanner, srcBanner);
                            dst2->SetBannerIndex(src2->GetBannerIndex());
                        }
                    }
                }
                break;
            }
            case TILE_ELEMENT_TYPE_BANNER:
            {
                auto dst2 = dst->AsBanner();
                auto src2 = src->AsBanner();

                dst2->SetPosition(src2->GetPosition());
                dst2->SetAllowedEdges(src2->GetAllowedEdges());

                auto bannerIndex = src2->GetIndex();
                if (bannerIndex < std::size(_s6.banners))
                {
                    auto srcBanner = &_s6.banners[bannerIndex];
                    auto dstBanner = GetOrCreateBanner(bannerIndex);
                    if (dstBanner == nullptr)
                    {
                        dst2->SetIndex(BANNER_INDEX_NULL);
                    }
                    else
                    {
                        ImportBanner(dstBanner, srcBanner);
                        dst2->SetIndex(bannerIndex);
                    }
                }
                else
                {
                    dst2->SetIndex(BANNER_INDEX_NULL);
                }
                break;
            }
            default:
                assert(false);
        }
    }

    void ImportMarketingCampaigns()
    {
        for (size_t i = 0; i < ADVERTISING_CAMPAIGN_COUNT; i++)
        {
            if (_s6.campaign_weeks_left[i] & CAMPAIGN_ACTIVE_FLAG)
            {
                MarketingCampaign campaign{};
                campaign.Type = static_cast<uint8_t>(i);
                campaign.WeeksLeft = _s6.campaign_weeks_left[i] & ~(CAMPAIGN_ACTIVE_FLAG | CAMPAIGN_FIRST_WEEK_FLAG);
                if ((_s6.campaign_weeks_left[i] & CAMPAIGN_FIRST_WEEK_FLAG) != 0)
                {
                    campaign.Flags |= MarketingCampaignFlags::FIRST_WEEK;
                }
                if (campaign.Type == ADVERTISING_CAMPAIGN_RIDE_FREE || campaign.Type == ADVERTISING_CAMPAIGN_RIDE)
                {
                    campaign.RideId = RCT12RideIdToOpenRCT2RideId(_s6.campaign_ride_index[i]);
                }
                else if (campaign.Type == ADVERTISING_CAMPAIGN_FOOD_OR_DRINK_FREE)
                {
                    campaign.ShopItemType = ShopItem(_s6.campaign_ride_index[i]);
                }
                gMarketingCampaigns.push_back(campaign);
            }
        }
    }

    void ImportEntities()
    {
        for (int32_t i = 0; i < RCT2_MAX_SPRITES; i++)
        {
            ImportEntity(_s6.sprites[i].unknown);
        }
    }

    template<typename OpenRCT2_T> void ImportEntity(const RCT12SpriteBase& src);

    void ImportEntityPeep(Peep* dst, const RCT2SpritePeep* src)
    {
        const auto isNullLocation = [](const rct12_xyzd8& pos) {
            return pos.x == 0xFF && pos.y == 0xFF && pos.z == 0xFF && pos.direction == INVALID_DIRECTION;
        };

        ImportEntityCommonProperties(static_cast<EntityBase*>(dst), src);
        if (is_user_string_id(src->name_string_idx))
        {
            dst->SetName(GetUserString(src->name_string_idx));
        }
        dst->NextLoc = { src->next_x, src->next_y, src->next_z * COORDS_Z_STEP };
        dst->NextFlags = src->next_flags;
        dst->State = static_cast<PeepState>(src->state);
        dst->SubState = src->sub_state;
        dst->SpriteType = static_cast<PeepSpriteType>(src->sprite_type);
        dst->TshirtColour = src->tshirt_colour;
        dst->TrousersColour = src->trousers_colour;
        dst->DestinationX = src->destination_x;
        dst->DestinationY = src->destination_y;
        dst->DestinationTolerance = src->destination_tolerance;
        dst->Var37 = src->var_37;
        dst->Energy = src->energy;
        dst->EnergyTarget = src->energy_target;
        dst->Mass = src->mass;
        dst->WindowInvalidateFlags = src->window_invalidate_flags;
        dst->CurrentRide = RCT12RideIdToOpenRCT2RideId(src->current_ride);
        dst->CurrentRideStation = src->current_ride_station;
        dst->CurrentTrain = src->current_train;
        dst->TimeToSitdown = src->time_to_sitdown;
        dst->SpecialSprite = src->special_sprite;
        dst->ActionSpriteType = static_cast<PeepActionSpriteType>(src->action_sprite_type);
        dst->NextActionSpriteType = static_cast<PeepActionSpriteType>(src->next_action_sprite_type);
        dst->ActionSpriteImageOffset = src->action_sprite_image_offset;
        dst->Action = static_cast<PeepActionType>(src->action);
        dst->ActionFrame = src->action_frame;
        dst->StepProgress = src->step_progress;
        dst->PeepDirection = src->direction;
        dst->InteractionRideIndex = RCT12RideIdToOpenRCT2RideId(src->interaction_ride_index);
        dst->Id = src->id;
        dst->PathCheckOptimisation = src->path_check_optimisation;
        dst->PeepFlags = src->peep_flags;
        if (isNullLocation(src->pathfind_goal))
        {
            dst->PathfindGoal.SetNull();
            dst->PathfindGoal.direction = INVALID_DIRECTION;
        }
        else
        {
            dst->PathfindGoal = { src->pathfind_goal.x, src->pathfind_goal.y, src->pathfind_goal.z,
                                  src->pathfind_goal.direction };
        }
        for (size_t i = 0; i < std::size(src->pathfind_history); i++)
        {
            if (isNullLocation(src->pathfind_history[i]))
            {
                dst->PathfindHistory[i].SetNull();
                dst->PathfindHistory[i].direction = INVALID_DIRECTION;
            }
            else
            {
                dst->PathfindHistory[i] = { src->pathfind_history[i].x, src->pathfind_history[i].y, src->pathfind_history[i].z,
                                            src->pathfind_history[i].direction };
            }
        }
        dst->WalkingFrameNum = src->no_action_frame_num;
    }

    constexpr EntityType GetEntityTypeFromRCT2Sprite(const RCT12SpriteBase* src)
    {
        EntityType output = EntityType::Null;
        switch (src->sprite_identifier)
        {
            case RCT12SpriteIdentifier::Vehicle:
                output = EntityType::Vehicle;
                break;
            case RCT12SpriteIdentifier::Peep:
                if (RCT12PeepType(static_cast<const RCT2SpritePeep*>(src)->peep_type) == RCT12PeepType::Guest)
                {
                    output = EntityType::Guest;
                }
                else
                {
                    output = EntityType::Staff;
                }
                break;
            case RCT12SpriteIdentifier::Misc:

                switch (RCT12MiscEntityType(src->type))
                {
                    case RCT12MiscEntityType::SteamParticle:
                        output = EntityType::SteamParticle;
                        break;
                    case RCT12MiscEntityType::MoneyEffect:
                        output = EntityType::MoneyEffect;
                        break;
                    case RCT12MiscEntityType::CrashedVehicleParticle:
                        output = EntityType::CrashedVehicleParticle;
                        break;
                    case RCT12MiscEntityType::ExplosionCloud:
                        output = EntityType::ExplosionCloud;
                        break;
                    case RCT12MiscEntityType::CrashSplash:
                        output = EntityType::CrashSplash;
                        break;
                    case RCT12MiscEntityType::ExplosionFlare:
                        output = EntityType::ExplosionFlare;
                        break;
                    case RCT12MiscEntityType::JumpingFountainWater:
                    case RCT12MiscEntityType::JumpingFountainSnow:
                        output = EntityType::JumpingFountain;
                        break;
                    case RCT12MiscEntityType::Balloon:
                        output = EntityType::Balloon;
                        break;
                    case RCT12MiscEntityType::Duck:
                        output = EntityType::Duck;
                        break;
                    default:
                        break;
                }
                break;
            case RCT12SpriteIdentifier::Litter:
                output = EntityType::Litter;
                break;
            default:
                break;
        }
        return output;
    }

    void ImportEntityCommonProperties(EntityBase* dst, const RCT12SpriteBase* src)
    {
        dst->Type = GetEntityTypeFromRCT2Sprite(src);
        dst->sprite_height_negative = src->sprite_height_negative;
        dst->sprite_index = src->sprite_index;
        dst->x = src->x;
        dst->y = src->y;
        dst->z = src->z;
        dst->sprite_width = src->sprite_width;
        dst->sprite_height_positive = src->sprite_height_positive;
        dst->SpriteRect = ScreenRect(src->sprite_left, src->sprite_top, src->sprite_right, src->sprite_bottom);
        dst->sprite_direction = src->sprite_direction;
    }

    void ImportEntity(const RCT12SpriteBase& src);

    std::string GetUserString(rct_string_id stringId)
    {
        const auto originalString = _s6.custom_strings[(stringId - USER_STRING_START) % 1024];
        auto originalStringView = std::string_view(
            originalString, GetRCT2StringBufferLen(originalString, USER_STRING_MAX_LENGTH));
        auto asUtf8 = rct2_to_utf8(originalStringView, RCT2LanguageId::EnglishUK);
        auto justText = RCT12RemoveFormattingUTF8(asUtf8);
        return justText.data();
    }

    ObjectList GetRequiredObjects()
    {
        std::fill(std::begin(_pathToSurfaceMap), std::end(_pathToSurfaceMap), OBJECT_ENTRY_INDEX_NULL);
        std::fill(std::begin(_pathToQueueSurfaceMap), std::end(_pathToQueueSurfaceMap), OBJECT_ENTRY_INDEX_NULL);
        std::fill(std::begin(_pathToRailingMap), std::end(_pathToRailingMap), OBJECT_ENTRY_INDEX_NULL);

        ObjectList objectList;
        int objectIt = 0;
        ObjectEntryIndex surfaceCount = 0;
        ObjectEntryIndex railingCount = 0;
        for (int16_t objectType = EnumValue(ObjectType::Ride); objectType <= EnumValue(ObjectType::Water); objectType++)
        {
            for (int16_t i = 0; i < rct2_object_entry_group_counts[objectType]; i++, objectIt++)
            {
                auto entry = ObjectEntryDescriptor(_s6.Objects[objectIt]);
                if (entry.HasValue())
                {
                    if (objectType == EnumValue(ObjectType::Paths))
                    {
                        auto footpathMapping = GetFootpathSurfaceId(entry);
                        if (footpathMapping == nullptr)
                        {
                            // Unsupported footpath
                            objectList.SetObject(i, entry);
                        }
                        else
                        {
                            // We have surface objects for this footpath
                            auto surfaceIndex = objectList.Find(ObjectType::FootpathSurface, footpathMapping->NormalSurface);
                            if (surfaceIndex == OBJECT_ENTRY_INDEX_NULL)
                            {
                                objectList.SetObject(ObjectType::FootpathSurface, surfaceCount, footpathMapping->NormalSurface);
                                surfaceIndex = surfaceCount++;
                            }
                            _pathToSurfaceMap[i] = surfaceIndex;

                            surfaceIndex = objectList.Find(ObjectType::FootpathSurface, footpathMapping->QueueSurface);
                            if (surfaceIndex == OBJECT_ENTRY_INDEX_NULL)
                            {
                                objectList.SetObject(ObjectType::FootpathSurface, surfaceCount, footpathMapping->QueueSurface);
                                surfaceIndex = surfaceCount++;
                            }
                            _pathToQueueSurfaceMap[i] = surfaceIndex;

                            auto railingIndex = objectList.Find(ObjectType::FootpathRailings, footpathMapping->Railing);
                            if (railingIndex == OBJECT_ENTRY_INDEX_NULL)
                            {
                                objectList.SetObject(ObjectType::FootpathRailings, railingCount, footpathMapping->Railing);
                                railingIndex = railingCount++;
                            }
                            _pathToRailingMap[i] = railingIndex;
                        }
                    }
                    else
                    {
                        objectList.SetObject(i, entry);
                    }
                }
            }
        }

        SetDefaultRCT2TerrainObjects(objectList);
        RCT12AddDefaultObjects(objectList);
        return objectList;
    }

    std::vector<TileCoordsXY> GetPatrolArea(uint8_t staffIndex)
    {
        std::vector<TileCoordsXY> area;
        if (staffIndex < RCT2_MAX_STAFF && _s6.staff_modes[staffIndex] == 3)
        {
            auto offset = staffIndex * RCT12_PATROL_AREA_SIZE;
            for (size_t i = 0; i < RCT12_PATROL_AREA_SIZE; i++)
            {
                // 32 blocks per array item (32 bits)
                auto arrayItem = _s6.patrol_areas[offset + i];
                for (size_t j = 0; j < 32; j++)
                {
                    auto blockIndex = (i * 32) + j;
                    if (arrayItem & (1 << j))
                    {
                        auto sx = (blockIndex % 64) * 4;
                        auto sy = (blockIndex / 64) * 4;
                        for (size_t y = 0; y < 4; y++)
                        {
                            for (size_t x = 0; x < 4; x++)
                            {
                                area.push_back({ static_cast<int32_t>(sx + x), static_cast<int32_t>(sy + y) });
                            }
                        }
                    }
                }
            }
        }
        return area;
    }
};

template<> void S6Importer::ImportEntity<Vehicle>(const RCT12SpriteBase& baseSrc)
{
    auto dst = CreateEntityAt<Vehicle>(baseSrc.sprite_index);
    auto src = static_cast<const RCT2SpriteVehicle*>(&baseSrc);
    const auto& ride = _s6.rides[src->ride];

    ImportEntityCommonProperties(dst, src);
    dst->SubType = Vehicle::Type(src->type);
    dst->Pitch = src->Pitch;
    dst->bank_rotation = src->bank_rotation;
    dst->remaining_distance = src->remaining_distance;
    dst->velocity = src->velocity;
    dst->acceleration = src->acceleration;
    dst->ride = static_cast<ride_id_t>(src->ride);
    dst->vehicle_type = src->vehicle_type;
    dst->colours = src->colours;
    dst->track_progress = src->track_progress;
    dst->TrackLocation = { src->track_x, src->track_y, src->track_z };
    if (src->boat_location.IsNull() || static_cast<RideMode>(ride.mode) != RideMode::BoatHire
        || src->status != static_cast<uint8_t>(Vehicle::Status::TravellingBoat))
    {
        dst->BoatLocation.SetNull();
        dst->SetTrackDirection(src->GetTrackDirection());
        dst->SetTrackType(src->GetTrackType());
        // RotationControlToggle and Booster are saved as the same track piece ID
        // Which one the vehicle is using must be determined
        if (GetRideTypeDescriptor(ride.type).HasFlag(RIDE_TYPE_FLAG_FLAT_RIDE))
        {
            dst->SetTrackType(RCT12FlatTrackTypeToOpenRCT2(src->GetTrackType()));
        }
        else if (src->GetTrackType() == TrackElemType::RotationControlToggleAlias)
        {
            // Merging hacks mean the track type that's appropriate for the ride type is not necessarily the track type the
            // ride is on. It's possible to create unwanted behavior if a user layers spinning control track on top of
            // booster track but this is unlikely since only two rides have spinning control track - by default they load as
            // booster
            TileElement* tileElement2 = map_get_track_element_at_of_type_seq(
                dst->TrackLocation, TrackElemType::RotationControlToggle, 0);

            if (tileElement2 != nullptr)
                dst->SetTrackType(TrackElemType::RotationControlToggle);
        }
    }
    else
    {
        dst->BoatLocation = TileCoordsXY{ src->boat_location.x, src->boat_location.y }.ToCoordsXY();
        dst->SetTrackDirection(0);
        dst->SetTrackType(0);
    }

    dst->next_vehicle_on_train = src->next_vehicle_on_train;
    dst->prev_vehicle_on_ride = src->prev_vehicle_on_ride;
    dst->next_vehicle_on_ride = src->next_vehicle_on_ride;
    dst->var_44 = src->var_44;
    dst->mass = src->mass;
    dst->update_flags = src->update_flags;
    dst->SwingSprite = src->SwingSprite;
    dst->current_station = src->current_station;
    dst->current_time = src->current_time;
    dst->crash_z = src->crash_z;

    Vehicle::Status statusSrc = Vehicle::Status::MovingToEndOfStation;
    if (src->status <= static_cast<uint8_t>(Vehicle::Status::StoppedByBlockBrakes))
    {
        statusSrc = static_cast<Vehicle::Status>(src->status);
    }

    dst->status = statusSrc;
    dst->sub_state = src->sub_state;
    for (size_t i = 0; i < std::size(src->peep); i++)
    {
        dst->peep[i] = src->peep[i];
        dst->peep_tshirt_colours[i] = src->peep_tshirt_colours[i];
    }
    dst->num_seats = src->num_seats;
    dst->num_peeps = src->num_peeps;
    dst->next_free_seat = src->next_free_seat;
    dst->restraints_position = src->restraints_position;
    dst->crash_x = src->crash_x;
    dst->sound2_flags = src->sound2_flags;
    dst->spin_sprite = src->spin_sprite;
    dst->sound1_id = static_cast<OpenRCT2::Audio::SoundId>(src->sound1_id);
    dst->sound1_volume = src->sound1_volume;
    dst->sound2_id = static_cast<OpenRCT2::Audio::SoundId>(src->sound2_id);
    dst->sound2_volume = src->sound2_volume;
    dst->sound_vector_factor = src->sound_vector_factor;
    dst->time_waiting = src->time_waiting;
    dst->speed = src->speed;
    dst->powered_acceleration = src->powered_acceleration;
    dst->dodgems_collision_direction = src->dodgems_collision_direction;
    dst->animation_frame = src->animation_frame;
    dst->animationState = src->animationState;
    dst->scream_sound_id = static_cast<OpenRCT2::Audio::SoundId>(src->scream_sound_id);
    dst->TrackSubposition = VehicleTrackSubposition{ src->TrackSubposition };
    dst->var_CE = src->var_CE;
    dst->var_CF = src->var_CF;
    dst->lost_time_out = src->lost_time_out;
    dst->vertical_drop_countdown = src->vertical_drop_countdown;
    dst->var_D3 = src->var_D3;
    dst->mini_golf_current_animation = MiniGolfAnimation(src->mini_golf_current_animation);
    dst->mini_golf_flags = src->mini_golf_flags;
    dst->ride_subtype = RCTEntryIndexToOpenRCT2EntryIndex(src->ride_subtype);
    dst->colours_extended = src->colours_extended;
    dst->seat_rotation = src->seat_rotation;
    dst->target_seat_rotation = src->target_seat_rotation;
    dst->IsCrashedVehicle = src->flags & RCT12_SPRITE_FLAGS_IS_CRASHED_VEHICLE_SPRITE;
}

static uint32_t AdjustScenarioToCurrentTicks(const rct_s6_data& s6, uint32_t tick)
{
    // Previously gScenarioTicks was used as a time point, now it's gCurrentTicks.
    // gCurrentTicks and gScenarioTicks are now exported as the same, older saves that have a different
    // scenario tick must account for the difference between the two.
    uint32_t ticksElapsed = s6.scenario_ticks - tick;
    return s6.game_ticks_1 - ticksElapsed;
}

template<> void S6Importer::ImportEntity<Guest>(const RCT12SpriteBase& baseSrc)
{
    auto dst = CreateEntityAt<Guest>(baseSrc.sprite_index);
    auto src = static_cast<const RCT2SpritePeep*>(&baseSrc);
    ImportEntityPeep(dst, src);

    dst->OutsideOfPark = static_cast<bool>(src->outside_of_park);
    dst->GuestNumRides = src->no_of_rides;
    dst->Happiness = src->happiness;
    dst->HappinessTarget = src->happiness_target;
    dst->Nausea = src->nausea;
    dst->NauseaTarget = src->nausea_target;
    dst->Hunger = src->hunger;
    dst->Thirst = src->thirst;
    dst->Toilet = src->toilet;
    dst->TimeToConsume = src->time_to_consume;
    dst->Intensity = static_cast<IntensityRange>(src->intensity);
    dst->NauseaTolerance = static_cast<PeepNauseaTolerance>(src->nausea_tolerance);
    dst->PaidOnDrink = src->paid_on_drink;

    OpenRCT2::RideUse::GetHistory().Set(dst->sprite_index, RCT12GetRidesBeenOn(src));
    OpenRCT2::RideUse::GetTypeHistory().Set(dst->sprite_index, RCT12GetRideTypesBeenOn(src));

    dst->SetItemFlags(src->GetItemFlags());
    dst->Photo1RideRef = RCT12RideIdToOpenRCT2RideId(src->photo1_ride_ref);
    dst->Photo2RideRef = RCT12RideIdToOpenRCT2RideId(src->photo2_ride_ref);
    dst->Photo3RideRef = RCT12RideIdToOpenRCT2RideId(src->photo3_ride_ref);
    dst->Photo4RideRef = RCT12RideIdToOpenRCT2RideId(src->photo4_ride_ref);
    dst->GuestNextInQueue = src->next_in_queue;
    dst->TimeInQueue = src->time_in_queue;
    dst->CashInPocket = src->cash_in_pocket;
    dst->CashSpent = src->cash_spent;
    dst->ParkEntryTime = AdjustScenarioToCurrentTicks(_s6, src->park_entry_time);
    dst->RejoinQueueTimeout = src->rejoin_queue_timeout;
    dst->PreviousRide = RCT12RideIdToOpenRCT2RideId(src->previous_ride);
    dst->PreviousRideTimeOut = src->previous_ride_time_out;
    for (size_t i = 0; i < std::size(src->thoughts); i++)
    {
        auto srcThought = &src->thoughts[i];
        auto dstThought = &dst->Thoughts[i];
        dstThought->type = static_cast<PeepThoughtType>(srcThought->type);
        if (srcThought->item == RCT12PeepThoughtItemNone)
            dstThought->item = PeepThoughtItemNone;
        else
            dstThought->item = srcThought->item;
        dstThought->freshness = srcThought->freshness;
        dstThought->fresh_timeout = srcThought->fresh_timeout;
    }
    dst->GuestHeadingToRideId = RCT12RideIdToOpenRCT2RideId(src->guest_heading_to_ride_id);
    dst->GuestIsLostCountdown = src->peep_is_lost_countdown;
    dst->LitterCount = src->litter_count;
    dst->GuestTimeOnRide = src->time_on_ride;
    dst->DisgustingCount = src->disgusting_count;
    dst->PaidToEnter = src->paid_to_enter;
    dst->PaidOnRides = src->paid_on_rides;
    dst->PaidOnFood = src->paid_on_food;
    dst->PaidOnSouvenirs = src->paid_on_souvenirs;
    dst->AmountOfFood = src->no_of_food;
    dst->AmountOfDrinks = src->no_of_drinks;
    dst->AmountOfSouvenirs = src->no_of_souvenirs;
    dst->VandalismSeen = src->vandalism_seen;
    dst->VoucherType = src->voucher_type;
    dst->VoucherRideId = RCT12RideIdToOpenRCT2RideId(src->voucher_arguments);
    dst->SurroundingsThoughtTimeout = src->surroundings_thought_timeout;
    dst->Angriness = src->angriness;
    dst->TimeLost = src->time_lost;
    dst->DaysInQueue = src->days_in_queue;
    dst->BalloonColour = src->balloon_colour;
    dst->UmbrellaColour = src->umbrella_colour;
    dst->HatColour = src->hat_colour;
    dst->FavouriteRide = RCT12RideIdToOpenRCT2RideId(src->favourite_ride);
    dst->FavouriteRideRating = src->favourite_ride_rating;
}

template<> void S6Importer::ImportEntity<Staff>(const RCT12SpriteBase& baseSrc)
{
    auto dst = CreateEntityAt<Staff>(baseSrc.sprite_index);
    auto src = static_cast<const RCT2SpritePeep*>(&baseSrc);
    ImportEntityPeep(dst, src);

    dst->AssignedStaffType = StaffType(src->staff_type);
    dst->MechanicTimeSinceCall = src->mechanic_time_since_call;

    dst->HireDate = src->park_entry_time;
    dst->StaffOrders = src->staff_orders;
    dst->StaffMowingTimeout = src->staff_mowing_timeout;
    dst->StaffLawnsMown = src->paid_to_enter;
    dst->StaffGardensWatered = src->paid_on_rides;
    dst->StaffLitterSwept = src->paid_on_food;
    dst->StaffBinsEmptied = src->paid_on_souvenirs;

    dst->ClearPatrolArea();
    auto patrolArea = GetPatrolArea(src->staff_id);
    for (const auto& coord : patrolArea)
    {
        dst->SetPatrolArea(coord.ToCoordsXY(), true);
    }
}

template<> void S6Importer::ImportEntity<SteamParticle>(const RCT12SpriteBase& baseSrc)
{
    auto dst = CreateEntityAt<SteamParticle>(baseSrc.sprite_index);
    auto src = static_cast<const RCT12SpriteSteamParticle*>(&baseSrc);
    ImportEntityCommonProperties(dst, src);
    dst->time_to_move = src->time_to_move;
    dst->frame = src->frame;
}

template<> void S6Importer::ImportEntity<MoneyEffect>(const RCT12SpriteBase& baseSrc)
{
    auto dst = CreateEntityAt<MoneyEffect>(baseSrc.sprite_index);
    auto src = static_cast<const RCT12SpriteMoneyEffect*>(&baseSrc);
    ImportEntityCommonProperties(dst, src);
    dst->MoveDelay = src->move_delay;
    dst->NumMovements = src->num_movements;
    dst->Vertical = src->vertical;
    dst->Value = src->value;
    dst->OffsetX = src->offset_x;
    dst->Wiggle = src->wiggle;
}

template<> void S6Importer::ImportEntity<VehicleCrashParticle>(const RCT12SpriteBase& baseSrc)
{
    auto dst = CreateEntityAt<VehicleCrashParticle>(baseSrc.sprite_index);
    auto src = static_cast<const RCT12SpriteCrashedVehicleParticle*>(&baseSrc);
    ImportEntityCommonProperties(dst, src);
    dst->frame = src->frame;
    dst->time_to_live = src->time_to_live;
    dst->frame = src->frame;
    dst->colour[0] = src->colour[0];
    dst->colour[1] = src->colour[1];
    dst->crashed_sprite_base = src->crashed_sprite_base;
    dst->velocity_x = src->velocity_x;
    dst->velocity_y = src->velocity_y;
    dst->velocity_z = src->velocity_z;
    dst->acceleration_x = src->acceleration_x;
    dst->acceleration_y = src->acceleration_y;
    dst->acceleration_z = src->acceleration_z;
}

template<> void S6Importer::ImportEntity<ExplosionCloud>(const RCT12SpriteBase& baseSrc)
{
    auto dst = CreateEntityAt<ExplosionCloud>(baseSrc.sprite_index);
    auto src = static_cast<const RCT12SpriteParticle*>(&baseSrc);
    ImportEntityCommonProperties(dst, src);
    dst->frame = src->frame;
}

template<> void S6Importer::ImportEntity<ExplosionFlare>(const RCT12SpriteBase& baseSrc)
{
    auto dst = CreateEntityAt<ExplosionFlare>(baseSrc.sprite_index);
    auto src = static_cast<const RCT12SpriteParticle*>(&baseSrc);
    ImportEntityCommonProperties(dst, src);
    dst->frame = src->frame;
}

template<> void S6Importer::ImportEntity<CrashSplashParticle>(const RCT12SpriteBase& baseSrc)
{
    auto dst = CreateEntityAt<CrashSplashParticle>(baseSrc.sprite_index);
    auto src = static_cast<const RCT12SpriteParticle*>(&baseSrc);
    ImportEntityCommonProperties(dst, src);
    dst->frame = src->frame;
}

template<> void S6Importer::ImportEntity<JumpingFountain>(const RCT12SpriteBase& baseSrc)
{
    auto dst = CreateEntityAt<JumpingFountain>(baseSrc.sprite_index);
    auto src = static_cast<const RCT12SpriteJumpingFountain*>(&baseSrc);
    ImportEntityCommonProperties(dst, src);
    dst->NumTicksAlive = src->num_ticks_alive;
    dst->frame = src->frame;
    dst->FountainFlags = src->fountain_flags;
    dst->TargetX = src->target_x;
    dst->TargetY = src->target_y;
    dst->Iteration = src->iteration;
    dst->FountainType = RCT12MiscEntityType(src->type) == RCT12MiscEntityType::JumpingFountainSnow ? JumpingFountainType::Snow
                                                                                                   : JumpingFountainType::Water;
}

template<> void S6Importer::ImportEntity<Balloon>(const RCT12SpriteBase& baseSrc)
{
    auto dst = CreateEntityAt<Balloon>(baseSrc.sprite_index);
    auto src = static_cast<const RCT12SpriteBalloon*>(&baseSrc);
    ImportEntityCommonProperties(dst, src);
    dst->popped = src->popped;
    dst->time_to_move = src->time_to_move;
    dst->frame = src->frame;
    dst->colour = src->colour;
}

template<> void S6Importer::ImportEntity<Duck>(const RCT12SpriteBase& baseSrc)
{
    auto dst = CreateEntityAt<Duck>(baseSrc.sprite_index);
    auto src = static_cast<const RCT12SpriteDuck*>(&baseSrc);
    ImportEntityCommonProperties(dst, src);
    dst->frame = src->frame;
    dst->target_x = src->target_x;
    dst->target_y = src->target_y;
    dst->state = static_cast<Duck::DuckState>(src->state);
}

template<> void S6Importer::ImportEntity<Litter>(const RCT12SpriteBase& baseSrc)
{
    auto dst = CreateEntityAt<Litter>(baseSrc.sprite_index);
    auto src = static_cast<const RCT12SpriteLitter*>(&baseSrc);
    ImportEntityCommonProperties(dst, src);
    dst->SubType = Litter::Type(src->type);
    dst->creationTick = AdjustScenarioToCurrentTicks(_s6, src->creationTick);
}

void S6Importer::ImportEntity(const RCT12SpriteBase& src)
{
    switch (GetEntityTypeFromRCT2Sprite(&src))
    {
        case EntityType::Vehicle:
            ImportEntity<Vehicle>(src);
            break;
        case EntityType::Guest:
            ImportEntity<Guest>(src);
            break;
        case EntityType::Staff:
            ImportEntity<Staff>(src);
            break;
        case EntityType::SteamParticle:
            ImportEntity<SteamParticle>(src);
            break;
        case EntityType::MoneyEffect:
            ImportEntity<MoneyEffect>(src);
            break;
        case EntityType::CrashedVehicleParticle:
            ImportEntity<VehicleCrashParticle>(src);
            break;
        case EntityType::ExplosionCloud:
            ImportEntity<ExplosionCloud>(src);
            break;
        case EntityType::ExplosionFlare:
            ImportEntity<ExplosionFlare>(src);
            break;
        case EntityType::CrashSplash:
            ImportEntity<CrashSplashParticle>(src);
            break;
        case EntityType::JumpingFountain:
            ImportEntity<JumpingFountain>(src);
            break;
        case EntityType::Balloon:
            ImportEntity<Balloon>(src);
            break;
        case EntityType::Duck:
            ImportEntity<Duck>(src);
            break;
        case EntityType::Litter:
            ImportEntity<Litter>(src);
            break;
        default:
            // Null elements do not need imported
            break;
    }
}

std::unique_ptr<IParkImporter> ParkImporter::CreateS6(IObjectRepository& objectRepository)
{
    return std::make_unique<S6Importer>(objectRepository);
}

static void show_error(uint8_t errorType, rct_string_id errorStringId)
{
    if (errorType == ERROR_TYPE_GENERIC)
    {
        context_show_error(errorStringId, STR_NONE, {});
    }
    context_show_error(STR_UNABLE_TO_LOAD_FILE, errorStringId, {});
}

void load_from_sv6(const char* path)
{
    auto context = OpenRCT2::GetContext();
    auto s6Importer = std::make_unique<S6Importer>(context->GetObjectRepository());
    try
    {
        auto& objectMgr = context->GetObjectManager();
        auto result = s6Importer->LoadSavedGame(path);
        objectMgr.LoadObjects(result.RequiredObjects);
        s6Importer->Import();
        game_fix_save_vars();
        AutoCreateMapAnimations();
        EntityTweener::Get().Reset();
        gScreenAge = 0;
        gLastAutoSaveUpdate = AUTOSAVE_PAUSE;
    }
    catch (const ObjectLoadException&)
    {
        show_error(ERROR_TYPE_FILE_LOAD, STR_FILE_CONTAINS_INVALID_DATA);
    }
    catch (const IOException& loadError)
    {
        log_error("Error loading: %s", loadError.what());
        show_error(ERROR_TYPE_FILE_LOAD, STR_GAME_SAVE_FAILED);
    }
    catch (const UnsupportedRideTypeException&)
    {
        show_error(ERROR_TYPE_FILE_LOAD, STR_FILE_CONTAINS_UNSUPPORTED_RIDE_TYPES);
    }
    catch (const std::exception&)
    {
        show_error(ERROR_TYPE_FILE_LOAD, STR_FILE_CONTAINS_INVALID_DATA);
    }
}

/**
 *
 *  rct2: 0x00676053
 * scenario (ebx)
 */
void load_from_sc6(const char* path)
{
    auto context = OpenRCT2::GetContext();
    auto& objManager = context->GetObjectManager();
    auto s6Importer = std::make_unique<S6Importer>(context->GetObjectRepository());
    try
    {
        auto result = s6Importer->LoadScenario(path);
        objManager.LoadObjects(result.RequiredObjects);
        s6Importer->Import();
        game_fix_save_vars();
        AutoCreateMapAnimations();
        EntityTweener::Get().Reset();
        return;
    }
    catch (const ObjectLoadException& loadError)
    {
        log_error("Error loading: %s", loadError.what());
        show_error(ERROR_TYPE_FILE_LOAD, STR_GAME_SAVE_FAILED);
    }
    catch (const IOException& loadError)
    {
        log_error("Error loading: %s", loadError.what());
        show_error(ERROR_TYPE_FILE_LOAD, STR_GAME_SAVE_FAILED);
    }
    catch (const std::exception&)
    {
        show_error(ERROR_TYPE_FILE_LOAD, STR_FILE_CONTAINS_INVALID_DATA);
    }
    gScreenAge = 0;
    gLastAutoSaveUpdate = AUTOSAVE_PAUSE;
}<|MERGE_RESOLUTION|>--- conflicted
+++ resolved
@@ -228,11 +228,7 @@
 
         gDateMonthsElapsed = static_cast<int32_t>(_s6.elapsed_months);
         gDateMonthTicks = _s6.current_day;
-<<<<<<< HEAD
-        gCurrentTicks = _s6.scenario_ticks;
-=======
         gCurrentTicks = _s6.game_ticks_1;
->>>>>>> e5de2adc
 
         scenario_rand_seed(_s6.scenario_srand_0, _s6.scenario_srand_1);
 
@@ -403,10 +399,6 @@
             // For savegames the filename can be arbitrary, so we have no choice but to rely on the name provided
             gScenarioFileName = std::string(String::ToStringView(_s6.scenario_filename, std::size(_s6.scenario_filename)));
         }
-<<<<<<< HEAD
-=======
-        std::memcpy(gScenarioExpansionPacks, _s6.saved_expansion_pack_names, sizeof(_s6.saved_expansion_pack_names));
->>>>>>> e5de2adc
         gCurrentRealTimeTicks = 0;
 
         ImportRides();
