--- conflicted
+++ resolved
@@ -162,40 +162,23 @@
     if (pathElement->IsQueue() != ((_constructFlags & PathConstructFlag::IsQueue) != 0))
         return false;
 
-<<<<<<< HEAD
-    auto footpathObj = pathElement->GetPathEntry();
-    if (footpathObj == nullptr)
-    {
-        if (_constructFlags & PathConstructFlag::IsPathObject)
-=======
     auto footpathObj = pathElement->GetLegacyPathEntry();
     if (footpathObj == nullptr)
     {
         if (_constructFlags & PathConstructFlag::IsLegacyPathObject)
->>>>>>> de85a178
         {
             return false;
         }
         else
         {
-<<<<<<< HEAD
-            return pathElement->GetSurfaceEntryIndex() == _type && pathElement->GetRailingEntryIndex() == _railingsType;
-=======
             return pathElement->GetSurfaceEntryIndex() == _type && pathElement->GetRailingsEntryIndex() == _railingsType;
->>>>>>> de85a178
         }
     }
     else
     {
-<<<<<<< HEAD
-        if (_constructFlags & PathConstructFlag::IsPathObject)
-        {
-            return pathElement->GetPathEntryIndex() == _type;
-=======
         if (_constructFlags & PathConstructFlag::IsLegacyPathObject)
         {
             return pathElement->GetLegacyPathEntryIndex() == _type;
->>>>>>> de85a178
         }
         else
         {
@@ -204,8 +187,6 @@
     }
 }
 
-<<<<<<< HEAD
-=======
 bool FootpathPlaceAction::IsSameAsEntranceElement(const EntranceElement& entranceElement) const
 {
     if (entranceElement.HasLegacyPathEntry())
@@ -230,7 +211,6 @@
     }
 }
 
->>>>>>> de85a178
 GameActions::Result::Ptr FootpathPlaceAction::ElementUpdateQuery(PathElement* pathElement, GameActions::Result::Ptr res) const
 {
     if (!IsSameAsPathElement(pathElement))
@@ -259,24 +239,14 @@
         footpath_remove_edges_at(_loc, reinterpret_cast<TileElement*>(pathElement));
     }
 
-<<<<<<< HEAD
-    if (_constructFlags & PathConstructFlag::IsPathObject)
-    {
-        pathElement->SetPathEntryIndex(_type);
-=======
     if (_constructFlags & PathConstructFlag::IsLegacyPathObject)
     {
         pathElement->SetLegacyPathEntryIndex(_type);
->>>>>>> de85a178
     }
     else
     {
         pathElement->SetSurfaceEntryIndex(_type);
-<<<<<<< HEAD
-        pathElement->SetRailingEntryIndex(_railingsType);
-=======
         pathElement->SetRailingsEntryIndex(_railingsType);
->>>>>>> de85a178
     }
 
     pathElement->SetIsQueue((_constructFlags & PathConstructFlag::IsQueue) != 0);
@@ -334,11 +304,7 @@
     {
         entrancePath = true;
         // Make the price the same as replacing a path
-<<<<<<< HEAD
-        if (entranceElement->GetSurfaceEntryIndex() == _type)
-=======
         if (IsSameAsEntranceElement(*entranceElement))
->>>>>>> de85a178
             entranceIsSamePath = true;
         else
             res->Cost -= MONEY(6, 00);
@@ -404,11 +370,7 @@
     {
         entrancePath = true;
         // Make the price the same as replacing a path
-<<<<<<< HEAD
-        if (entranceElement->GetSurfaceEntryIndex() == _type)
-=======
         if (IsSameAsEntranceElement(*entranceElement))
->>>>>>> de85a178
             entranceIsSamePath = true;
         else
             res->Cost -= MONEY(6, 00);
@@ -442,15 +404,9 @@
     {
         if (!(GetFlags() & GAME_COMMAND_FLAG_GHOST) && !entranceIsSamePath)
         {
-<<<<<<< HEAD
-            if (_constructFlags & PathConstructFlag::IsPathObject)
-            {
-                entranceElement->SetPathEntryIndex(_type);
-=======
             if (_constructFlags & PathConstructFlag::IsLegacyPathObject)
             {
                 entranceElement->SetLegacyPathEntryIndex(_type);
->>>>>>> de85a178
             }
             else
             {
@@ -465,24 +421,14 @@
         Guard::Assert(pathElement != nullptr);
 
         pathElement->SetClearanceZ(zHigh);
-<<<<<<< HEAD
-        if (_constructFlags & PathConstructFlag::IsPathObject)
-        {
-            pathElement->SetPathEntryIndex(_type);
-=======
         if (_constructFlags & PathConstructFlag::IsLegacyPathObject)
         {
             pathElement->SetLegacyPathEntryIndex(_type);
->>>>>>> de85a178
         }
         else
         {
             pathElement->SetSurfaceEntryIndex(_type);
-<<<<<<< HEAD
-            pathElement->SetRailingEntryIndex(_railingsType);
-=======
             pathElement->SetRailingsEntryIndex(_railingsType);
->>>>>>> de85a178
         }
         pathElement->SetSlopeDirection(_slope & FOOTPATH_PROPERTIES_SLOPE_DIRECTION_MASK);
         pathElement->SetSloped(_slope & FOOTPATH_PROPERTIES_FLAG_IS_SLOPED);
