--- conflicted
+++ resolved
@@ -337,15 +337,7 @@
         }
     }
 
-<<<<<<< HEAD
-    if (!MapCheckCapacityAndReorganise(_loc))
-    {
-        return MakeResult(GameActions::Status::NoFreeElements, STR_TILE_ELEMENT_LIMIT_REACHED);
-    }
-
     Banner* banner = nullptr;
-=======
->>>>>>> 4760642f
     if (wallEntry->scrolling_mode != SCROLLING_MODE_NONE)
     {
         banner = CreateBanner();
