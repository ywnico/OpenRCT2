--- conflicted
+++ resolved
@@ -109,11 +109,7 @@
             return std::make_unique<WallPlaceActionResult>(GameActions::Status::NotOwned);
         }
     }
-<<<<<<< HEAD
-    else if (!byte_9D8150 && (_loc.x > GetMapSizeMaxXY() || _loc.y > GetMapSizeMaxXY()))
-=======
-    else if (!_trackDesignDrawingPreview && (_loc.x > gMapSizeMaxXY || _loc.y > gMapSizeMaxXY))
->>>>>>> d6ad9b67
+    else if (!_trackDesignDrawingPreview && (_loc.x > GetMapSizeMaxXY() || _loc.y > GetMapSizeMaxXY()))
     {
         log_error("Invalid x/y coordinates. x = %d y = %d", _loc.x, _loc.y);
         return std::make_unique<WallPlaceActionResult>(GameActions::Status::InvalidParameters);
