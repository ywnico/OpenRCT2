/*****************************************************************************
 * Copyright (c) 2014-2020 OpenRCT2 developers
 *
 * For a complete list of all authors, please refer to contributors.md
 * Interested in contributing? Visit https://github.com/OpenRCT2/OpenRCT2
 *
 * OpenRCT2 is licensed under the GNU General Public License version 3.
 *****************************************************************************/

#pragma once

#include "../world/Footpath.h"
#include "GameAction.h"

DEFINE_GAME_ACTION(FootpathPlaceAction, GameCommand::PlacePath, GameActions::Result)
{
private:
    CoordsXYZ _loc;
    uint8_t _slope{};
    ObjectEntryIndex _type{};
    ObjectEntryIndex _railingsType{};
    Direction _direction{ INVALID_DIRECTION };
    PathConstructFlags _constructFlags{};

public:
    FootpathPlaceAction() = default;
    FootpathPlaceAction(
        const CoordsXYZ& loc, uint8_t slope, ObjectEntryIndex type, ObjectEntryIndex railingsType,
        Direction direction = INVALID_DIRECTION, PathConstructFlags constructFlags = 0);
<<<<<<< HEAD

=======
>>>>>>> de85a178
    void AcceptParameters(GameActionParameterVisitor & visitor) override;

    uint16_t GetActionFlags() const override;

    void Serialise(DataSerialiser & stream) override;
    GameActions::Result::Ptr Query() const override;
    GameActions::Result::Ptr Execute() const override;

private:
    GameActions::Result::Ptr ElementUpdateQuery(PathElement * pathElement, GameActions::Result::Ptr res) const;
    GameActions::Result::Ptr ElementUpdateExecute(PathElement * pathElement, GameActions::Result::Ptr res) const;
    GameActions::Result::Ptr ElementInsertQuery(GameActions::Result::Ptr res) const;
    GameActions::Result::Ptr ElementInsertExecute(GameActions::Result::Ptr res) const;
    void AutomaticallySetPeepSpawn() const;
    void RemoveIntersectingWalls(PathElement * pathElement) const;
    PathElement* map_get_footpath_element_slope(const CoordsXYZ& footpathPos, int32_t slope) const;
    bool IsSameAsPathElement(const PathElement* pathElement) const;
<<<<<<< HEAD
=======
    bool IsSameAsEntranceElement(const EntranceElement& entranceElement) const;
>>>>>>> de85a178
};<|MERGE_RESOLUTION|>--- conflicted
+++ resolved
@@ -27,10 +27,6 @@
     FootpathPlaceAction(
         const CoordsXYZ& loc, uint8_t slope, ObjectEntryIndex type, ObjectEntryIndex railingsType,
         Direction direction = INVALID_DIRECTION, PathConstructFlags constructFlags = 0);
-<<<<<<< HEAD
-
-=======
->>>>>>> de85a178
     void AcceptParameters(GameActionParameterVisitor & visitor) override;
 
     uint16_t GetActionFlags() const override;
@@ -48,8 +44,5 @@
     void RemoveIntersectingWalls(PathElement * pathElement) const;
     PathElement* map_get_footpath_element_slope(const CoordsXYZ& footpathPos, int32_t slope) const;
     bool IsSameAsPathElement(const PathElement* pathElement) const;
-<<<<<<< HEAD
-=======
     bool IsSameAsEntranceElement(const EntranceElement& entranceElement) const;
->>>>>>> de85a178
 };