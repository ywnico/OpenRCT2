--- conflicted
+++ resolved
@@ -43,11 +43,7 @@
  *  rct2: 0x0076750D
  */
 static void top_spin_paint_vehicle(
-<<<<<<< HEAD
-    paint_session* session, int32_t al, int32_t cl, ride_id_t rideIndex, uint8_t direction, int32_t height,
-=======
-    paint_session* session, int8_t al, int8_t cl, const Ride* ride, uint8_t direction, int32_t height,
->>>>>>> 1bfcac14
+    paint_session* session, int32_t al, int32_t cl, const Ride* ride, uint8_t direction, int32_t height,
     const TileElement* tileElement)
 {
     if (ride == nullptr)
@@ -258,10 +254,6 @@
 
     wooden_a_supports_paint_setup(session, direction & 1, 0, height, session->TrackColours[SCHEME_MISC], nullptr);
 
-<<<<<<< HEAD
-    auto ride = get_ride(rideIndex);
-=======
->>>>>>> 1bfcac14
     StationObject* stationObject = nullptr;
     if (ride != nullptr)
         stationObject = ride_get_station_object(ride);
