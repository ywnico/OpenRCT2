--- conflicted
+++ resolved
@@ -150,10 +150,6 @@
 
     wooden_a_supports_paint_setup(session, direction & 1, 0, height, session->TrackColours[SCHEME_MISC], nullptr);
 
-<<<<<<< HEAD
-    auto ride = get_ride(rideIndex);
-=======
->>>>>>> 1bfcac14
     StationObject* stationObject = nullptr;
     if (ride != nullptr)
         stationObject = ride_get_station_object(ride);
