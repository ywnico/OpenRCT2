/*****************************************************************************
 * Copyright (c) 2014-2020 OpenRCT2 developers
 *
 * For a complete list of all authors, please refer to contributors.md
 * Interested in contributing? Visit https://github.com/OpenRCT2/OpenRCT2
 *
 * OpenRCT2 is licensed under the GNU General Public License version 3.
 *****************************************************************************/

#ifndef _TRACK_PAINT_H
#define _TRACK_PAINT_H

#include "../common.h"
#include "../paint/Paint.h"
#include "../paint/tile_element/Paint.TileElement.h"
#include "../world/Map.h"

class StationObject;

extern const uint8_t track_map_2x2[][4];
extern const uint8_t edges_2x2[];

extern const uint8_t track_map_3x3[][9];
extern const uint8_t edges_3x3[];

extern const uint8_t track_map_4x4[][16];
extern const uint8_t edges_4x4[];

extern const uint8_t track_map_1x4[][4];

enum
{
    SPR_FLOOR_PLANKS = 3395,
    SPR_FLOOR_PLANKS_90_DEG = 3396,
    SPR_FLOOR_PLANKS_SLOPE_NE_SW = 3397,
    SPR_FLOOR_PLANKS_SLOPE_SE_NW = 3398,
    SPR_FLOOR_PLANKS_SLOPE_SW_NE = 3399,
    SPR_FLOOR_PLANKS_SLOPE_NW_SE = 3400,
    SPR_FLOOR_PLANKS_N_SEGMENT = 3401,
    SPR_FLOOR_PLANKS_E_SEGMENT = 3402,
    SPR_FLOOR_PLANKS_S_SEGMENT = 3403,
    SPR_FLOOR_PLANKS_W_SEGMENT = 3404,
    SPR_FLOOR_METAL = 14567,
    SPR_FENCE_METAL_NE = 14568,
    SPR_FENCE_METAL_SE = 14569,
    SPR_FENCE_METAL_SW = 14570,
    SPR_FENCE_METAL_NW = 14571,

    SPR_FLOOR_METAL_B = 14989,
    SPR_FENCE_METAL_B_NE = 14990,
    SPR_FENCE_METAL_B_SE = 14991,
    SPR_FENCE_METAL_B_SW = 14992,
    SPR_FENCE_METAL_B_NW = 14993,

    SPR_TRACK_SUBMARINE_RIDE_MINI_HELICOPTERS_FLAT_NE_SW = 16870,
    SPR_TRACK_SUBMARINE_RIDE_MINI_HELICOPTERS_FLAT_SE_NW = 16871,
    SPR_TRACK_SUBMARINE_RIDE_MINI_HELICOPTERS_FLAT_QUARTER_TURN_3_TILES_SW_SE_PART_0 = 16872,
    SPR_TRACK_SUBMARINE_RIDE_MINI_HELICOPTERS_FLAT_QUARTER_TURN_3_TILES_SW_SE_PART_1 = 16873,
    SPR_TRACK_SUBMARINE_RIDE_MINI_HELICOPTERS_FLAT_QUARTER_TURN_3_TILES_SW_SE_PART_2 = 16874,
    SPR_TRACK_SUBMARINE_RIDE_MINI_HELICOPTERS_FLAT_QUARTER_TURN_3_TILES_NW_SW_PART_0 = 16875,
    SPR_TRACK_SUBMARINE_RIDE_MINI_HELICOPTERS_FLAT_QUARTER_TURN_3_TILES_NW_SW_PART_1 = 16876,
    SPR_TRACK_SUBMARINE_RIDE_MINI_HELICOPTERS_FLAT_QUARTER_TURN_3_TILES_NW_SW_PART_2 = 16877,
    SPR_TRACK_SUBMARINE_RIDE_MINI_HELICOPTERS_FLAT_QUARTER_TURN_3_TILES_NE_NW_PART_0 = 16878,
    SPR_TRACK_SUBMARINE_RIDE_MINI_HELICOPTERS_FLAT_QUARTER_TURN_3_TILES_NE_NW_PART_1 = 16879,
    SPR_TRACK_SUBMARINE_RIDE_MINI_HELICOPTERS_FLAT_QUARTER_TURN_3_TILES_NE_NW_PART_2 = 16880,
    SPR_TRACK_SUBMARINE_RIDE_MINI_HELICOPTERS_FLAT_QUARTER_TURN_3_TILES_SE_NE_PART_0 = 16881,
    SPR_TRACK_SUBMARINE_RIDE_MINI_HELICOPTERS_FLAT_QUARTER_TURN_3_TILES_SE_NE_PART_1 = 16882,
    SPR_TRACK_SUBMARINE_RIDE_MINI_HELICOPTERS_FLAT_QUARTER_TURN_3_TILES_SE_NE_PART_2 = 16883,
    SPR_TRACK_SUBMARINE_RIDE_MINI_HELICOPTERS_FLAT_TO_25_DEG_UP_SW_NE = 16884,
    SPR_TRACK_SUBMARINE_RIDE_MINI_HELICOPTERS_FLAT_TO_25_DEG_UP_NW_SE = 16885,
    SPR_TRACK_SUBMARINE_RIDE_MINI_HELICOPTERS_FLAT_TO_25_DEG_UP_NE_SW = 16886,
    SPR_TRACK_SUBMARINE_RIDE_MINI_HELICOPTERS_FLAT_TO_25_DEG_UP_SE_NW = 16887,
    SPR_TRACK_SUBMARINE_RIDE_MINI_HELICOPTERS_25_DEG_UP_TO_FLAT_SW_NE = 16888,
    SPR_TRACK_SUBMARINE_RIDE_MINI_HELICOPTERS_25_DEG_UP_TO_FLAT_NW_SE = 16889,
    SPR_TRACK_SUBMARINE_RIDE_MINI_HELICOPTERS_25_DEG_UP_TO_FLAT_NE_SW = 16890,
    SPR_TRACK_SUBMARINE_RIDE_MINI_HELICOPTERS_25_DEG_UP_TO_FLAT_SE_NW = 16891,
    SPR_TRACK_SUBMARINE_RIDE_MINI_HELICOPTERS_25_DEG_UP_SW_NE = 16892,
    SPR_TRACK_SUBMARINE_RIDE_MINI_HELICOPTERS_25_DEG_UP_NW_SE = 16893,
    SPR_TRACK_SUBMARINE_RIDE_MINI_HELICOPTERS_25_DEG_UP_NE_SW = 16894,
    SPR_TRACK_SUBMARINE_RIDE_MINI_HELICOPTERS_25_DEG_UP_SE_NW = 16895,
    SPR_TRACK_SUBMARINE_RIDE_MINI_HELICOPTERS_FLAT_QUARTER_TURN_1_TILE_SW_NW = 16896,
    SPR_TRACK_SUBMARINE_RIDE_MINI_HELICOPTERS_FLAT_QUARTER_TURN_1_TILE_NW_NE = 16897,
    SPR_TRACK_SUBMARINE_RIDE_MINI_HELICOPTERS_FLAT_QUARTER_TURN_1_TILE_NE_SE = 16898,
    SPR_TRACK_SUBMARINE_RIDE_MINI_HELICOPTERS_FLAT_QUARTER_TURN_1_TILE_SE_SW = 16899,

    SPR_FLOOR_CORK_SE_SW = 22134,
    SPR_FLOOR_CORK_SW = 22135,
    SPR_FLOOR_CORK_SE = 22136,
    SPR_FLOOR_CORK = 22137,
    SPR_FENCE_ROPE_NE = 22138,
    SPR_FENCE_ROPE_SE = 22139,
    SPR_FENCE_ROPE_SW = 22140,
    SPR_FENCE_ROPE_NW = 22141,

    SPR_STATION_PLATFORM_SW_NE = 22362,
    SPR_STATION_PLATFORM_NW_SE = 22363,
    SPR_STATION_PLATFORM_FENCED_SW_NE = 22364,
    SPR_STATION_PLATFORM_FENCED_NW_SE = 22365,
    SPR_STATION_PLATFORM_BEGIN_FENCED_SW_NE = 22366,
    SPR_STATION_PLATFORM_BEGIN_FENCED_NW_SE = 22367,
    SPR_STATION_PLATFORM_BEGIN_SW_NE = 22368,
    SPR_STATION_PLATFORM_BEGIN_NW_SE = 22369,
    SPR_STATION_FENCE_SW_NE = 22370,
    SPR_STATION_FENCE_NW_SE = 22371,
    SPR_STATION_BEGIN_ANGLE_FENCE_SW_NE = 22372,
    SPR_STATION_BEGIN_ANGLE_FENCE_NW_SE = 22373,
    SPR_STATION_FENCE_SMALL_NW_SE = 22374,
    SPR_STATION_FENCE_SMALL_SW_NE = 22375,

    SPR_STATION_PLATFORM_FENCED_END_RED_LIGHT_SW_NE = 22380,
    SPR_STATION_PLATFORM_FENCED_END_RED_LIGHT_NW_SE = 22381,
    SPR_STATION_PLATFORM_FENCED_END_GREEN_LIGHT_SW_NE = 22382,
    SPR_STATION_PLATFORM_FENCED_END_GREEN_LIGHT_NW_SE = 22383,
    SPR_STATION_LIGHT_BACK_NE_SW = 22384,
    SPR_STATION_LIGHT_BACK_NW_SE = 22385,
    SPR_STATION_LIGHT_BACK_ANGLE_FENCED_NE_SW = 22386,
    SPR_STATION_LIGHT_BACK_ANGLE_FENCED_NW_SE = 22387,
    SPR_STATION_PLATFORM_END_RED_LIGHT_SW_NE = 22388,
    SPR_STATION_PLATFORM_END_RED_LIGHT_NW_SE = 22389,
    SPR_STATION_PLATFORM_END_GREEN_LIGHT_SW_NE = 22390,
    SPR_STATION_PLATFORM_END_GREEN_LIGHT_NW_SE = 22391,
    SPR_STATION_INVERTED_FENCE_SW_NE = 22392,
    SPR_STATION_INVERTED_FENCE_NW_SE = 22393,
    SPR_STATION_INVERTED_BEGIN_ANGLE_FENCE_SW_NE = 22394,
    SPR_STATION_INVERTED_BEGIN_ANGLE_FENCE_NW_SE = 22395,
    SPR_STATION_INVERTED_LIGHT_BACK_ANGLE_FENCED_NE_SW = 22396,
    SPR_STATION_INVERTED_LIGHT_BACK_ANGLE_FENCED_NW_SE = 22397,
    SPR_STATION_INVERTED_BAR_C_SW_NE = 22398,
    SPR_STATION_INVERTED_BAR_C_NW_SE = 22399,
    SPR_STATION_INVERTED_BAR_D_SW_NE = 22400,
    SPR_STATION_INVERTED_BAR_D_NW_SE = 22401,
    SPR_STATION_INVERTED_BAR_E_SW_NE = 22402,
    SPR_STATION_INVERTED_BAR_E_NW_SE = 22403,
    SPR_STATION_PIER_EDGE_SE = 22404,
    SPR_STATION_PIER_EDGE_SW = 22405,
    SPR_STATION_PIER_EDGE_NW = 22406,
    SPR_STATION_PIER_EDGE_NE = 22407,
    SPR_STATION_PIER_EDGE_NW_FENCED = 22408,
    SPR_STATION_PIER_EDGE_NE_FENCED = 22409,
    SPR_STATION_PIER_FENCE_SE = 22410,
    SPR_STATION_PIER_FENCE_SW = 22411,
    SPR_STATION_NARROW_EDGE_SE = 22412,
    SPR_STATION_NARROW_EDGE_SW = 22413,
    SPR_STATION_NARROW_EDGE_FENCED_NW = 22414,
    SPR_STATION_NARROW_EDGE_FENCED_NE = 22415,
    SPR_STATION_NARROW_EDGE_NW = 22416,
    SPR_STATION_NARROW_EDGE_NE = 22417,
    SPR_STATION_INVERTED_BAR_F_SW_NE = 22418,
    SPR_STATION_INVERTED_BAR_F_NW_SE = 22419,
    SPR_STATION_INVERTED_BAR_0_SW_NE = 22420,
    SPR_STATION_INVERTED_BAR_0_NW_SE = 22421,
    SPR_STATION_INVERTED_BAR_A_SW_NE = 22422,
    SPR_STATION_INVERTED_BAR_A_NW_SE = 22423,
    SPR_STATION_INVERTED_BAR_B_SW_NE = 22424,
    SPR_STATION_INVERTED_BAR_B_NW_SE = 22425,
    SPR_STATION_BASE_A_SW_NE = 22426,
    SPR_STATION_BASE_A_NW_SE = 22427,
    SPR_STATION_BASE_B_SW_NE = 22428,
    SPR_STATION_BASE_B_NW_SE = 22429,
    SPR_STATION_BASE_C_SW_NE = 22430,
    SPR_STATION_BASE_C_NW_SE = 22431,
    SPR_STATION_BASE_D = 22432, // Metal plate without borders, used for some stations and for the on-ride photo segment.

    SPR_ON_RIDE_PHOTO_CAMERA_SMALL_N = 23485,
    SPR_ON_RIDE_PHOTO_CAMERA_SMALL_E = 23486,
    SPR_ON_RIDE_PHOTO_CAMERA_SMALL_S = 23487,
    SPR_ON_RIDE_PHOTO_CAMERA_SMALL_W = 23488,
    SPR_ON_RIDE_PHOTO_CAMERA_FLASH_SMALL_N = 23489,
    SPR_ON_RIDE_PHOTO_CAMERA_FLASH_SMALL_E = 23490,
    SPR_ON_RIDE_PHOTO_CAMERA_FLASH_SMALL_S = 23491,
    SPR_ON_RIDE_PHOTO_CAMERA_FLASH_SMALL_W = 23492,
    SPR_ON_RIDE_PHOTO_SIGN_SMALL_SW_NE = 23493,
    SPR_ON_RIDE_PHOTO_SIGN_SMALL_NW_SE = 23494,
    SPR_ON_RIDE_PHOTO_SIGN_SMALL_NE_SW = 23495,
    SPR_ON_RIDE_PHOTO_SIGN_SMALL_SE_NW = 23496,

    SPR_ON_RIDE_PHOTO_CAMERA_N = 25615,
    SPR_ON_RIDE_PHOTO_CAMERA_E = 25616,
    SPR_ON_RIDE_PHOTO_CAMERA_S = 25617,
    SPR_ON_RIDE_PHOTO_CAMERA_W = 25618,
    SPR_ON_RIDE_PHOTO_CAMERA_FLASH_N = 25619,
    SPR_ON_RIDE_PHOTO_CAMERA_FLASH_E = 25620,
    SPR_ON_RIDE_PHOTO_CAMERA_FLASH_S = 25621,
    SPR_ON_RIDE_PHOTO_CAMERA_FLASH_W = 25622,
    SPR_ON_RIDE_PHOTO_SIGN_SW_NE = 25623,
    SPR_ON_RIDE_PHOTO_SIGN_NW_SE = 25624,
    SPR_ON_RIDE_PHOTO_SIGN_NE_SW = 25625,
    SPR_ON_RIDE_PHOTO_SIGN_SE_NW = 25626,

    SPR_GHOST_TRAIN_SPINNING_TUNNEL_BACK_SW_NE_FRAME_0 = 28865,
    SPR_GHOST_TRAIN_SPINNING_TUNNEL_BACK_SW_NE_FRAME_1 = 28866,
    SPR_GHOST_TRAIN_SPINNING_TUNNEL_BACK_SW_NE_FRAME_2 = 28867,
    SPR_GHOST_TRAIN_SPINNING_TUNNEL_BACK_SW_NE_FRAME_3 = 28868,
    SPR_GHOST_TRAIN_SPINNING_TUNNEL_BACK_NW_SE_FRAME_0 = 28869,
    SPR_GHOST_TRAIN_SPINNING_TUNNEL_BACK_NW_SE_FRAME_1 = 28870,
    SPR_GHOST_TRAIN_SPINNING_TUNNEL_BACK_NW_SE_FRAME_2 = 28871,
    SPR_GHOST_TRAIN_SPINNING_TUNNEL_BACK_NW_SE_FRAME_3 = 28872,
    SPR_GHOST_TRAIN_SPINNING_TUNNEL_FRONT_SW_NE_FRAME_0 = 28873,
    SPR_GHOST_TRAIN_SPINNING_TUNNEL_FRONT_SW_NE_FRAME_1 = 28874,
    SPR_GHOST_TRAIN_SPINNING_TUNNEL_FRONT_SW_NE_FRAME_2 = 28875,
    SPR_GHOST_TRAIN_SPINNING_TUNNEL_FRONT_SW_NE_FRAME_3 = 28876,
    SPR_GHOST_TRAIN_SPINNING_TUNNEL_FRONT_NW_SE_FRAME_0 = 28877,
    SPR_GHOST_TRAIN_SPINNING_TUNNEL_FRONT_NW_SE_FRAME_1 = 28878,
    SPR_GHOST_TRAIN_SPINNING_TUNNEL_FRONT_NW_SE_FRAME_2 = 28879,
    SPR_GHOST_TRAIN_SPINNING_TUNNEL_FRONT_NW_SE_FRAME_3 = 28880,
};

enum
{
    SCHEME_TRACK = 0,
    SCHEME_SUPPORTS = 1,
    SCHEME_MISC = 2,
    SCHEME_3 = 3,
};

enum
{
    STATION_VARIANT_BASIC,
    STATION_VARIANT_1,
    STATION_VARIANT_TALL,
};

enum
{
    MAZE_ENTRY_FLAG_0 = (1 << 0),
    MAZE_ENTRY_FLAG_1 = (1 << 1),
    MAZE_ENTRY_FLAG_2 = (1 << 2),
    MAZE_ENTRY_FLAG_3 = (1 << 3),
    MAZE_ENTRY_FLAG_4 = (1 << 4),
    MAZE_ENTRY_FLAG_5 = (1 << 5),
    MAZE_ENTRY_FLAG_6 = (1 << 6),
    MAZE_ENTRY_FLAG_7 = (1 << 7),
    MAZE_ENTRY_FLAG_8 = (1 << 8),
    MAZE_ENTRY_FLAG_9 = (1 << 9),
    MAZE_ENTRY_FLAG_10 = (1 << 10),
    MAZE_ENTRY_FLAG_11 = (1 << 11),
    MAZE_ENTRY_FLAG_12 = (1 << 12),
    MAZE_ENTRY_FLAG_13 = (1 << 13),
    MAZE_ENTRY_FLAG_14 = (1 << 14),
    MAZE_ENTRY_FLAG_15 = (1 << 15),
};

extern const uint32_t floorSpritesCork[];

extern const uint32_t fenceSpritesRope[];
extern const uint32_t fenceSpritesMetalB[];

extern const uint32_t trackSpritesSubmarineRideMiniHelicoptersQuarterTurn3Tiles[4][3];
extern const uint32_t trackSpritesSubmarineRideMiniHelicoptersQuarterTurn1Tile[4];

extern const uint8_t mapLeftQuarterTurn5TilesToRightQuarterTurn5Tiles[];
extern const CoordsXY defaultRightQuarterTurn5TilesOffsets[4][5];
extern const CoordsXYZ defaultRightQuarterTurn5TilesBoundOffsets[4][5];
extern const CoordsXY defaultRightQuarterTurn5TilesBoundLengths[4][5];

extern const uint8_t mapLeftQuarterTurn3TilesToRightQuarterTurn3Tiles[];
extern const CoordsXY defaultRightQuarterTurn3TilesOffsets[4][3];
extern const CoordsXYZ defaultRightQuarterTurn3TilesBoundOffsets[4][3];
extern const CoordsXY defaultRightQuarterTurn3TilesBoundLengths[4][3];

extern const CoordsXY defaultRightHelixUpSmallQuarterBoundLengths[4][3][2];
extern const CoordsXYZ defaultRightHelixUpSmallQuarterBoundOffsets[4][3][2];

extern const CoordsXY defaultRightHelixUpLargeQuarterBoundLengths[4][5][2];
extern const CoordsXYZ defaultRightHelixUpLargeQuarterBoundOffsets[4][5][2];

extern const CoordsXYZ defaultLeftEighthToDiagBoundOffsets[4][4];
extern const CoordsXY defaultLeftEighthToDiagBoundLengths[4][4];
extern const CoordsXYZ defaultRightEighthToDiagBoundOffsets[4][4];
extern const CoordsXY defaultRightEighthToDiagBoundLengths[4][4];
extern const int8_t defaultEighthToDiagThickness[4][4];

extern const CoordsXY defaultDiagBoundLengths[4];
extern const CoordsXY defaultDiagTileOffsets[4];

extern const uint8_t mapLeftEighthTurnToOrthogonal[5];

extern const size_t mini_golf_peep_animation_lengths[];

bool track_paint_util_has_fence(
    enum edge_t edge, const CoordsXY& position, const TileElement* tileElement, const Ride* ride, uint8_t rotation);
void track_paint_util_paint_floor(
    paint_session* session, uint8_t edges, uint32_t colourFlags, uint16_t height, const uint32_t floorSprites[4],
    const StationObject* stationStyle);
void track_paint_util_paint_fences(
    paint_session* session, uint8_t edges, const CoordsXY& position, const TileElement* tileElement, const Ride* ride,
    uint32_t colourFlags, uint16_t height, const uint32_t fenceSprites[4], uint8_t rotation);
bool track_paint_util_draw_station_covers(
    paint_session* session, enum edge_t edge, bool hasFence, const StationObject* stationObject, uint16_t height);
bool track_paint_util_draw_station_covers_2(
    paint_session* session, enum edge_t edge, bool hasFence, const StationObject* stationObject, uint16_t height,
    uint8_t stationVariant);
void track_paint_util_draw_narrow_station_platform(
<<<<<<< HEAD
    paint_session* session, Ride* ride, Direction direction, int32_t height, int32_t zOffset, const TileElement* tileElement);
=======
    paint_session* session, const Ride* ride, Direction direction, int32_t height, int32_t zOffset,
    const TileElement* tileElement);
>>>>>>> 1bfcac14
void track_paint_util_draw_station(
    paint_session* session, const Ride* ride, Direction direction, uint16_t height, const TileElement* tileElement);
void track_paint_util_draw_station_2(
    paint_session* session, const Ride* ride, Direction direction, uint16_t height, const TileElement* tileElement,
    int32_t fenceOffsetA, int32_t fenceOffsetB);
void track_paint_util_draw_station_3(
    paint_session* session, const Ride* ride, Direction direction, uint16_t height, uint16_t coverHeight,
    const TileElement* tileElement);
void track_paint_util_draw_station_inverted(
    paint_session* session, const Ride* ride, Direction direction, int32_t height, const TileElement* tileElement,
    uint8_t stationVariant);
bool track_paint_util_should_paint_supports(const CoordsXY& position);
void track_paint_util_draw_pier(
    paint_session* session, const Ride* ride, const StationObject* stationObject, const CoordsXY& position, Direction direction,
    int32_t height, const TileElement* tileElement, uint8_t rotation);
void track_paint_util_draw_station_metal_supports(
    paint_session* session, Direction direction, uint16_t height, uint32_t colour);
void track_paint_util_draw_station_metal_supports_2(
    paint_session* session, Direction direction, uint16_t height, uint32_t colour, uint8_t type);

void track_paint_util_right_quarter_turn_5_tiles_paint(
    paint_session* session, int8_t thickness, int16_t height, Direction direction, uint8_t trackSequence, uint32_t colourFlags,
    const uint32_t sprites[4][5], const CoordsXY offsets[4][5], const CoordsXY boundsLengths[4][5],
    const CoordsXYZ boundsOffsets[4][5]);
void track_paint_util_right_quarter_turn_5_tiles_paint_2(
    paint_session* session, int16_t height, Direction direction, uint8_t trackSequence, uint32_t colourFlags,
    const sprite_bb sprites[][5]);
void track_paint_util_right_quarter_turn_5_tiles_paint_3(
    paint_session* session, int16_t height, Direction direction, uint8_t trackSequence, uint32_t colourFlags,
    const sprite_bb sprites[][5]);
void track_paint_util_right_quarter_turn_5_tiles_tunnel(
    paint_session* session, int16_t height, Direction direction, uint8_t trackSequence, uint8_t tunnelType);
void track_paint_util_right_quarter_turn_5_tiles_wooden_supports(
    paint_session* session, int16_t height, Direction direction, uint8_t trackSequence);
void track_paint_util_right_quarter_turn_3_tiles_25_deg_up_tunnel(
    paint_session* session, int16_t height, Direction direction, uint8_t trackSequence, uint8_t tunnelType0,
    uint8_t tunnelType3);
void track_paint_util_right_quarter_turn_3_tiles_25_deg_down_tunnel(
    paint_session* session, int16_t height, Direction direction, uint8_t trackSequence, uint8_t tunnelType0,
    uint8_t tunnelType3);
void track_paint_util_right_quarter_turn_3_tiles_paint(
    paint_session* session, int8_t thickness, int16_t height, Direction direction, uint8_t trackSequence, uint32_t colourFlags,
    const uint32_t sprites[4][3], const CoordsXY offsets[4][3], const CoordsXY boundsLengths[4][3],
    const CoordsXYZ boundsOffsets[4][3]);
void track_paint_util_right_quarter_turn_3_tiles_paint_2(
    paint_session* session, int8_t thickness, int16_t height, Direction direction, uint8_t trackSequence, uint32_t colourFlags,
    const uint32_t sprites[4][3]);
void track_paint_util_right_quarter_turn_3_tiles_paint_2_with_height_offset(
    paint_session* session, int8_t thickness, int16_t height, Direction direction, uint8_t trackSequence, uint32_t colourFlags,
    const uint32_t sprites[4][3], int32_t heightOffset);
void track_paint_util_right_quarter_turn_3_tiles_paint_3(
    paint_session* session, int16_t height, Direction direction, uint8_t trackSequence, uint32_t colourFlags,
    const sprite_bb sprites[4][3]);
void track_paint_util_right_quarter_turn_3_tiles_paint_4(
    paint_session* session, int16_t height, Direction direction, uint8_t trackSequence, uint32_t colourFlags,
    const sprite_bb sprites[4][3]);
void track_paint_util_right_quarter_turn_3_tiles_tunnel(
    paint_session* session, int16_t height, Direction direction, uint8_t trackSequence, uint8_t tunnelType);
void track_paint_util_left_quarter_turn_3_tiles_paint(
    paint_session* session, int8_t thickness, int16_t height, Direction direction, uint8_t trackSequence, uint32_t colourFlags,
    const uint32_t sprites[4][3]);
void track_paint_util_left_quarter_turn_3_tiles_paint_with_height_offset(
    paint_session* session, int8_t thickness, int16_t height, Direction direction, uint8_t trackSequence, uint32_t colourFlags,
    const uint32_t sprites[4][3], int32_t heightOffset);
void track_paint_util_left_quarter_turn_3_tiles_tunnel(
    paint_session* session, int16_t height, uint8_t tunnelType, Direction direction, uint8_t trackSequence);
void track_paint_util_left_quarter_turn_1_tile_paint(
    paint_session* session, int8_t thickness, int16_t height, int16_t boundBoxZOffset, Direction direction,
    uint32_t colourFlags, const uint32_t* sprites);
void track_paint_util_spinning_tunnel_paint(paint_session* session, int8_t thickness, int16_t height, Direction direction);
void track_paint_util_onride_photo_small_paint(
    paint_session* session, Direction direction, int32_t height, const TileElement* tileElement);
void track_paint_util_onride_photo_paint(
    paint_session* session, Direction direction, int32_t height, const TileElement* tileElement);
void track_paint_util_right_helix_up_small_quarter_tiles_paint(
    paint_session* session, const int8_t thickness[2], int16_t height, Direction direction, uint8_t trackSequence,
    uint32_t colourFlags, const uint32_t sprites[4][3][2], const CoordsXY offsets[4][3][2],
    const CoordsXY boundsLengths[4][3][2], const CoordsXYZ boundsOffsets[4][3][2]);
void track_paint_util_right_helix_up_large_quarter_tiles_paint(
    paint_session* session, const int8_t thickness[2], int16_t height, Direction direction, uint8_t trackSequence,
    uint32_t colourFlags, const uint32_t sprites[4][5][2], const CoordsXY offsets[4][5][2],
    const CoordsXY boundsLengths[4][5][2], const CoordsXYZ boundsOffsets[4][5][2]);
void track_paint_util_eighth_to_diag_tiles_paint(
    paint_session* session, const int8_t thickness[4][4], int16_t height, Direction direction, uint8_t trackSequence,
    uint32_t colourFlags, const uint32_t sprites[4][4], const CoordsXY offsets[4][4], const CoordsXY boundsLengths[4][4],
    const CoordsXYZ boundsOffsets[4][4]);
void track_paint_util_diag_tiles_paint(
    paint_session* session, int8_t thickness, int16_t height, Direction direction, uint8_t trackSequence, uint32_t colourFlags,
    const uint32_t sprites[4], const CoordsXY offsets[4], const CoordsXY boundsLengths[4], const CoordsXYZ boundsOffsets[4]);

void track_paint_util_left_quarter_turn_1_tile_tunnel(
    paint_session* session, Direction direction, uint16_t baseHeight, int8_t startOffset, uint8_t startTunnel, int8_t endOffset,
    uint8_t endTunnel);
void track_paint_util_right_quarter_turn_1_tile_tunnel(
    paint_session* session, Direction direction, uint16_t baseHeight, int8_t startOffset, uint8_t startTunnel, int8_t endOffset,
    uint8_t endTunnel);

void track_paint_util_right_vertical_loop_segments(paint_session* session, Direction direction, uint8_t trackSequence);

void track_paint_util_left_corkscrew_up_supports(paint_session* session, Direction direction, uint16_t height);

using TRACK_PAINT_FUNCTION = void (*)(
    paint_session* session, const Ride* ride, uint8_t trackSequence, Direction direction, int32_t height,
    const TileElement* tileElement);
using TRACK_PAINT_FUNCTION_GETTER = TRACK_PAINT_FUNCTION (*)(int32_t trackType);

TRACK_PAINT_FUNCTION get_track_paint_function_stand_up_rc(int32_t trackType);
TRACK_PAINT_FUNCTION get_track_paint_function_suspended_swinging_rc(int32_t trackType);
TRACK_PAINT_FUNCTION get_track_paint_function_inverted_rc(int32_t trackType);
TRACK_PAINT_FUNCTION get_track_paint_function_junior_rc(int32_t trackType);
TRACK_PAINT_FUNCTION get_track_paint_function_monorail(int32_t trackType);
TRACK_PAINT_FUNCTION get_track_paint_function_mini_suspended_rc(int32_t trackType);
TRACK_PAINT_FUNCTION get_track_paint_function_miniature_railway(int32_t trackType);
TRACK_PAINT_FUNCTION get_track_paint_function_boat_hire(int32_t trackType);
TRACK_PAINT_FUNCTION get_track_paint_function_wooden_wild_mouse(int32_t trackType);
TRACK_PAINT_FUNCTION get_track_paint_function_steeplechase(int32_t trackType);
TRACK_PAINT_FUNCTION get_track_paint_function_car_ride(int32_t trackType);
TRACK_PAINT_FUNCTION get_track_paint_function_launched_freefall(int32_t trackType);
TRACK_PAINT_FUNCTION get_track_paint_function_bobsleigh_rc(int32_t trackType);
TRACK_PAINT_FUNCTION get_track_paint_function_observation_tower(int32_t trackType);
TRACK_PAINT_FUNCTION get_track_paint_function_looping_rc(int32_t trackType);
TRACK_PAINT_FUNCTION get_track_paint_function_dinghy_slide(int32_t trackType);
TRACK_PAINT_FUNCTION get_track_paint_function_mine_train_rc(int32_t trackType);
TRACK_PAINT_FUNCTION get_track_paint_function_chairlift(int32_t trackType);
TRACK_PAINT_FUNCTION get_track_paint_function_corkscrew_rc(int32_t trackType);
TRACK_PAINT_FUNCTION get_track_paint_function_maze(int32_t trackType);
TRACK_PAINT_FUNCTION get_track_paint_function_spiral_slide(int32_t trackType);
TRACK_PAINT_FUNCTION get_track_paint_function_go_karts(int32_t trackType);
TRACK_PAINT_FUNCTION get_track_paint_function_log_flume(int32_t trackType);
TRACK_PAINT_FUNCTION get_track_paint_function_river_rapids(int32_t trackType);
TRACK_PAINT_FUNCTION get_track_paint_function_dodgems(int32_t trackType);
TRACK_PAINT_FUNCTION get_track_paint_function_swinging_ship(int32_t trackType);
TRACK_PAINT_FUNCTION get_track_paint_function_swinging_inverter_ship(int32_t trackType);
TRACK_PAINT_FUNCTION get_track_paint_function_ferris_wheel(int32_t trackType);
TRACK_PAINT_FUNCTION get_track_paint_function_motionsimulator(int32_t trackType);
TRACK_PAINT_FUNCTION get_track_paint_function_3d_cinema(int32_t trackType);
TRACK_PAINT_FUNCTION get_track_paint_function_topspin(int32_t trackType);
TRACK_PAINT_FUNCTION get_track_paint_function_space_rings(int32_t trackType);
TRACK_PAINT_FUNCTION get_track_paint_function_reverse_freefall_rc(int32_t trackType);
TRACK_PAINT_FUNCTION get_track_paint_function_lift(int32_t trackType);
TRACK_PAINT_FUNCTION get_track_paint_function_vertical_drop_rc(int32_t trackType);
TRACK_PAINT_FUNCTION get_track_paint_function_shop(int32_t trackType);
TRACK_PAINT_FUNCTION get_track_paint_function_merry_go_round(int32_t trackType);
TRACK_PAINT_FUNCTION get_track_paint_function_facility(int32_t trackType);
TRACK_PAINT_FUNCTION get_track_paint_function_twist(int32_t trackType);
TRACK_PAINT_FUNCTION get_track_paint_function_haunted_house(int32_t trackType);
TRACK_PAINT_FUNCTION get_track_paint_function_circus(int32_t trackType);
TRACK_PAINT_FUNCTION get_track_paint_function_ghost_train(int32_t trackType);
TRACK_PAINT_FUNCTION get_track_paint_function_twister_rc(int32_t trackType);
TRACK_PAINT_FUNCTION get_track_paint_function_side_friction_rc(int32_t trackType);
TRACK_PAINT_FUNCTION get_track_paint_function_wooden_rc(int32_t trackType);
TRACK_PAINT_FUNCTION get_track_paint_function_wild_mouse(int32_t trackType);
TRACK_PAINT_FUNCTION get_track_paint_function_multi_dimension_rc(int32_t trackType);
TRACK_PAINT_FUNCTION get_track_paint_function_flying_rc(int32_t trackType);
TRACK_PAINT_FUNCTION get_track_paint_function_virginia_reel(int32_t trackType);
TRACK_PAINT_FUNCTION get_track_paint_function_splash_boats(int32_t trackType);
TRACK_PAINT_FUNCTION get_track_paint_function_mini_helicopters(int32_t trackType);
TRACK_PAINT_FUNCTION get_track_paint_function_lay_down_rc(int32_t trackType);
TRACK_PAINT_FUNCTION get_track_paint_function_suspended_monorail(int32_t trackType);
TRACK_PAINT_FUNCTION get_track_paint_function_reverser_rc(int32_t trackType);
TRACK_PAINT_FUNCTION get_track_paint_function_heartline_twister_rc(int32_t trackType);
TRACK_PAINT_FUNCTION get_track_paint_function_mini_golf(int32_t trackType);
TRACK_PAINT_FUNCTION get_track_paint_function_giga_rc(int32_t trackType);
TRACK_PAINT_FUNCTION get_track_paint_function_roto_drop(int32_t trackType);
TRACK_PAINT_FUNCTION get_track_paint_function_flying_saucers(int32_t trackType);
TRACK_PAINT_FUNCTION get_track_paint_function_crooked_house(int32_t trackType);
TRACK_PAINT_FUNCTION get_track_paint_function_monorail_cycles(int32_t trackType);
TRACK_PAINT_FUNCTION get_track_paint_function_compact_inverted_rc(int32_t trackType);
TRACK_PAINT_FUNCTION get_track_paint_function_water_rc(int32_t trackType);
TRACK_PAINT_FUNCTION get_track_paint_function_air_powered_vertical_rc(int32_t trackType);
TRACK_PAINT_FUNCTION get_track_paint_function_inverted_hairpin_rc(int32_t trackType);
TRACK_PAINT_FUNCTION get_track_paint_function_magic_carpet(int32_t trackType);
TRACK_PAINT_FUNCTION get_track_paint_function_submarine_ride(int32_t trackType);
TRACK_PAINT_FUNCTION get_track_paint_function_enterprise(int32_t trackType);
TRACK_PAINT_FUNCTION get_track_paint_function_inverted_impulse_rc(int32_t trackType);
TRACK_PAINT_FUNCTION get_track_paint_function_mini_rc(int32_t trackType);
TRACK_PAINT_FUNCTION get_track_paint_function_mine_ride(int32_t trackType);
TRACK_PAINT_FUNCTION get_track_paint_function_lim_launched_rc(int32_t trackType);
namespace HybridRC
{
    TRACK_PAINT_FUNCTION GetTrackPaintFunction(int32_t trackType);
}
namespace SingleRailRC
{
    TRACK_PAINT_FUNCTION GetTrackPaintFunction(int32_t trackType);
}

#endif<|MERGE_RESOLUTION|>--- conflicted
+++ resolved
@@ -291,12 +291,8 @@
     paint_session* session, enum edge_t edge, bool hasFence, const StationObject* stationObject, uint16_t height,
     uint8_t stationVariant);
 void track_paint_util_draw_narrow_station_platform(
-<<<<<<< HEAD
-    paint_session* session, Ride* ride, Direction direction, int32_t height, int32_t zOffset, const TileElement* tileElement);
-=======
     paint_session* session, const Ride* ride, Direction direction, int32_t height, int32_t zOffset,
     const TileElement* tileElement);
->>>>>>> 1bfcac14
 void track_paint_util_draw_station(
     paint_session* session, const Ride* ride, Direction direction, uint16_t height, const TileElement* tileElement);
 void track_paint_util_draw_station_2(
