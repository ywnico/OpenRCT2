/*****************************************************************************
 * Copyright (c) 2014-2020 OpenRCT2 developers
 *
 * For a complete list of all authors, please refer to contributors.md
 * Interested in contributing? Visit https://github.com/OpenRCT2/OpenRCT2
 *
 * OpenRCT2 is licensed under the GNU General Public License version 3.
 *****************************************************************************/

#pragma once

#include "../common.h"
#include "../object/Object.h"
#include "../rct12/RCT12.h"
#include "../rct2/RCT2.h"
#include "../world/Map.h"

struct Ride;

#define TRACK_PREVIEW_IMAGE_SIZE (370 * 217)

/* Track Entrance entry */
struct TrackDesignEntranceElement
{
    int8_t z;
    uint8_t direction;
    int16_t x;
    int16_t y;
    bool isExit;
};

struct TrackDesignSceneryElement
{
<<<<<<< HEAD
    ObjectEntryDescriptor scenery_object;
    int8_t x;
    int8_t y;
    int8_t z;
    uint8_t flags;
    uint8_t primary_colour;
    uint8_t secondary_colour;
=======
    rct_object_entry scenery_object; // 0x00
    int8_t x;                        // 0x10
    int8_t y;                        // 0x11
    int8_t z;                        // 0x12
    uint8_t flags;                   // 0x13 direction quadrant tertiary colour
    uint8_t primary_colour;          // 0x14
    uint8_t secondary_colour;        // 0x15
>>>>>>> de85a178

    bool IsQueue() const
    {
        return (flags & (1 << 7)) != 0;
    }
};

/**
 * Track design structure.
 */

/* Track Element entry  size: 0x03 */
struct TrackDesignTrackElement
{
    track_type_t type; // 0x00
    uint8_t flags;     // 0x02
};

/* Maze Element entry   size: 0x04 */
struct TrackDesignMazeElement
{
    union
    {
        uint32_t all;
        struct
        {
            int8_t x;
            int8_t y;
            union
            {
                uint16_t maze_entry;
                struct
                {
                    uint8_t direction;
                    uint8_t type;
                };
            };
        };
    };
};

class DataSerialiser;
enum class RideMode : uint8_t;

struct TrackDesign
{
    uint8_t type;
    uint8_t vehicle_type;
    money32 cost;
    uint32_t flags;
    RideMode ride_mode;
    uint8_t track_flags;
    uint8_t colour_scheme;
    std::array<rct_vehicle_colour, RCT2_MAX_CARS_PER_TRAIN> vehicle_colours;
    uint8_t entrance_style;
    uint8_t total_air_time;
    uint8_t depart_flags;
    uint8_t number_of_trains;
    uint8_t number_of_cars_per_train;
    uint8_t min_waiting_time;
    uint8_t max_waiting_time;
    uint8_t operation_setting;
    int8_t max_speed;
    int8_t average_speed;
    uint16_t ride_length;
    uint8_t max_positive_vertical_g;
    int8_t max_negative_vertical_g;
    uint8_t max_lateral_g;
    uint8_t inversions;
    uint8_t holes;
    uint8_t drops;
    uint8_t highest_drop_height;
    uint8_t excitement;
    uint8_t intensity;
    uint8_t nausea;
    money16 upkeep_cost;
    uint8_t track_spine_colour[RCT12_NUM_COLOUR_SCHEMES];
    uint8_t track_rail_colour[RCT12_NUM_COLOUR_SCHEMES];
    uint8_t track_support_colour[RCT12_NUM_COLOUR_SCHEMES];
    uint32_t flags2;
    ObjectEntryDescriptor vehicle_object;
    uint8_t space_required_x;
    uint8_t space_required_y;
    uint8_t vehicle_additional_colour[RCT2_MAX_CARS_PER_TRAIN];
    uint8_t lift_hill_speed;
    uint8_t num_circuits;

    std::vector<TrackDesignMazeElement> maze_elements;
    std::vector<TrackDesignTrackElement> track_elements;
    std::vector<TrackDesignEntranceElement> entrance_elements;
    std::vector<TrackDesignSceneryElement> scenery_elements;

    std::string name;

public:
    rct_string_id CreateTrackDesign(const Ride& ride);
    rct_string_id CreateTrackDesignScenery();
    void Serialise(DataSerialiser& stream);

private:
    uint8_t _saveDirection;
    rct_string_id CreateTrackDesignTrack(const Ride& ride);
    rct_string_id CreateTrackDesignMaze(const Ride& ride);
    CoordsXYE MazeGetFirstElement(const Ride& ride);
};

// Only written to in RCT2, not used in OpenRCT2. All of these are elements that had to be invented in RCT1.
enum : uint32_t
{
    TRACK_FLAGS_CONTAINS_VERTICAL_LOOP = (1 << 7),
    TRACK_FLAGS_CONTAINS_INLINE_TWIST = (1 << 17),
    TRACK_FLAGS_CONTAINS_HALF_LOOP = (1 << 18),
    TRACK_FLAGS_CONTAINS_CORKSCREW = (1 << 19),
    TRACK_FLAGS_CONTAINS_WATER_SPLASH = (1 << 27),
    TRACK_FLAGS_CONTAINS_BARREL_ROLL = (1 << 29),
    TRACK_FLAGS_CONTAINS_POWERED_LIFT = (1 << 30),
    TRACK_FLAGS_CONTAINS_LARGE_HALF_LOOP = (1u << 31),
};

enum : uint32_t
{
    TRACK_FLAGS2_CONTAINS_LOG_FLUME_REVERSER = (1 << 1),
    TRACK_FLAGS2_SIX_FLAGS_RIDE_DEPRECATED = (1u << 31) // Not used anymore.
};

enum
{
    TDPF_PLACE_SCENERY = 1 << 0,
};

enum
{
    TRACK_DESIGN_FLAG_SCENERY_UNAVAILABLE = (1 << 0),
    TRACK_DESIGN_FLAG_HAS_SCENERY = (1 << 1),
    TRACK_DESIGN_FLAG_VEHICLE_UNAVAILABLE = (1 << 2),
};

enum
{
    PTD_OPERATION_DRAW_OUTLINES,
    PTD_OPERATION_PLACE_QUERY,
    PTD_OPERATION_PLACE,
    PTD_OPERATION_GET_PLACE_Z,
    PTD_OPERATION_PLACE_GHOST,
    PTD_OPERATION_PLACE_TRACK_PREVIEW,
    PTD_OPERATION_REMOVE_GHOST,
};

static constexpr uint8_t PTD_OPERATION_FLAG_IS_REPLAY = (1 << 7);

enum
{
    MAZE_ELEMENT_TYPE_MAZE_TRACK = 0,
    MAZE_ELEMENT_TYPE_ENTRANCE = (1 << 3),
    MAZE_ELEMENT_TYPE_EXIT = (1 << 7)
};

static constexpr ride_id_t PreviewRideId = static_cast<ride_id_t>(0);

extern bool gTrackDesignSceneryToggle;

extern bool _trackDesignDrawingPreview;

extern bool _trackDesignPlaceStateSceneryUnavailable;
extern bool gTrackDesignSaveMode;
extern ride_id_t gTrackDesignSaveRideIndex;

[[nodiscard]] std::unique_ptr<TrackDesign> track_design_open(const utf8* path);

void track_design_mirror(TrackDesign* td6);

money32 place_virtual_track(TrackDesign* td6, uint8_t ptdOperation, bool placeScenery, Ride* ride, const CoordsXYZ& coords);

///////////////////////////////////////////////////////////////////////////////
// Track design preview
///////////////////////////////////////////////////////////////////////////////
void track_design_draw_preview(TrackDesign* td6, uint8_t* pixels);

///////////////////////////////////////////////////////////////////////////////
// Track design saving
///////////////////////////////////////////////////////////////////////////////
void track_design_save_init();
void track_design_save_reset_scenery();
bool track_design_save_contains_tile_element(const TileElement* tileElement);
void track_design_save_select_nearby_scenery(ride_id_t rideIndex);
void track_design_save_select_tile_element(
    ViewportInteractionItem interactionType, const CoordsXY& loc, TileElement* tileElement, bool collect);

bool track_design_are_entrance_and_exit_placed();

extern std::vector<TrackDesignSceneryElement> _trackSavedTileElementsDesc;
extern std::vector<const TileElement*> _trackSavedTileElements;<|MERGE_RESOLUTION|>--- conflicted
+++ resolved
@@ -31,7 +31,6 @@
 
 struct TrackDesignSceneryElement
 {
-<<<<<<< HEAD
     ObjectEntryDescriptor scenery_object;
     int8_t x;
     int8_t y;
@@ -39,15 +38,6 @@
     uint8_t flags;
     uint8_t primary_colour;
     uint8_t secondary_colour;
-=======
-    rct_object_entry scenery_object; // 0x00
-    int8_t x;                        // 0x10
-    int8_t y;                        // 0x11
-    int8_t z;                        // 0x12
-    uint8_t flags;                   // 0x13 direction quadrant tertiary colour
-    uint8_t primary_colour;          // 0x14
-    uint8_t secondary_colour;        // 0x15
->>>>>>> de85a178
 
     bool IsQueue() const
     {
