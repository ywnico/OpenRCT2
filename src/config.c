/*****************************************************************************
 * Copyright (c) 2014 Ted John
 * OpenRCT2, an open source clone of Roller Coaster Tycoon 2.
 * 
 * This file is part of OpenRCT2.
 * 
 * OpenRCT2 is free software: you can redistribute it and/or modify
 * it under the terms of the GNU General Public License as published by
 * the Free Software Foundation, either version 3 of the License, or
 * (at your option) any later version.

 * This program is distributed in the hope that it will be useful,
 * but WITHOUT ANY WARRANTY; without even the implied warranty of
 * MERCHANTABILITY or FITNESS FOR A PARTICULAR PURPOSE.  See the
 * GNU General Public License for more details.

 * You should have received a copy of the GNU General Public License
 * along with this program.  If not, see <http://www.gnu.org/licenses/>.
 *****************************************************************************/

#include "addresses.h"
#include "config.h"
#include "localisation/language.h"
#include "localisation/localisation.h"
#include "util/util.h"
#include "interface/themes.h"

// Magic number for original game cfg file
static const int MagicNumber = 0x0003113A;

enum {
	CONFIG_VALUE_TYPE_BOOLEAN,
	CONFIG_VALUE_TYPE_UINT8,
	CONFIG_VALUE_TYPE_UINT16,
	CONFIG_VALUE_TYPE_UINT32,
	CONFIG_VALUE_TYPE_SINT8,
	CONFIG_VALUE_TYPE_SINT16,
	CONFIG_VALUE_TYPE_SINT32,
	CONFIG_VALUE_TYPE_FLOAT,
	CONFIG_VALUE_TYPE_DOUBLE,
	CONFIG_VALUE_TYPE_STRING
};

size_t _configValueTypeSize[] = {
	sizeof(bool),
	sizeof(uint8),
	sizeof(uint16),
	sizeof(uint32),
	sizeof(sint8),
	sizeof(sint16),
	sizeof(sint32),
	sizeof(float),
	sizeof(double),
	sizeof(utf8string)
};

typedef union {
	sint32 value_sint32;

	bool value_boolean;
	sint8 value_sint8;
	sint16 value_sint16;
	uint8 value_uint8;
	uint16 value_uint16;
	uint32 value_uint32;
	float value_float;
	double value_double;
	utf8string value_string;
} value_union;

typedef struct {
	const_utf8string key;
	value_union value;
} config_enum_definition;

#define END_OF_ENUM { NULL, 0 }

typedef struct {
	size_t offset;
	const_utf8string property_name;
	uint8 type;
	value_union default_value;
	config_enum_definition *enum_definitions;
} config_property_definition;

typedef struct {
	void *base_address;
	const_utf8string section_name;
	config_property_definition *property_definitions;
	int property_definitions_count;
} config_section_definition;

#pragma region Enum definitions

config_enum_definition _screenShotFormatEnum[] = {
	{ "BMP", SCREENSHOT_FORMAT_BMP },
	{ "PNG", SCREENSHOT_FORMAT_PNG },
	END_OF_ENUM
};

config_enum_definition _measurementFormatEnum[] = {
	{ "IMPERIAL", MEASUREMENT_FORMAT_IMPERIAL },
	{ "METRIC", MEASUREMENT_FORMAT_METRIC },
	END_OF_ENUM
};

config_enum_definition _temperatureFormatEnum[] = {
	{ "CELSIUS", TEMPERATURE_FORMAT_C },
	{ "FAHRENHEIT", TEMPERATURE_FORMAT_F },
	END_OF_ENUM
};

config_enum_definition _currencyEnum[] = {
	{ "GBP", CURRENCY_POUNDS },
	{ "USD", CURRENCY_DOLLARS },
	{ "FRF", CURRENCY_FRANC },
	{ "DEM", CURRENCY_DEUTSCHMARK },
	{ "JPY", CURRENCY_YEN },
	{ "ESP", CURRENCY_PESETA },
	{ "ITL", CURRENCY_LIRA },
	{ "NLG", CURRENCY_GUILDERS },
	{ "SEK", CURRENCY_KRONA },
	{ "EUR", CURRENCY_EUROS },
	END_OF_ENUM
};

config_enum_definition _languageEnum[] = {
	{ "en-GB", LANGUAGE_ENGLISH_UK },
	{ "en-US", LANGUAGE_ENGLISH_US },
	{ "de-DE", LANGUAGE_GERMAN },
	{ "nl-NL", LANGUAGE_DUTCH },
	{ "fr-FR", LANGUAGE_FRENCH },
	{ "hu-HU", LANGUAGE_HUNGARIAN },
	{ "pl-PL", LANGUAGE_POLISH },
	{ "es-ES", LANGUAGE_SPANISH },
	{ "sv-SE", LANGUAGE_SWEDISH },
	END_OF_ENUM
};

config_enum_definition _dateFormatEnum[] = {
	{ "DD/MM/YY", DATE_FORMAT_DMY },
	{ "MM/DD/YY", DATE_FORMAT_MDY },
	END_OF_ENUM
};

#pragma endregion

#pragma region Section / property definitions

config_property_definition _generalDefinitions[] = {
	{ offsetof(general_configuration, always_show_gridlines),			"always_show_gridlines",		CONFIG_VALUE_TYPE_BOOLEAN,		false,							NULL					},
	{ offsetof(general_configuration, autosave_frequency),				"autosave",						CONFIG_VALUE_TYPE_UINT8,		AUTOSAVE_EVERY_MONTH,			NULL					},
	{ offsetof(general_configuration, confirmation_prompt),				"confirmation_prompt",			CONFIG_VALUE_TYPE_UINT8,		0,								NULL					},
	{ offsetof(general_configuration, construction_marker_colour),		"construction_marker_colour",	CONFIG_VALUE_TYPE_UINT8,		false,							NULL					},
	{ offsetof(general_configuration, currency_format),					"currency_format",				CONFIG_VALUE_TYPE_UINT8,		CURRENCY_POUNDS,				_currencyEnum			},
	{ offsetof(general_configuration, edge_scrolling),					"edge_scrolling",				CONFIG_VALUE_TYPE_BOOLEAN,		true,							NULL					},
	{ offsetof(general_configuration, fullscreen_mode),					"fullscreen_mode",				CONFIG_VALUE_TYPE_UINT8,		0,								NULL					},
	{ offsetof(general_configuration, fullscreen_height),				"fullscreen_height",			CONFIG_VALUE_TYPE_SINT32,		-1,								NULL					},
	{ offsetof(general_configuration, fullscreen_width),				"fullscreen_width",				CONFIG_VALUE_TYPE_SINT32,		-1,								NULL					},
	{ offsetof(general_configuration, game_path),						"game_path",					CONFIG_VALUE_TYPE_STRING,		{ .value_string = NULL },		NULL					},
	{ offsetof(general_configuration, landscape_smoothing),				"landscape_smoothing",			CONFIG_VALUE_TYPE_BOOLEAN,		true,							NULL					},
	{ offsetof(general_configuration, language),						"language",						CONFIG_VALUE_TYPE_UINT16,		LANGUAGE_ENGLISH_UK,			_languageEnum			},
	{ offsetof(general_configuration, measurement_format),				"measurement_format",			CONFIG_VALUE_TYPE_UINT8,		MEASUREMENT_FORMAT_IMPERIAL,	_measurementFormatEnum	},
	{ offsetof(general_configuration, play_intro),						"play_intro",					CONFIG_VALUE_TYPE_BOOLEAN,		false,							NULL					},
	{ offsetof(general_configuration, save_plugin_data),				"save_plugin_data",				CONFIG_VALUE_TYPE_BOOLEAN,		false,							NULL					},
	{ offsetof(general_configuration, debugging_tools),					"debugging_tools",				CONFIG_VALUE_TYPE_BOOLEAN,		false,							NULL					},
	{ offsetof(general_configuration, screenshot_format),				"screenshot_format",			CONFIG_VALUE_TYPE_UINT8,		SCREENSHOT_FORMAT_PNG,			_screenShotFormatEnum	},
	{ offsetof(general_configuration, show_height_as_units),			"show_height_as_units",			CONFIG_VALUE_TYPE_BOOLEAN,		false,							NULL					},
	{ offsetof(general_configuration, temperature_format),				"temperature_format",			CONFIG_VALUE_TYPE_UINT8,		TEMPERATURE_FORMAT_C,			_temperatureFormatEnum	},
	{ offsetof(general_configuration, window_height),					"window_height",				CONFIG_VALUE_TYPE_SINT32,		-1,								NULL					},
	{ offsetof(general_configuration, window_snap_proximity),			"window_snap_proximity",		CONFIG_VALUE_TYPE_UINT8,		5,								NULL					},
	{ offsetof(general_configuration, window_width),					"window_width",					CONFIG_VALUE_TYPE_SINT32,		-1,								NULL					},
	{ offsetof(general_configuration, hardware_display),				"hardware_display",				CONFIG_VALUE_TYPE_BOOLEAN,		false,							NULL					},
	{ offsetof(general_configuration, test_unfinished_tracks),			"test_unfinished_tracks",		CONFIG_VALUE_TYPE_BOOLEAN,		false,							NULL					},
	{ offsetof(general_configuration, no_test_crashes),					"no_test_crashes",				CONFIG_VALUE_TYPE_BOOLEAN,		false,							NULL					},
	{ offsetof(general_configuration, date_format),						"date_format",					CONFIG_VALUE_TYPE_UINT8,		DATE_FORMAT_DMY,				_dateFormatEnum			},
};

config_property_definition _interfaceDefinitions[] = {
	{ offsetof(interface_configuration, toolbar_show_finances),			"toolbar_show_finances",		CONFIG_VALUE_TYPE_BOOLEAN,		false,							NULL					},
	{ offsetof(interface_configuration, toolbar_show_research),			"toolbar_show_research",		CONFIG_VALUE_TYPE_BOOLEAN,		true,							NULL					},
	{ offsetof(interface_configuration, toolbar_show_cheats),			"toolbar_show_cheats",			CONFIG_VALUE_TYPE_BOOLEAN,		false,							NULL					},
	{ offsetof(interface_configuration, allow_subtype_switching),		"allow_subtype_switching",		CONFIG_VALUE_TYPE_BOOLEAN,		false,							NULL					},
	{ offsetof(interface_configuration, console_small_font),			"console_small_font",			CONFIG_VALUE_TYPE_BOOLEAN,		false,							NULL					},
	{ offsetof(interface_configuration, current_theme_preset),			"current_theme",				CONFIG_VALUE_TYPE_STRING, { .value_string = "*RCT2" }, NULL },
};

config_property_definition _soundDefinitions[] = {
	{ offsetof(sound_configuration, forced_software_buffering),			"forced_software_buffering",	CONFIG_VALUE_TYPE_BOOLEAN,		false,							NULL					},
	{ offsetof(sound_configuration, sound_quality),						"sound_quality",				CONFIG_VALUE_TYPE_UINT8,		2,								NULL					},
	{ offsetof(sound_configuration, title_music),						"title_music",					CONFIG_VALUE_TYPE_UINT8,		2,								NULL					},
	{ offsetof(sound_configuration, sound),								"sound",						CONFIG_VALUE_TYPE_BOOLEAN,		true,							NULL					},
	{ offsetof(sound_configuration, ride_music),						"ride_music",					CONFIG_VALUE_TYPE_BOOLEAN,		true,							NULL					},
	{ offsetof(sound_configuration, master_volume),						"master_volume",				CONFIG_VALUE_TYPE_UINT8,		100,							NULL					},
	{ offsetof(sound_configuration, music_volume),						"music_volume",					CONFIG_VALUE_TYPE_UINT8,		100,							NULL					},
};

config_property_definition _cheatDefinitions[] = {
	{ offsetof(cheat_configuration, fast_lift_hill),					"fast_lift_hill",				CONFIG_VALUE_TYPE_BOOLEAN,		false,							NULL					},
	{ offsetof(cheat_configuration, disable_brakes_failure),			"disable_brakes_failure",		CONFIG_VALUE_TYPE_BOOLEAN,		false,							NULL					},
	{ offsetof(cheat_configuration, disable_all_breakdowns),			"disable_all_breakdowns",		CONFIG_VALUE_TYPE_BOOLEAN,		false,							NULL					},
	{ offsetof(cheat_configuration, unlock_all_prices),					"unlock_all_prices",			CONFIG_VALUE_TYPE_BOOLEAN,		false,							NULL					},
};

config_property_definition _twitchDefinitions[] = {
	{ offsetof(twitch_configuration, channel),							"channel",						CONFIG_VALUE_TYPE_STRING,		{ .value_string = NULL },		NULL					},
	{ offsetof(twitch_configuration, enable_follower_peep_names),		"follower_peep_names",			CONFIG_VALUE_TYPE_BOOLEAN,		true,							NULL					},
	{ offsetof(twitch_configuration, enable_follower_peep_tracking),	"follower_peep_tracking",		CONFIG_VALUE_TYPE_BOOLEAN,		false,							NULL					},
	{ offsetof(twitch_configuration, enable_chat_peep_names),			"chat_peep_names",				CONFIG_VALUE_TYPE_BOOLEAN,		true,							NULL					},
	{ offsetof(twitch_configuration, enable_chat_peep_tracking),		"chat_peep_tracking",			CONFIG_VALUE_TYPE_BOOLEAN,		true,							NULL					},
	{ offsetof(twitch_configuration, enable_news),						"news",							CONFIG_VALUE_TYPE_BOOLEAN,		false,							NULL					}
};

config_section_definition _sectionDefinitions[] = {
	{ &gConfigGeneral, "general", _generalDefinitions, countof(_generalDefinitions) },
	{ &gConfigInterface, "interface", _interfaceDefinitions, countof(_interfaceDefinitions) },
	{ &gConfigSound, "sound", _soundDefinitions, countof(_soundDefinitions) },
	{ &gConfigCheat, "cheat", _cheatDefinitions, countof(_cheatDefinitions) },
	{ &gConfigTwitch, "twitch", _twitchDefinitions, countof(_twitchDefinitions) }
};

#pragma endregion

general_configuration gConfigGeneral;
interface_configuration gConfigInterface;
sound_configuration gConfigSound;
cheat_configuration gConfigCheat;
twitch_configuration gConfigTwitch;
themes_configuration gConfigThemes;

bool config_open(const utf8string path);
bool config_save(const utf8string path);
static void config_read_properties(config_section_definition **currentSection, const_utf8string line);
static void config_save_property_value(FILE *file, uint8 type, value_union *value);
static bool config_read_enum(void *dest, int destSize, const utf8 *key, int keySize, config_enum_definition *enumDefinitions);
static void config_write_enum(FILE *file, uint8 type, value_union *value, config_enum_definition *enumDefinitions);

static int utf8_read(utf8 **outch);
static void utf8_skip_whitespace(utf8 **outch);
static void utf8_skip_non_whitespace(utf8 **outch);

void config_apply_to_old_addresses();

void config_set_defaults()
{
	int i, j;

	for (i = 0; i < countof(_sectionDefinitions); i++) {
		config_section_definition *section = &_sectionDefinitions[i];
		for (j = 0; j < section->property_definitions_count; j++) {
			config_property_definition *property = &section->property_definitions[j];

			value_union *destValue = (value_union*)((size_t)section->base_address + (size_t)property->offset);

			if (strcmp(property->property_name, "language") == 0){
				destValue->value_uint16 = platform_get_locale_language();
				if (destValue->value_uint16 == LANGUAGE_UNDEFINED)
					memcpy(destValue, &property->default_value, _configValueTypeSize[property->type]);
			}
			else if (strcmp(property->property_name, "currency_format") == 0){
				destValue->value_uint8 = platform_get_locale_currency();
			}
			else if (strcmp(property->property_name, "measurement_format") == 0){
				destValue->value_uint8 = platform_get_locale_measurement_format();
			}
			else if (strcmp(property->property_name, "temperature_format") == 0){
				destValue->value_uint8 = platform_get_locale_temperature_format();
			}
			else {
				memcpy(destValue, &property->default_value, _configValueTypeSize[property->type]);
			}
		}
	}
}

bool config_open_default()
{
	utf8 path[MAX_PATH];

	platform_get_user_directory(path, NULL);
	strcat(path, "config.ini");
	if (config_open(path)) {
		config_apply_to_old_addresses();
		return true;
	}

	return false;
}

bool config_save_default()
{
	utf8 path[MAX_PATH];

	platform_get_user_directory(path, NULL);
	strcat(path, "config.ini");
	if (config_save(path)) {
		config_apply_to_old_addresses();
		return true;
	}

	return false;
}

bool config_open(const utf8string path)
{
	FILE *file;
	uint8 *lineBuffer;
	size_t lineBufferCapacity;
	size_t lineLength;
	int c;
	config_section_definition *currentSection;

	file = fopen(path, "rb");
	if (file == NULL)
		return false;

	currentSection = NULL;
	lineBufferCapacity = 64;
	lineBuffer = malloc(lineBufferCapacity);
	lineLength = 0;

	// Skim UTF-8 byte order mark
	fread(lineBuffer, 3, 1, file);
	if (!(lineBuffer[0] == 0xEF && lineBuffer[1] == 0xBB && lineBuffer[2] == 0xBF))
		fseek(file, 0, SEEK_SET);

	while ((c = fgetc(file)) != EOF) {
		if (c == '\n' || c == '\r') {
			lineBuffer[lineLength++] = 0;
			config_read_properties(&currentSection, (const_utf8string)lineBuffer);
			lineLength = 0;
		} else {
			lineBuffer[lineLength++] = c;
		}

		if (lineLength >= lineBufferCapacity) {
			lineBufferCapacity *= 2;
			lineBuffer = realloc(lineBuffer, lineBufferCapacity);
		}
	}

	if (lineLength > 0) {
		lineBuffer[lineLength++] = 0;
		config_read_properties(&currentSection, lineBuffer);
	}

	free(lineBuffer);
	fclose(file);
	return true;
}

bool config_save(const utf8string path)
{
	FILE *file;
	int i, j;
	value_union *value;

	file = fopen(path, "wb");
	if (file == NULL) {
		log_error("Unable to write to config file.");
		return false;
	}

	for (i = 0; i < countof(_sectionDefinitions); i++) {
		config_section_definition *section = &_sectionDefinitions[i];

		fputc('[', file);
		fwrite(section->section_name, strlen(section->section_name), 1, file);
		fputc(']', file);
		fputc('\n', file);

		for (j = 0; j < section->property_definitions_count; j++) {
			config_property_definition *property = &section->property_definitions[j];

			fwrite(property->property_name, strlen(property->property_name), 1, file);
			fwrite(" = ", 3, 1, file);

			value = (value_union*)((size_t)section->base_address + (size_t)property->offset);
			if (property->enum_definitions != NULL)
				config_write_enum(file, property->type, value, property->enum_definitions);
			else
				config_save_property_value(file, property->type, value);
			fputc('\n', file);
		}
		fputc('\n', file);
	}

	fclose(file);
	return true;
}

static void config_save_property_value(FILE *file, uint8 type, value_union *value)
{
	switch (type) {
	case CONFIG_VALUE_TYPE_BOOLEAN:
		if (value->value_boolean) fwrite("true", 4, 1, file);
		else fwrite("false", 5, 1, file);
		break;
	case CONFIG_VALUE_TYPE_UINT8:
		fprintf(file, "%u", value->value_uint8);
		break;
	case CONFIG_VALUE_TYPE_UINT16:
		fprintf(file, "%u", value->value_uint16);
		break;
	case CONFIG_VALUE_TYPE_UINT32:
		fprintf(file, "%u", value->value_uint32);
		break;
	case CONFIG_VALUE_TYPE_SINT8:
		fprintf(file, "%d", value->value_sint8);
		break;
	case CONFIG_VALUE_TYPE_SINT16:
		fprintf(file, "%d", value->value_sint16);
		break;
	case CONFIG_VALUE_TYPE_SINT32:
		fprintf(file, "%d", value->value_sint32);
		break;
	case CONFIG_VALUE_TYPE_FLOAT:
		fprintf(file, "%.3f", value->value_float);
		break;
	case CONFIG_VALUE_TYPE_DOUBLE:
		fprintf(file, "%.6f", value->value_double);
		break;
	case CONFIG_VALUE_TYPE_STRING:
		fputc('"', file);
		if (value->value_string != NULL)
			fwrite(value->value_string, strlen(value->value_string), 1, file);
		fputc('"', file);
		break;
	}
}

bool config_get_section(const utf8string line, const utf8 **sectionName, int *sectionNameSize)
{
	utf8 *ch;
	int c;

	ch = line;
	utf8_skip_whitespace(&ch);
	if (*ch != '[') return false;
	*sectionName = ++ch;

	while (*ch != 0) {
		c = utf8_read(&ch);
		if (c == '#') return false;
		if (c == '[') return false;
		if (c == ' ') break;
		if (c == ']') break;
	}

	*sectionNameSize = ch - *sectionName - 1;
	return true;
}

bool config_get_property_name_value(const utf8string line, utf8 **propertyName, int *propertyNameSize, utf8 **value, int *valueSize)
{
	utf8 *ch;
	int c, lastC;
	bool quotes;

	ch = line;
	utf8_skip_whitespace(&ch);
	
	if (*ch == 0) return false;
	*propertyName = ch;

	while (*ch != 0) {
		c = utf8_read(&ch);
		if (isspace(c) || c == '=') {
			*propertyNameSize = ch - *propertyName - 1;
			break;
		} else if (c == '#') {
			return false;
		}
	}

	if (*ch == 0) return false;
	utf8_skip_whitespace(&ch);
	if (*ch != '=') return false;
	ch++;
	utf8_skip_whitespace(&ch);
	if (*ch == 0) return false;

	if (*ch == '"') {
		ch++;
		quotes = true;
	} else {
		quotes = false;
	}
	*value = ch;

	while (*ch != 0) {
		c = utf8_read(&ch);
		if (isspace(c) || c == '#') {
			if (!quotes) break;
		}
		lastC = c;
	}
	*valueSize = ch - *value - 1;
	return true;
}

config_section_definition *config_get_section_def(const utf8 *name, int size)
{
	int i;

	for (i = 0; i < countof(_sectionDefinitions); i++) {
		const_utf8string sectionName = _sectionDefinitions[i].section_name;
		if (sectionName[size] == 0 && _strnicmp(sectionName, name, size) == 0)
			return &_sectionDefinitions[i];
	}

	return NULL;
}

config_property_definition *config_get_property_def(config_section_definition *section, const utf8 *name, int size)
{
	int i;

	for (i = 0; i < section->property_definitions_count; i++) {
		const_utf8string propertyName = section->property_definitions[i].property_name;
		if (propertyName[size] == 0 && _strnicmp(propertyName, name, size) == 0)
			return &section->property_definitions[i];
	}

	return NULL;
}

void config_set_property(const config_section_definition *section, const config_property_definition *property, const utf8 *value, int valueSize)
{
	value_union *destValue = (value_union*)((size_t)section->base_address + (size_t)property->offset);

	if (property->enum_definitions != NULL)
		if (config_read_enum(destValue, _configValueTypeSize[property->type], value, valueSize, property->enum_definitions))
			return;

	switch (property->type) {
	case CONFIG_VALUE_TYPE_BOOLEAN:
		if (_strnicmp(value, "false", valueSize) == 0) destValue->value_boolean = false;
		else if (_strnicmp(value, "true", valueSize) == 0) destValue->value_boolean = true;
		else destValue->value_boolean = strtol(value, NULL, 0) != 0;
		break;
	case CONFIG_VALUE_TYPE_UINT8:
		destValue->value_uint8 = (uint8)strtol(value, NULL, 0);
		break;
	case CONFIG_VALUE_TYPE_UINT16:
		destValue->value_uint16 = (uint16)strtol(value, NULL, 0);
		break;
	case CONFIG_VALUE_TYPE_UINT32:
		destValue->value_uint32 = (uint32)strtol(value, NULL, 0);
		break;
	case CONFIG_VALUE_TYPE_SINT8:
		destValue->value_sint8 = (sint8)strtol(value, NULL, 0);
		break;
	case CONFIG_VALUE_TYPE_SINT16:
		destValue->value_sint16 = (sint16)strtol(value, NULL, 0);
		break;
	case CONFIG_VALUE_TYPE_SINT32:
		destValue->value_sint32 = (sint32)strtol(value, NULL, 0);
		break;
	case CONFIG_VALUE_TYPE_FLOAT:
		destValue->value_float = strtof(value, NULL);
		break;
	case CONFIG_VALUE_TYPE_DOUBLE:
		destValue->value_double = strtod(value, NULL);
		break;
	case CONFIG_VALUE_TYPE_STRING:
		SafeFree(destValue->value_string);
		destValue->value_string = malloc(valueSize + 1);
		memcpy(destValue->value_string, value, valueSize);
		destValue->value_string[valueSize] = 0;
		break;
	}
}

static void config_read_properties(config_section_definition **currentSection, const_utf8string line)
{
	utf8 *ch = (utf8*)line;
	utf8_skip_whitespace(&ch);

	if (*ch == '[') {
		const utf8 *sectionName;
		int sectionNameSize;
		if (config_get_section(ch, &sectionName, &sectionNameSize))
			*currentSection = config_get_section_def(sectionName, sectionNameSize);
	} else {
		if (*currentSection != NULL) {
			utf8 *propertyName, *value;
			int propertyNameSize, valueSize;
			if (config_get_property_name_value(ch, &propertyName, &propertyNameSize, &value, &valueSize)) {
				config_property_definition *property;
				property = config_get_property_def(*currentSection, propertyName, propertyNameSize);
				if (property != NULL)
					config_set_property(*currentSection, property, value, valueSize);
			}
		}
	}
}

static bool config_read_enum(void *dest, int destSize, const utf8 *key, int keySize, config_enum_definition *enumDefinitions)
{
	while (enumDefinitions->key != NULL) {
		if (_strnicmp(enumDefinitions->key, key, keySize) == 0) {
			memcpy(dest, &enumDefinitions->value.value_uint32, destSize);
			return true;
		}
		enumDefinitions++;
	}
	return false;
}

static void config_write_enum(FILE *file, uint8 type, value_union *value, config_enum_definition *enumDefinitions)
{
	uint32 enumValue = (value->value_uint32) & ((1 << (_configValueTypeSize[type] * 8)) - 1);
	while (enumDefinitions->key != NULL) {
		if (enumDefinitions->value.value_uint32 == enumValue) {
			fwrite(enumDefinitions->key, strlen(enumDefinitions->key), 1, file);
			return;
		}
		enumDefinitions++;
	}
	config_save_property_value(file, type, value);
}

static int utf8_read(utf8 **outch)
{
	int result;
	int numBytes;

	utf8 *ch = *outch;
	if (!(ch[0] & 0x80)) {
		result = ch[0];
		numBytes = 1;
	} else if (!(ch[0] & 0x20)) {
		result = ((ch[0] & 0x1F) << 6) | (ch[1] & 0x3F);
		numBytes = 2;
	} else {
		numBytes = 1;
	}

	*outch = ch + numBytes;
	return result;
}

static void utf8_skip_whitespace(utf8 **outch)
{
	utf8 *ch;
	while (**outch != 0) {
		ch = *outch;
		if (!isspace(utf8_read(outch))) {
			*outch = ch;
			break;
		}
	}
}

static void utf8_skip_non_whitespace(utf8 **outch)
{
	while (**outch != 0) {
		if (isspace(utf8_read(outch)))
			break;
	}
}

/*

Code reserved for when we want more intelligent saving of config file which preserves comments and layout

enum {
	CONFIG_LINE_TYPE_WHITESPACE,
	CONFIG_LINE_TYPE_COMMENT,
	CONFIG_LINE_TYPE_SECTION,
	CONFIG_LINE_TYPE_PROPERTY,
	CONFIG_LINE_TYPE_INVALID
};

typedef struct {
	uint8 type;
	utf8string line;
} config_line;

static config_line *_configLines = NULL;

*/

/**
 * Attempts to find the RCT2 installation directory.
 * This should be created from some other resource when OpenRCT2 grows.
 * @param resultPath Pointer to where the absolute path of the RCT2 installation directory will be copied to.
 * @returns 1 if successful, otherwise 0.
 */
static bool config_find_rct2_path(char *resultPath)
{
	int i;

	log_verbose("searching common installation locations.");

	const char *searchLocations[] = {
		"C:\\Program Files\\Infogrames\\RollerCoaster Tycoon 2",
		"C:\\Program Files (x86)\\Infogrames\\RollerCoaster Tycoon 2",
		"C:\\Program Files\\Infogrames Interactive\\RollerCoaster Tycoon 2",
		"C:\\Program Files (x86)\\Infogrames Interactive\\RollerCoaster Tycoon 2",
		"C:\\Program Files\\Atari\\RollerCoaster Tycoon 2",
		"C:\\Program Files (x86)\\Atari\\RollerCoaster Tycoon 2",
		"C:\\GOG Games\\RollerCoaster Tycoon 2 Triple Thrill Pack"
	};

	for (i = 0; i < countof(searchLocations); i++) {
		if (platform_directory_exists(searchLocations[i]) ) {
			strcpy(resultPath, searchLocations[i]);
			return true;
		}
	}

	return false;
}

bool config_find_or_browse_install_directory()
{
	char path[MAX_PATH];
	char *installPath;

	if (config_find_rct2_path(path)) {
		SafeFree(gConfigGeneral.game_path);
		gConfigGeneral.game_path = malloc(strlen(path) + 1);
		strcpy(gConfigGeneral.game_path, path);
	} else {
		platform_show_messagebox("Unable to find RCT2 installation directory. Please select the directory where you installed RCT2!");
		installPath = platform_open_directory_browser("Please select your RCT2 directory");
		if (installPath == NULL)
			return false;

		SafeFree(gConfigGeneral.game_path);
		gConfigGeneral.game_path = installPath;
	}

	return true;
}

#pragma region Obsolete

/**
 * Any code not implemented in OpenRCT2 will still uses the old configuration option addresses. This function copies all the
 * OpenRCT2 configuration options to those addresses until the process is no longer necessary.
 */
void config_apply_to_old_addresses()
{
	RCT2_GLOBAL(RCT2_ADDRESS_CONFIG_EDGE_SCROLLING, sint8) = gConfigGeneral.edge_scrolling;
	RCT2_GLOBAL(RCT2_ADDRESS_CONFIG_CURRENCY, sint8) = gConfigGeneral.currency_format; 
	RCT2_GLOBAL(RCT2_ADDRESS_CONFIG_METRIC, sint8) = gConfigGeneral.measurement_format;
	RCT2_GLOBAL(RCT2_ADDRESS_CONFIG_TEMPERATURE, sint8) = gConfigGeneral.temperature_format;
	RCT2_GLOBAL(RCT2_ADDRESS_CONFIG_CONSTRUCTION_MARKER, uint8) = gConfigGeneral.construction_marker_colour;
	RCT2_GLOBAL(RCT2_ADDRESS_CONFIG_SOUND_QUALITY, sint8) = gConfigSound.sound_quality;
	RCT2_GLOBAL(RCT2_ADDRESS_CONFIG_SOUND_SW_BUFFER, sint8) = gConfigSound.forced_software_buffering; 
	RCT2_GLOBAL(RCT2_ADDRESS_CONFIG_HEIGHT_MARKERS, sint16) = (gConfigGeneral.measurement_format + 1) * 256;
	if (gConfigGeneral.show_height_as_units)
		RCT2_GLOBAL(RCT2_ADDRESS_CONFIG_HEIGHT_MARKERS, sint16) = 0;

	int configFlags = 0;
	if (gConfigGeneral.always_show_gridlines)
		configFlags |= CONFIG_FLAG_ALWAYS_SHOW_GRIDLINES;
	if (!gConfigGeneral.landscape_smoothing)
		configFlags |= CONFIG_FLAG_DISABLE_SMOOTH_LANDSCAPE;
	if (gConfigGeneral.show_height_as_units)
		configFlags |= CONFIG_FLAG_SHOW_HEIGHT_AS_UNITS;
	if (gConfigGeneral.save_plugin_data)
		configFlags |= CONFIG_FLAG_SAVE_PLUGIN_DATA;

	RCT2_GLOBAL(RCT2_ADDRESS_CONFIG_FLAGS, uint8) = configFlags;
}

// The following functions are related to the original configuration file. This has now been replaced with a new configuration
// INI file located in the user's OpenRCT2 home directory.

/**
 *  Reads the config file data/config.cfg
 *  rct2: 0x006752D5
 */
void config_dat_load()
{
	FILE *fp=NULL;

	const char *path = get_file_path(PATH_ID_GAMECFG);

	fp = fopen(path, "rb");

	if (fp != NULL) {
		// Read and check magic number
		fread(RCT2_ADDRESS(0x013CE928, void), 1, 4, fp);

		if (RCT2_GLOBAL(0x013CE928, int) == MagicNumber) {
			// Read options
			fread((void*)0x009AAC5C, 1, 2155, fp);
			fclose(fp);

			//general configuration
			RCT2_GLOBAL(RCT2_ADDRESS_CONFIG_EDGE_SCROLLING, sint8) = gConfigGeneral.edge_scrolling;
			RCT2_GLOBAL(RCT2_ADDRESS_CONFIG_CURRENCY, sint8) = gConfigGeneral.currency_format; 
			RCT2_GLOBAL(RCT2_ADDRESS_CONFIG_METRIC, sint8) = gConfigGeneral.measurement_format;
			RCT2_GLOBAL(RCT2_ADDRESS_CONFIG_TEMPERATURE, sint8) = gConfigGeneral.temperature_format;
			
			// always show gridlines
			if (gConfigGeneral.always_show_gridlines){
				RCT2_GLOBAL(RCT2_ADDRESS_CONFIG_FLAGS, uint8) |= CONFIG_FLAG_ALWAYS_SHOW_GRIDLINES;
			}
			else {
				RCT2_GLOBAL(RCT2_ADDRESS_CONFIG_FLAGS, uint8) &= !CONFIG_FLAG_ALWAYS_SHOW_GRIDLINES;
			}

			// landscape smoothing
			if (!gConfigGeneral.landscape_smoothing){
				RCT2_GLOBAL(RCT2_ADDRESS_CONFIG_FLAGS, uint8) |= CONFIG_FLAG_DISABLE_SMOOTH_LANDSCAPE;
			}
			else {
				RCT2_GLOBAL(RCT2_ADDRESS_CONFIG_FLAGS, uint8) &= !CONFIG_FLAG_DISABLE_SMOOTH_LANDSCAPE;
			}
			
			// show height as units
			if (gConfigGeneral.show_height_as_units){
				RCT2_GLOBAL(RCT2_ADDRESS_CONFIG_FLAGS, uint8) |= CONFIG_FLAG_SHOW_HEIGHT_AS_UNITS;
			}
			else {
				RCT2_GLOBAL(RCT2_ADDRESS_CONFIG_FLAGS, uint8) &= !CONFIG_FLAG_SHOW_HEIGHT_AS_UNITS;
			}

			// save plugin data
			if (gConfigGeneral.save_plugin_data){
				RCT2_GLOBAL(RCT2_ADDRESS_CONFIG_FLAGS, uint8) |= CONFIG_FLAG_SAVE_PLUGIN_DATA;
			}
			else {
				RCT2_GLOBAL(RCT2_ADDRESS_CONFIG_FLAGS, uint8) &= !CONFIG_FLAG_SAVE_PLUGIN_DATA;
			}

			//sound configuration
			RCT2_GLOBAL(RCT2_ADDRESS_CONFIG_SOUND_QUALITY, sint8) = gConfigSound.sound_quality;
			RCT2_GLOBAL(RCT2_ADDRESS_CONFIG_SOUND_SW_BUFFER, sint8) = gConfigSound.forced_software_buffering; 

			// Line below is temporaraly disabled until all config is in the new format.
			//if (RCT2_GLOBAL(0x009AB4C6, sint8) == 1) 
			//	return;
			
			
			RCT2_GLOBAL(RCT2_ADDRESS_CONFIG_FIRST_TIME_LOAD_CONFIG, sint8) = 1; // Marks config as first time loaded

			RCT2_GLOBAL(RCT2_ADDRESS_CONFIG_HEIGHT_MARKERS, sint16) = (RCT2_GLOBAL(RCT2_ADDRESS_CONFIG_METRIC, sint8) + 2) * 256;
			if (!(RCT2_GLOBAL(RCT2_ADDRESS_CONFIG_FLAGS, uint8) & CONFIG_FLAG_SHOW_HEIGHT_AS_UNITS))
				RCT2_GLOBAL(RCT2_ADDRESS_CONFIG_HEIGHT_MARKERS, sint16) = (RCT2_GLOBAL(RCT2_ADDRESS_CONFIG_METRIC, sint8) + 1) * 256;
			// No longer used (controls first time object load)
			//RCT2_GLOBAL(RCT2_ADDRESS_CONFIG_FIRST_TIME_LOAD_OBJECTS, sint8) = 0;
		}
	
	}
	
	/* TODO: CLEANUP

			if (RCT2_GLOBAL(RCT2_ADDRESS_CONFIG_FIRST_TIME_LOAD_CONFIG, sint8) == 1)
				return;
			RCT2_GLOBAL(RCT2_ADDRESS_CONFIG_FIRST_TIME_LOAD_CONFIG, sint8) = 1;
			RCT2_GLOBAL(RCT2_ADDRESS_CONFIG_METRIC, sint8) = 0; 
			RCT2_GLOBAL(RCT2_ADDRESS_CONFIG_TEMPERATURE, sint8) = 1; 
			RCT2_GLOBAL(RCT2_ADDRESS_CONFIG_CURRENCY, sint8) = 1;
			RCT2_GLOBAL(RCT2_ADDRESS_CONFIG_HEIGHT_MARKERS, sint16) = 0;
			if (!(RCT2_GLOBAL(RCT2_ADDRESS_CONFIG_FLAGS, uint8) & CONFIG_FLAG_SHOW_HEIGHT_AS_UNITS))
				RCT2_GLOBAL(RCT2_ADDRESS_CONFIG_HEIGHT_MARKERS, sint16) = (RCT2_GLOBAL(RCT2_ADDRESS_CONFIG_METRIC, sint8) + 1) * 256;
			RCT2_GLOBAL(RCT2_ADDRESS_CONFIG_FIRST_TIME_LOAD_OBJECTS, sint8) = 1;
		}
	
	}

	RCT2_GLOBAL(RCT2_ADDRESS_CONFIG_SOUND_QUALITY, sint8) = 0;
	if (RCT2_GLOBAL(RCT2_ADDRESS_MEM_TOTAL_PHYSICAL, uint32) > 0x4000000) {
		RCT2_GLOBAL(RCT2_ADDRESS_CONFIG_SOUND_QUALITY, sint8) = 1;
		if (RCT2_GLOBAL(RCT2_ADDRESS_MEM_TOTAL_PHYSICAL, uint32) > 0x8000000)
			RCT2_GLOBAL(RCT2_ADDRESS_CONFIG_SOUND_QUALITY, sint8) = 2;
	}
	*/


	RCT2_GLOBAL(RCT2_ADDRESS_CONFIG_MAX_VEHICLE_SOUNDS, sint8) = RCT2_ADDRESS(0x009AF601, sint8)[RCT2_GLOBAL(RCT2_ADDRESS_CONFIG_SOUND_QUALITY, sint8)];
	RCT2_GLOBAL(RCT2_ADDRESS_CONFIG_MAX_NO_SOUNDS, sint8) = RCT2_ADDRESS(0x009AF604, sint8)[RCT2_GLOBAL(RCT2_ADDRESS_CONFIG_SOUND_QUALITY, sint8)];
	RCT2_GLOBAL(RCT2_ADDRESS_CONFIG_HEIGHT_MARKERS, sint16) = 0;
	if (!(RCT2_GLOBAL(RCT2_ADDRESS_CONFIG_FLAGS, uint8) & CONFIG_FLAG_SHOW_HEIGHT_AS_UNITS))
		RCT2_GLOBAL(RCT2_ADDRESS_CONFIG_HEIGHT_MARKERS, sint16) = (RCT2_GLOBAL(RCT2_ADDRESS_CONFIG_METRIC, sint8) + 1) * 256;
	RCT2_GLOBAL(RCT2_ADDRESS_CONFIG_FIRST_TIME_LOAD_OBJECTS, sint8) = 1;
}

/**
 *  Save configuration to the data/config.cfg file
 *  rct2: 0x00675487
 */
void config_dat_save()
{
	FILE *fp = fopen(get_file_path(PATH_ID_GAMECFG), "wb");
	if (fp != NULL){
		fwrite(&MagicNumber, 4, 1, fp);
		fwrite((void*)0x009AAC5C, 2155, 1, fp);
		fclose(fp);
	}
}

#pragma endregion

#pragma region Shortcuts

// Current keyboard shortcuts
uint16 gShortcutKeys[SHORTCUT_COUNT];

// Default keyboard shortcuts
static const uint16 _defaultShortcutKeys[SHORTCUT_COUNT] = {
	SDL_SCANCODE_BACKSPACE,				// SHORTCUT_CLOSE_TOP_MOST_WINDOW
	0x0100 | SDL_SCANCODE_BACKSPACE,	// SHORTCUT_CLOSE_ALL_FLOATING_WINDOWS
	SDL_SCANCODE_ESCAPE,				// SHORTCUT_CANCEL_CONSTRUCTION_MODE
	SDL_SCANCODE_PAUSE,					// SHORTCUT_PAUSE_GAME
	SDL_SCANCODE_PAGEUP,				// SHORTCUT_ZOOM_VIEW_OUT
	SDL_SCANCODE_PAGEDOWN,				// SHORTCUT_ZOOM_VIEW_IN
	SDL_SCANCODE_RETURN,				// SHORTCUT_ROTATE_VIEW
	SDL_SCANCODE_Z,						// SHORTCUT_ROTATE_CONSTRUCTION_OBJECT
	SDL_SCANCODE_1,						// SHORTCUT_UNDERGROUND_VIEW_TOGGLE
	SDL_SCANCODE_H,						// SHORTCUT_REMOVE_BASE_LAND_TOGGLE
	SDL_SCANCODE_V,						// SHORTCUT_REMOVE_VERTICAL_LAND_TOGGLE
	SDL_SCANCODE_3,						// SHORTCUT_SEE_THROUGH_RIDES_TOGGLE
	SDL_SCANCODE_4,						// SHORTCUT_SEE_THROUGH_SCENERY_TOGGLE
	SDL_SCANCODE_5,						// SHORTCUT_INVISIBLE_SUPPORTS_TOGGLE
	SDL_SCANCODE_6,						// SHORTCUT_INVISIBLE_PEOPLE_TOGGLE
	SDL_SCANCODE_8,						// SHORTCUT_HEIGHT_MARKS_ON_LAND_TOGGLE
	SDL_SCANCODE_9,						// SHORTCUT_HEIGHT_MARKS_ON_RIDE_TRACKS_TOGGLE
	SDL_SCANCODE_0,						// SHORTCUT_HEIGHT_MARKS_ON_PATHS_TOGGLE
	SDL_SCANCODE_F1,					// SHORTCUT_ADJUST_LAND
	SDL_SCANCODE_F2,					// SHORTCUT_ADJUST_WATER
	SDL_SCANCODE_F3,					// SHORTCUT_BUILD_SCENERY
	SDL_SCANCODE_F4,					// SHORTCUT_BUILD_PATHS
	SDL_SCANCODE_F5,					// SHORTCUT_BUILD_NEW_RIDE
	SDL_SCANCODE_F,						// SHORTCUT_SHOW_FINANCIAL_INFORMATION
	SDL_SCANCODE_D,						// SHORTCUT_SHOW_RESEARCH_INFORMATION
	SDL_SCANCODE_R,						// SHORTCUT_SHOW_RIDES_LIST
	SDL_SCANCODE_P,						// SHORTCUT_SHOW_PARK_INFORMATION
	SDL_SCANCODE_G,						// SHORTCUT_SHOW_GUEST_LIST
	SDL_SCANCODE_S,						// SHORTCUT_SHOW_STAFF_LIST
	SDL_SCANCODE_M,						// SHORTCUT_SHOW_RECENT_MESSAGES
	SDL_SCANCODE_TAB,					// SHORTCUT_SHOW_MAP
	0x0200 | SDL_SCANCODE_S,			// SHORTCUT_SCREENSHOT

	// New
	SDL_SCANCODE_MINUS,					// SHORTCUT_REDUCE_GAME_SPEED,
	SDL_SCANCODE_EQUALS,				// SHORTCUT_INCREASE_GAME_SPEED,
	0x0200 | 0x0400 | SDL_SCANCODE_C 	// SHORTCUT_OPEN_CHEAT_WINDOW,
};

/**
 * 
 *  rct2: 0x006E3604
 */
void config_reset_shortcut_keys()
{
	memcpy(gShortcutKeys, _defaultShortcutKeys, sizeof(gShortcutKeys));
}

void config_shortcut_keys_get_path(char *outPath)
{
	platform_get_user_directory(outPath, NULL);
	strcat(outPath, "hotkeys.cfg");
}

bool config_shortcut_keys_load()
{
	char path[MAX_PATH];
	FILE *file;
	int result;

	config_shortcut_keys_get_path(path);

	file = fopen(path, "rb");
	if (file != NULL) {
		result = fread(gShortcutKeys, sizeof(gShortcutKeys), 1, file) == 1;
		fclose(file);
	} else {
		result = false;
	}

	return result;
}

bool config_shortcut_keys_save()
{
	char path[MAX_PATH];
	FILE *file;
	int result;

	config_shortcut_keys_get_path(path);

	file = fopen(path, "wb");
	if (file != NULL) {
		result = fwrite(gShortcutKeys, sizeof(gShortcutKeys), 1, file) == 1;
		fclose(file);
	} else {
		result = false;
	}

	return result;
}

#pragma endregion


#pragma region Themes

<<<<<<< HEAD
typedef struct {
	size_t offset;
	const_utf8string property_name;
	uint8 type;
	value_union default_value;
	config_enum_definition *enum_definitions;
} theme_property_definition;

typedef struct {
	size_t offset;
	const_utf8string section_name;
	theme_property_definition *property_definitions;
	int property_definitions_count;
} theme_section_definition;


theme_property_definition _themeWindowDefinitions[] = {
	{ offsetof(theme_window, colours[0]),		"colour_0",		CONFIG_VALUE_TYPE_UINT8,	0,	NULL },
	{ offsetof(theme_window, colours[1]),		"colour_1",		CONFIG_VALUE_TYPE_UINT8,	0,	NULL },
	{ offsetof(theme_window, colours[2]),		"colour_2",		CONFIG_VALUE_TYPE_UINT8,	0,	NULL },
	{ offsetof(theme_window, colours[3]),		"colour_3",		CONFIG_VALUE_TYPE_UINT8,	0,	NULL },
	{ offsetof(theme_window, colours[4]),		"colour_4",		CONFIG_VALUE_TYPE_UINT8,	0,	NULL },
	{ offsetof(theme_window, colours[5]),		"colour_5",		CONFIG_VALUE_TYPE_UINT8,	0,	NULL },
};

theme_property_definition _themeFeaturesDefinitions[] = {
	{ offsetof(theme_features, rct1_ride_lights),		"rct1_ride_lights",			CONFIG_VALUE_TYPE_BOOLEAN,	false,	NULL },
	{ offsetof(theme_features, rct1_park_lights),		"rct1_park_lights",			CONFIG_VALUE_TYPE_BOOLEAN,	false,	NULL },
	{ offsetof(theme_features, rct1_scenario_font),		"rct1_scenario_font",		CONFIG_VALUE_TYPE_BOOLEAN,	false,	NULL },
};
=======
static bool themes_open(const utf8string path);
static bool themes_save(const utf8string path, int preset);
static void themes_read_properties(int preset, window_colours **current_window_colours, const_utf8string line);
static void themes_set_property(window_colours *colour_scheme, utf8string name, utf8string value);
>>>>>>> b2dfad5f


theme_section_definition _themeSectionDefinitions[] = {
	// Special definition for theme windows
	{ 0,									"",				_themeWindowDefinitions,	countof(_themeWindowDefinitions)	},
	{ offsetof(theme_preset, features),		"features",		_themeFeaturesDefinitions,	countof(_themeFeaturesDefinitions)	},
};


static void themes_remove_extension(char *path);
static bool themes_open(const_utf8string path);
static bool themes_save(const_utf8string path, int preset);
static void themes_read_properties(theme_preset *theme, theme_section_definition **currentSection, utf8string line);
static void themes_set_property(theme_preset *theme, const theme_section_definition *section, const theme_property_definition *property, utf8string value, int valueSize);
static theme_section_definition* themes_get_section_def(utf8string name, int size);
static theme_property_definition *themes_get_property_def(theme_section_definition *section, utf8string name, int size);

void themes_set_default()
{
	utf8 path[MAX_PATH];

	platform_get_user_directory(path, "themes");
	platform_ensure_directory_exists(path);

	gConfigThemes.num_presets = 2;
	gConfigThemes.presets = malloc(sizeof(theme_preset) * gConfigThemes.num_presets);

	// Set RCT2 theme
	strcpy(gConfigThemes.presets[0].name, language_get_string(2741));
	gConfigThemes.presets[0].windows = malloc(sizeof(theme_window) * gNumThemeWindows);

	// Define the defaults for RCT2 here
	gConfigThemes.presets[0].features.rct1_ride_lights = false;
	gConfigThemes.presets[0].features.rct1_park_lights = false;
	gConfigThemes.presets[0].features.rct1_scenario_font = false;


	for (int i = 0; i < (int)gNumThemeWindows; i++) {
		gConfigThemes.presets[0].windows[i] = gThemeWindowDefinitions[i].window;
	}

	// Set RCT1 theme
	strcpy(gConfigThemes.presets[1].name, language_get_string(2740));
	gConfigThemes.presets[1].windows = malloc(sizeof(theme_window) * gNumThemeWindows);

	// Define the defaults for RCT1 here
	gConfigThemes.presets[1].features.rct1_ride_lights = true;
	gConfigThemes.presets[1].features.rct1_park_lights = true;
	gConfigThemes.presets[1].features.rct1_scenario_font = true;


	for (int i = 0; i < (int)gNumThemeWindows; i++) {
		uint8 changed_colour = 0xFF;
		for (int k = 0; gThemeWindowsRCT1[k].classification != 0xFF; k++) {
			if (gThemeWindowsRCT1[k].classification == gThemeWindowDefinitions[i].classification) {
				changed_colour = (uint8)k;
				break;
			}
		}
		gConfigThemes.presets[1].windows[i] = (changed_colour != 0xFF ? gThemeWindowsRCT1[changed_colour].window : gThemeWindowDefinitions[i].window);
	}
}

void themes_load_presets()
{
	utf8 path[MAX_PATH];
	file_info file;
	int fileEnumHandle, i;

	platform_get_user_directory(path, "themes");
	strcat(path, "*.ini");
	fileEnumHandle = platform_enumerate_files_begin(path);
	while (platform_enumerate_files_next(fileEnumHandle, &file)) {
		platform_get_user_directory(path, "themes");
		strcat(path, file.path);
		themes_open(path);
	}
	platform_enumerate_files_end(fileEnumHandle);

	if (strcmp(gConfigInterface.current_theme_preset, "*RCT2") == 0) {
		theme_change_preset(0);
	}
	else if (strcmp(gConfigInterface.current_theme_preset, "*RCT1") == 0) {
		theme_change_preset(1);
	}
	else {
		for (i = 2; i < gConfigThemes.num_presets; i++) {
			if (strcmp(gConfigInterface.current_theme_preset, gConfigThemes.presets[i].name) == 0) {
				theme_change_preset(i);
				break;
			}
		}
		if (i == gConfigThemes.num_presets) {
			theme_change_preset(0);
		}
	}
}

bool themes_save_preset(int preset)
{
	utf8 path[MAX_PATH];
	
	platform_get_user_directory(path, "themes");
	strcat(path, gConfigThemes.presets[preset].name);
	strcat(path, ".ini");
	if (themes_save(path, preset)) {
		return true;
	}

	return false;
}

bool themes_open(const_utf8string path)
{
	FILE *file;
	uint8 *lineBuffer;
	size_t lineBufferCapacity;
	size_t lineLength;
	int c, preset;
	theme_section_definition *currentSection;

	file = fopen(path, "rb");
	if (file == NULL)
		return false;

	// Check if the colour scheme is already loaded
	// No nead to read the first two presets as they're hardcoded in
	for (preset = 2; preset < gConfigThemes.num_presets; preset++) {
		if (strcmp(path, gConfigThemes.presets[preset].name) == 0) {
			break;
		}
	}
	// Otherwise allocate one
	if (preset == gConfigThemes.num_presets) {
		gConfigThemes.num_presets++;
		gConfigThemes.presets = realloc(gConfigThemes.presets, sizeof(theme_preset) * gConfigThemes.num_presets);
		strcpy(gConfigThemes.presets[preset].name, path_get_filename(path));
<<<<<<< HEAD
		themes_remove_extension(gConfigThemes.presets[preset].name);
		gConfigThemes.presets[preset].windows = malloc(sizeof(theme_window) * gNumThemeWindows);
		gConfigThemes.presets[preset].features.rct1_ride_lights = false;
		gConfigThemes.presets[preset].features.rct1_park_lights = false;
		gConfigThemes.presets[preset].features.rct1_scenario_font = false;
		for (int i = 0; i < (int)gNumThemeWindows; i++) {
			gConfigThemes.presets[preset].windows[i] = gThemeWindowDefinitions[i].window;
=======
		path_remove_extension(gConfigThemes.presets[preset].name);
		gConfigThemes.presets[preset].colour_schemes = malloc(sizeof(window_colours) * gNumColourSchemeWindows);
		for (int i = 0; i < (int)gNumColourSchemeWindows; i++) {
			for (int j = 0; j < 6; j++)
				gConfigThemes.presets[preset].colour_schemes[i].colours[j] = gColourSchemes[i].colours[j];
>>>>>>> b2dfad5f
		}
	}

	currentSection = NULL;
	lineBufferCapacity = 64;
	lineBuffer = malloc(lineBufferCapacity);
	lineLength = 0;

	// Skim UTF-8 byte order mark
	fread(lineBuffer, 3, 1, file);
	if (!(lineBuffer[0] == 0xEF && lineBuffer[1] == 0xBB && lineBuffer[2] == 0xBF))
		fseek(file, 0, SEEK_SET);

	while ((c = fgetc(file)) != EOF) {
		if (c == '\n' || c == '\r') {
			lineBuffer[lineLength++] = 0;
			themes_read_properties(&gConfigThemes.presets[preset], &currentSection, (utf8string)lineBuffer);
			lineLength = 0;
		}
		else {
			lineBuffer[lineLength++] = c;
		}

		if (lineLength >= lineBufferCapacity) {
			lineBufferCapacity *= 2;
			lineBuffer = realloc(lineBuffer, lineBufferCapacity);
		}
	}

	if (lineLength > 0) {
		lineBuffer[lineLength++] = 0;
		themes_read_properties(&gConfigThemes.presets[preset], &currentSection, lineBuffer);
	}

	free(lineBuffer);
	fclose(file);
	return true;
}

static bool themes_save(const_utf8string path, int preset)
{
	FILE *file;
	int i, j;
	value_union *value;

	file = fopen(path, "wb");
	if (file == NULL) {
		log_error("Unable to write to theme file.");
		return false;
	}
	
	// Skip the window definition, we'll do that after
	for (i = 1; i < countof(_themeSectionDefinitions); i++) {
		theme_section_definition *section = &_themeSectionDefinitions[i];

		fputc('[', file);
		fwrite(section->section_name, strlen(section->section_name), 1, file);
		fputc(']', file);
		fputc('\n', file);

		for (j = 0; j < section->property_definitions_count; j++) {
			theme_property_definition *property = &section->property_definitions[j];

			fwrite(property->property_name, strlen(property->property_name), 1, file);
			fwrite(" = ", 3, 1, file);

			value = (value_union*)((size_t)&gConfigThemes.presets[preset] + (size_t)section->offset + (size_t)property->offset);

			if (property->enum_definitions != NULL)
				config_write_enum(file, property->type, value, property->enum_definitions);
			else
				config_save_property_value(file, property->type, value);
			fputc('\n', file);
		}
		fputc('\n', file);
	}

	for (i = 0; i < (int)gNumThemeWindows; i++) {
		theme_section_definition *section = &_themeSectionDefinitions[0];
		
		fputc('[', file);
		fwrite(gThemeWindowDefinitions[i].section_name, strlen(gThemeWindowDefinitions[i].section_name), 1, file);
		fputc(']', file);
		fputc('\n', file);

		for (j = 0; j < section->property_definitions_count; j++) {
			theme_property_definition *property = &section->property_definitions[j];

			fwrite(property->property_name, strlen(property->property_name), 1, file);
			fwrite(" = ", 3, 1, file);

			value = (value_union*)((size_t)gConfigThemes.presets[preset].windows + (size_t)(sizeof(theme_window) * i) + (size_t)property->offset);

			if (property->enum_definitions != NULL)
				config_write_enum(file, property->type, value, property->enum_definitions);
			else
				config_save_property_value(file, property->type, value);
			fputc('\n', file);
		}
	}

	fclose(file);
	return true;
}


static void themes_read_properties(theme_preset *theme, theme_section_definition **currentSection, utf8string line)
{
	utf8 *ch = (utf8*)line;
	utf8_skip_whitespace(&ch);

	if (*ch == '[') {
		const utf8 *sectionName;
		int sectionNameSize;
		if (config_get_section(ch, &sectionName, &sectionNameSize))
			*currentSection = themes_get_section_def((utf8string)sectionName, sectionNameSize);
	}
	else {
		if (*currentSection != NULL) {
			utf8 *propertyName, *value;
			int propertyNameSize, valueSize;
			if (config_get_property_name_value(ch, &propertyName, &propertyNameSize, &value, &valueSize)) {
				theme_property_definition *property;
				property = themes_get_property_def(*currentSection, propertyName, propertyNameSize);
				if (property != NULL)
					themes_set_property(theme, *currentSection, property, value, valueSize);
			}
		}
	}
}
static void themes_set_property(theme_preset *theme, const theme_section_definition *section, const theme_property_definition *property, utf8string value, int valueSize)
{
	value_union *destValue = (value_union*)((size_t)theme + (size_t)section->offset + (size_t)property->offset);

	// Get getting the address from the windows pointer instead
	if (section == &_themeSectionDefinitions[0])
		destValue = (value_union*)((size_t)theme->windows + (size_t)section->offset + (size_t)property->offset);

	if (property->enum_definitions != NULL)
		if (config_read_enum(destValue, _configValueTypeSize[property->type], value, valueSize, property->enum_definitions))
			return;

	switch (property->type) {
	case CONFIG_VALUE_TYPE_BOOLEAN:
		if (_strnicmp(value, "false", valueSize) == 0) destValue->value_boolean = false;
		else if (_strnicmp(value, "true", valueSize) == 0) destValue->value_boolean = true;
		else destValue->value_boolean = strtol(value, NULL, 0) != 0;
		break;
	case CONFIG_VALUE_TYPE_UINT8:
		destValue->value_uint8 = (uint8)strtol(value, NULL, 0);
		break;
	case CONFIG_VALUE_TYPE_UINT16:
		destValue->value_uint16 = (uint16)strtol(value, NULL, 0);
		break;
	case CONFIG_VALUE_TYPE_UINT32:
		destValue->value_uint32 = (uint32)strtol(value, NULL, 0);
		break;
	case CONFIG_VALUE_TYPE_SINT8:
		destValue->value_sint8 = (sint8)strtol(value, NULL, 0);
		break;
	case CONFIG_VALUE_TYPE_SINT16:
		destValue->value_sint16 = (sint16)strtol(value, NULL, 0);
		break;
	case CONFIG_VALUE_TYPE_SINT32:
		destValue->value_sint32 = (sint32)strtol(value, NULL, 0);
		break;
	case CONFIG_VALUE_TYPE_FLOAT:
		destValue->value_float = strtof(value, NULL);
		break;
	case CONFIG_VALUE_TYPE_DOUBLE:
		destValue->value_double = strtod(value, NULL);
		break;
	case CONFIG_VALUE_TYPE_STRING:
		SafeFree(destValue->value_string);
		destValue->value_string = malloc(valueSize + 1);
		memcpy(destValue->value_string, value, valueSize);
		destValue->value_string[valueSize] = 0;
		break;
	}
}
static theme_section_definition* themes_get_section_def(utf8string name, int size)
{
	int i;

	// Skip the special definition
	for (i = 1; i < countof(_themeSectionDefinitions); i++) {
		const_utf8string sectionName = _themeSectionDefinitions[i].section_name;
		if (sectionName[size] == 0 && _strnicmp(sectionName, name, size) == 0)
			return &_themeSectionDefinitions[i];
	}
	// Check for window definitions
	for (i = 0; i < (int)gNumThemeWindows; i++) {
		const_utf8string sectionName = gThemeWindowDefinitions[i].section_name;
		if (sectionName[size] == 0 && _strnicmp(sectionName, name, size) == 0) {
			_themeSectionDefinitions[0].offset = (size_t)(sizeof(theme_window) * i);
			return &_themeSectionDefinitions[0];
		}
	}

	return NULL;
}
static theme_property_definition *themes_get_property_def(theme_section_definition *section, utf8string name, int size)
{
	int i;

	for (i = 0; i < section->property_definitions_count; i++) {
		const_utf8string propertyName = section->property_definitions[i].property_name;
		if (propertyName[size] == 0 && _strnicmp(propertyName, name, size) == 0)
			return &section->property_definitions[i];
	}

	return NULL;
}

#pragma endregion<|MERGE_RESOLUTION|>--- conflicted
+++ resolved
@@ -1003,7 +1003,6 @@
 
 #pragma region Themes
 
-<<<<<<< HEAD
 typedef struct {
 	size_t offset;
 	const_utf8string property_name;
@@ -1034,12 +1033,6 @@
 	{ offsetof(theme_features, rct1_park_lights),		"rct1_park_lights",			CONFIG_VALUE_TYPE_BOOLEAN,	false,	NULL },
 	{ offsetof(theme_features, rct1_scenario_font),		"rct1_scenario_font",		CONFIG_VALUE_TYPE_BOOLEAN,	false,	NULL },
 };
-=======
-static bool themes_open(const utf8string path);
-static bool themes_save(const utf8string path, int preset);
-static void themes_read_properties(int preset, window_colours **current_window_colours, const_utf8string line);
-static void themes_set_property(window_colours *colour_scheme, utf8string name, utf8string value);
->>>>>>> b2dfad5f
 
 
 theme_section_definition _themeSectionDefinitions[] = {
@@ -1048,8 +1041,6 @@
 	{ offsetof(theme_preset, features),		"features",		_themeFeaturesDefinitions,	countof(_themeFeaturesDefinitions)	},
 };
 
-
-static void themes_remove_extension(char *path);
 static bool themes_open(const_utf8string path);
 static bool themes_save(const_utf8string path, int preset);
 static void themes_read_properties(theme_preset *theme, theme_section_definition **currentSection, utf8string line);
@@ -1100,8 +1091,8 @@
 			}
 		}
 		gConfigThemes.presets[1].windows[i] = (changed_colour != 0xFF ? gThemeWindowsRCT1[changed_colour].window : gThemeWindowDefinitions[i].window);
-	}
-}
+		}
+	}
 
 void themes_load_presets()
 {
@@ -1177,21 +1168,13 @@
 		gConfigThemes.num_presets++;
 		gConfigThemes.presets = realloc(gConfigThemes.presets, sizeof(theme_preset) * gConfigThemes.num_presets);
 		strcpy(gConfigThemes.presets[preset].name, path_get_filename(path));
-<<<<<<< HEAD
-		themes_remove_extension(gConfigThemes.presets[preset].name);
+		path_remove_extension(gConfigThemes.presets[preset].name);
 		gConfigThemes.presets[preset].windows = malloc(sizeof(theme_window) * gNumThemeWindows);
 		gConfigThemes.presets[preset].features.rct1_ride_lights = false;
 		gConfigThemes.presets[preset].features.rct1_park_lights = false;
 		gConfigThemes.presets[preset].features.rct1_scenario_font = false;
 		for (int i = 0; i < (int)gNumThemeWindows; i++) {
 			gConfigThemes.presets[preset].windows[i] = gThemeWindowDefinitions[i].window;
-=======
-		path_remove_extension(gConfigThemes.presets[preset].name);
-		gConfigThemes.presets[preset].colour_schemes = malloc(sizeof(window_colours) * gNumColourSchemeWindows);
-		for (int i = 0; i < (int)gNumColourSchemeWindows; i++) {
-			for (int j = 0; j < 6; j++)
-				gConfigThemes.presets[preset].colour_schemes[i].colours[j] = gColourSchemes[i].colours[j];
->>>>>>> b2dfad5f
 		}
 	}
 
@@ -1242,7 +1225,7 @@
 		log_error("Unable to write to theme file.");
 		return false;
 	}
-	
+
 	// Skip the window definition, we'll do that after
 	for (i = 1; i < countof(_themeSectionDefinitions); i++) {
 		theme_section_definition *section = &_themeSectionDefinitions[i];
@@ -1266,8 +1249,8 @@
 				config_save_property_value(file, property->type, value);
 			fputc('\n', file);
 		}
-		fputc('\n', file);
-	}
+			fputc('\n', file);
+		}
 
 	for (i = 0; i < (int)gNumThemeWindows; i++) {
 		theme_section_definition *section = &_themeSectionDefinitions[0];
@@ -1289,8 +1272,8 @@
 				config_write_enum(file, property->type, value, property->enum_definitions);
 			else
 				config_save_property_value(file, property->type, value);
-			fputc('\n', file);
-		}
+		fputc('\n', file);
+	}
 	}
 
 	fclose(file);
@@ -1392,7 +1375,7 @@
 	}
 
 	return NULL;
-}
+		}
 static theme_property_definition *themes_get_property_def(theme_section_definition *section, utf8string name, int size)
 {
 	int i;
