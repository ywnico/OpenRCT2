--- conflicted
+++ resolved
@@ -684,15 +684,6 @@
 	return face_sprite_large[get_face_sprite_offset(peep)];
 }
 
-<<<<<<< HEAD
-int peep_is_mechanic(rct_peep *peep)
-{
-	return (
-		peep->sprite_identifier == SPRITE_IDENTIFIER_PEEP &&
-		peep->type == PEEP_TYPE_STAFF &&
-		peep->staff_type == STAFF_TYPE_MECHANIC
-	);
-=======
 /**
 *
 *  rct2: 0x0069A5A0
@@ -725,5 +716,13 @@
 	}
 
 	return 1;
->>>>>>> 78aa9c70
+}
+
+int peep_is_mechanic(rct_peep *peep)
+{
+	return (
+		peep->sprite_identifier == SPRITE_IDENTIFIER_PEEP &&
+		peep->type == PEEP_TYPE_STAFF &&
+		peep->staff_type == STAFF_TYPE_MECHANIC
+	);
 }